{
    "General":
    {
        "ProgressBar": "0",
        "DynamicLibsPrefix": "..\/"
    },
    
    "Mesh":
    {
        "AdaptRef":
        {
            "LoadBalStrategy":      1011    // load balancing method, see decompose.h for details
        }
    },
    
    "CouplingSolver":
    {
        "Projection":             0,   // TODO: REMOVE
        "NavStokesSolver":
        {
            "OseenSolver":
            {
                "DirectSolve":          0,      // whether to use a direct solver (here: PARDISO) or
                                                // iterative solvers. If this is set to one, most other
                                                // parameters in this section are irrelevant.
                "UzawaInnerIter":       1000,   // maximum number of iterations for the inner solver
                "UzawaInnerTol":        0.6     // tolerance for the inner solver. (! Attention:
                                        // The inner solver tolerance should be chosen some
                                        // orders of magnitude smaller than the outer solver
                                        // tolerance, otherwise the outer solver diverges)
            },
            "Downwind":
            {
                "Frequency": 0,         // 0 disables downwind-numbering
                "MaxRelComponentSize": 0.05, // maximal cycle size before removing weak edges
                "WeakEdgeRatio": 0.2,   // ration of the weak edges to remove for large cycles
                "CrosswindLimit": 0.866 // cos(pi/6); smaller convection is not considered
            }
        },
        "LevelsetSolver":
        {
            "Downwind":
            {
                "Frequency": 0,         // 0 disables downwind-numbering
                "MaxRelComponentSize": 0.05, // maximal cycle size before removing weak edges
                "WeakEdgeRatio": 0.2,   // ration of the weak edges to remove for large cycles
                "CrosswindLimit": 0.866 // cos(pi/6); smaller convection is not considered
            }
        }
    },    

    "NavStokes":
    {
        "ShiftFrame": "0",
        "Coeff":
        {
<<<<<<< HEAD
            "VolForce": "ZeroVel",
            "SmoothZone": 0,
            "SurfTens":
            {
                "ShearVisco": "0",
                "DilatationalVisco": "0",
                "VarTensionFncs": "ConstTau"
            }
        },
        "BoundaryData":
        {
            "Pressure":
            {
                "Default":    ["NoBC"]
            }
=======
            "Frequency": "0",
            "MaxRelComponentSize": "0.05",
            "WeakEdgeRatio": "0.2",
            "CrosswindLimit": "0.8660254037844387"
        },
        "SlipBnd":
        {
          "Beta1":                 0.05,
          "Beta2":                 0.05,
          "BetaL":                 0,
          "NitschePenalty":        30,
          "CtAngle":               60,
          "CtAngleFnc":            "ConstantAngle",
          "BndOutNormal":          "OutNormalBrick"
>>>>>>> ff7b7acf
        }
    },
    
    "Levelset":
    {
        "Discontinuous": "0",
        "CurvDiff":             -1,     // smoothing of level set function before the discretization
                                        // of the curvature term. ( ! Attention: The smoothing is only
                                        // applied on temporary variables used for the curvature
                                        // calculation. The interface remains unchanged.)
        "BoundaryData":
        {
                "Default":      ["NoBC"]
        },
        "Reparam":
        {
            "NarrowBand":           -1      // Narrow-Band method for the Euclidian method.
                                            // (e. g. NarrowBand = 0.5 <=> all DOFs with < 50% of maximal
                                            // level set value are considered).
        }
    },

    "VTK":
    {
        "Binary":        1,                  // write out VTK files in binary format.
        "ReUseTimeFile": "0",
        "UseDeformation": "0",
        "UseOnlyP1": "0",
        "AddP1XPressure": "0",
        "AddDGOutput": "0"
    },
    
    "Transp":
    {
            "Enable":               0,
            "Solver":
            {
                "Iter":             200,    // maximum number of iterations.
                "Tol":              1e-10   // tolerance.
            },

            "BoundaryData":
            {
                    "Default":      ["Nat0BC"]
            },
            
            "DiffPos":              0.005,  // diffusion coefficient (positive part).
            "DiffNeg":              0.01,   // diffusion coefficient (negative part).                
            "HenryPos":                 1,      // Henry scaling number outside the droplet
            "HenryNeg":                 0.5,    // Henry scaling number inside the droplet
            "IniCPos":              0.1,    // initial concentration (positive part).
            "IniCNeg":              5,      // initial concentration (negative part).
            "NitschePenalty":       50,     // inactive! Penalty parameter for Nitsche formulation
            "XFEMReduced":      0.05    // treshold for discarding extending dof parameters.
    },        
    
    "SurfTransp":
    {
            "Enable":               0,
            "Solver":
            {
                "Iter":                 1000,   // maximum number of iterations.
                "Tol":                  1e-10  // tolerance.
            },
            "XFEMReduced":            -1.0,   // reduction of traceFEM space. Negative number keeps all basis functions.
            "Visc":                 1e-5    // diffusion coefficient
    },
    
    "Restart":
    {
        "Inputfile": "none"
    }

// Inflow conditions (all units are SI), cf. twophaseCoeff.cpp
//        "Inflow":
//        {
//        
//                "FlowDir":              0,                   // direction of the flow at the inlet.
//                                                             // FlowDir = 0 / 1 / 2 describes the x- / y- / z-
//                                                             // direction. If the flow is orientated in negativ
//                                                             // coordinate direction, a minus sign must be used
//                                                             // for the parameter InflowVel.
//                "InflowVel":            0,                   // magnitude of the inflow velocity.
//                "RadInlet":             1,                   // radius of the circular intake.
//                "InflowFreq":           0,                   // inflow frequency.
//                "InflowAmpl":           0,                   // inflow amplitude.                
//                
//        },
}
<|MERGE_RESOLUTION|>--- conflicted
+++ resolved
@@ -54,7 +54,6 @@
         "ShiftFrame": "0",
         "Coeff":
         {
-<<<<<<< HEAD
             "VolForce": "ZeroVel",
             "SmoothZone": 0,
             "SurfTens":
@@ -69,23 +68,17 @@
             "Pressure":
             {
                 "Default":    ["NoBC"]
+            },
+            "SlipBnd":
+            {
+                "Beta1":                 0.05,
+                "Beta2":                 0.05,
+                "BetaL":                 0,
+                "NitschePenalty":        30,
+                "CtAngle":               60,
+                "CtAngleFnc":            "ConstantAngle",
+                "BndOutNormal":          "OutNormalBrick"
             }
-=======
-            "Frequency": "0",
-            "MaxRelComponentSize": "0.05",
-            "WeakEdgeRatio": "0.2",
-            "CrosswindLimit": "0.8660254037844387"
-        },
-        "SlipBnd":
-        {
-          "Beta1":                 0.05,
-          "Beta2":                 0.05,
-          "BetaL":                 0,
-          "NitschePenalty":        30,
-          "CtAngle":               60,
-          "CtAngleFnc":            "ConstantAngle",
-          "BndOutNormal":          "OutNormalBrick"
->>>>>>> ff7b7acf
         }
     },
     
