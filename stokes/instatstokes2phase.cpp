/// \file instatstokes2phase.cpp
/// \brief classes that constitute the 2-phase Stokes problem
/// \author LNM RWTH Aachen: Jens Berger, Patrick Esser, Joerg Grande, Sven Gross, Volker Reichelt, Yuanjun Zhang; SC RWTH Aachen: Oliver Fortmeier

/*
 * This file is part of DROPS.
 *
 * DROPS is free software: you can redistribute it and/or modify
 * it under the terms of the GNU Lesser General Public License as published by
 * the Free Software Foundation, either version 3 of the License, or
 * (at your option) any later version.
 *
 * DROPS is distributed in the hope that it will be useful,
 * but WITHOUT ANY WARRANTY; without even the implied warranty of
 * MERCHANTABILITY or FITNESS FOR A PARTICULAR PURPOSE.  See the
 * GNU Lesser General Public License for more details.
 *
 * You should have received a copy of the GNU Lesser General Public License
 * along with DROPS. If not, see <http://www.gnu.org/licenses/>.
 *
 *
 * Copyright 2009 LNM/SC RWTH Aachen, Germany
*/

#include "stokes/instatstokes2phase.h"
#include "num/accumulator.h"
#include "num/quadrature.h"
#include "num/lattice-eval.h"

extern DROPS::ParamCL P;

namespace DROPS
{
// -----------------------------------------------------------------------------
//                        Routines for SetupSystem2
// -----------------------------------------------------------------------------


void SetupSystem2_P2P0( const MultiGridCL& MG, const TwoPhaseFlowCoeffCL&, const StokesBndDataCL& BndData,
                        MatrixCL* B, VecDescCL* c, IdxDescCL* RowIdx, IdxDescCL* ColIdx, double t)
// P2 / P0 FEs for vel/pr
{
    SparseMatBuilderCL<double, SMatrixCL<1,3> >  mB( B, RowIdx->NumUnknowns(), ColIdx->NumUnknowns());
    if (c != 0) c->Clear( t);
    const Uint lvl= RowIdx->TriangLevel();
    LocalNumbP2CL n;
    Quad2CL<Point3DCL> Grad[10], GradRef[10];
    SMatrixCL<3,3> T;
    double det, absdet;
    Point3DCL tmp;

    const Uint pidx= RowIdx->GetIdx();

    P2DiscCL::GetGradientsOnRef( GradRef);
    for (MultiGridCL::const_TriangTetraIteratorCL sit= MG.GetTriangTetraBegin( lvl),
         send= MG.GetTriangTetraEnd( lvl); sit != send; ++sit) {
        GetTrafoTr( T, det, *sit);
        P2DiscCL::GetGradients( Grad, GradRef, T);
        absdet= std::fabs( det);
        n.assign( *sit, *ColIdx, BndData.Vel);
        const IdxT prNumbTetra= sit->Unknowns(pidx);

        // Setup B:   b(i,j) =  -\int psi_i * div( phi_j)
        for(int vel=0; vel<10; ++vel) {
            if (n.WithUnknowns( vel))
            {
                tmp= Grad[vel].quad( absdet);
                mB( prNumbTetra, n.num[vel])  -=  SMatrixCL<1,3>(tmp);
            }
            else if (c != 0) // put coupling on rhs
            {
                typedef StokesBndDataCL::VelBndDataCL::bnd_val_fun bnd_val_fun;
                bnd_val_fun bf= BndData.Vel.GetBndSeg( n.bndnum[vel]).GetBndFun();
                tmp= vel<4 ? bf( sit->GetVertex( vel)->GetCoord(), t)
                        : bf( GetBaryCenter( *sit->GetEdge( vel-4)), t);
                c->Data[ prNumbTetra]+= inner_prod( Grad[vel].quad( absdet), tmp);
            }
        }
    }
    mB.Build();
}


void SetupSystem2_P2P1( const MultiGridCL& MG, const TwoPhaseFlowCoeffCL& coeff, const StokesBndDataCL& BndData, MatrixCL* B, VecDescCL* c,
        IdxDescCL* RowIdx, IdxDescCL* ColIdx, double t)
/// Set up matrices B and rhs c
{
    System2Accumulator_P2P1CL<TwoPhaseFlowCoeffCL> accu( coeff, BndData, *RowIdx, *ColIdx, *B, c, t);
    TetraAccumulatorTupleCL accus;
    accus.push_back( &accu);
    accus( MG.GetGraph( RowIdx->TriangLevel()));
    //accus( MG.GetTriangTetraBegin( RowIdx->TriangLevel()), MG.GetTriangTetraEnd( RowIdx->TriangLevel()));
}


/// \brief Accumulator to set up the matrix B and, if requested the right-hand side C for two-phase flow.
class System2Accumulator_P2P1XCL : public System2Accumulator_P2P1CL<TwoPhaseFlowCoeffCL>
{
  private:
	typedef System2Accumulator_P2P1CL<TwoPhaseFlowCoeffCL> base_;
	using base_::coeff;
    using base_::BndData;
    const LevelsetP2CL&        lset_;

    using base_::t;

    using base_::prNumb;  ///< global numbering of the P1-unknowns
    using base_::n;          ///< global numbering of the P2-unknowns

    using base_::dirichlet_val; ///< Dirichlet values, filled in only on the Dirichlet-boundary.

    using base_::mB_;
    using base_::c;

    using base_::T;
    using base_::absdet;

    std::valarray<double>     ls_loc_;
    int                       ls_sign_[4];
    TetraPartitionCL          partition_;
    QuadDomainCL              q2dom_;
    GridFunctionCL<Point3DCL> qgrad_[10];
    LocalP1CL<Point3DCL>      GradRefLP1_[10],
                              GradLP1_[10];

    SMatrixCL<1,3>            loc_B_[4][10]; ///< transposed representation for better memory-access.

    using base_::RowIdx;
    const ExtIdxDescCL* Xidx_;

    ///\brief Computes the mapping from local to global data "n", the local matrices in loc and, if required, the Dirichlet-values needed to eliminate the boundary-dof from the global system.
    void local_setup ();
    ///\brief Update the global system.
    void update_global_system ();

  public:
    System2Accumulator_P2P1XCL ( const TwoPhaseFlowCoeffCL& coeff_arg, const StokesBndDataCL& BndData_arg,
    		const LevelsetP2CL& lset, const IdxDescCL& RowIdx_arg, const IdxDescCL& ColIdx_arg,
    	    MatrixCL& B_arg, VecDescCL* c_arg, double t_arg);

    ///\brief Initializes matrix-builders and load-vectors
    void begin_accumulation ();
    ///\brief Builds the matrices
    void finalize_accumulation();

    void visit (const TetraCL& tet);
    
    TetraAccumulatorCL* clone (){ return new System2Accumulator_P2P1XCL ( *this); };
};

System2Accumulator_P2P1XCL::System2Accumulator_P2P1XCL (const TwoPhaseFlowCoeffCL& coeff_arg, const StokesBndDataCL& BndData_arg,
		const LevelsetP2CL& lset, const IdxDescCL& RowIdx_arg, const IdxDescCL& ColIdx_arg,
	    MatrixCL& B_arg, VecDescCL* c_arg, double t_arg)
    :  base_( coeff_arg, BndData_arg, RowIdx_arg, ColIdx_arg, B_arg, c_arg, t_arg), lset_( lset), ls_loc_( 10)
{
	P2DiscCL::GetGradientsOnRef( GradRefLP1_);
}

void System2Accumulator_P2P1XCL::begin_accumulation ()
{
	base_::begin_accumulation();
    Xidx_ = &RowIdx.GetXidx();
}

void System2Accumulator_P2P1XCL::finalize_accumulation ()
{
	base_::finalize_accumulation();
}

void System2Accumulator_P2P1XCL::visit (const TetraCL& tet)
{
	base_::visit( tet);
    evaluate_on_vertexes( lset_.GetSolution(), tet, PrincipalLatticeCL::instance( 2), Addr( ls_loc_));
    if (equal_signs( ls_loc_)) return; // extended basis functions have only support on tetra intersecting Gamma.

    partition_.make_partition<SortedVertexPolicyCL, MergeCutPolicyCL>( 2, ls_loc_);
    make_CompositeQuad2Domain( q2dom_, partition_);
    local_setup();
    update_global_system();
}

void System2Accumulator_P2P1XCL::local_setup ()
{
	P2DiscCL::GetGradients( GradLP1_, GradRefLP1_, T);
    for (int i= 0; i < 10; ++i) // Gradients of the velocity hat-functions
        resize_and_evaluate_on_vertexes(  GradLP1_[i], q2dom_, qgrad_[i]);
    for (int i= 0; i < 4; ++i) // sign of the level-set function in the vertices
        ls_sign_[i]= sign( ls_loc_[p1_dof_on_lattice_2[i]]);

    GridFunctionCL<> qpr;
    LocalP1CL<> p1;
    Point3DCL B_entry;
    for(int pr=0; pr<4; ++pr) {
        // p1 is the P1 hat-function for the dof pr.
        p1[pr]= 1.; p1[pr==0 ? 3 : pr - 1]= 0.;
        // compute the integrals I = \int_{T_+} grad v_vel p_pr dx  -  C \int_{T}grad v_vel p_pr dx,
        // where C= (sign Phi_pr==1) \in {0,1} and T_+ = T \cap \Omega_2 (positive part)
        const IdxT xidx= (*Xidx_)[prNumb[pr]];
        if (xidx==NoIdx) continue;

        resize_and_evaluate_on_vertexes( p1, q2dom_, qpr);
        for(int vel=0; vel<10; ++vel) {
            const bool is_pos= ls_sign_[pr] == 1;
            // for C=0 (<=> !is_pos) we have I = -\int_{T_-} grad v_vel p_pr dx
            // for C=1 (<=>  is_pos) we have I =  \int_{T_+} grad v_vel p_pr dx
            loc_B_[pr][vel]= SMatrixCL<1,3>( (is_pos ? -1. : 1.)*quad( qgrad_[vel]*qpr, absdet, q2dom_, is_pos ? NegTetraC : PosTetraC));
        }
    }
}

void System2Accumulator_P2P1XCL::update_global_system ()
{
    SparseMatBuilderCL<double, SMatrixCL<1,3> >& mB= (*mB_);
    for(int pr=0; pr<4; ++pr) {
        const IdxT xidx= (*Xidx_)[prNumb[pr]];
        if (xidx==NoIdx) continue;

        for(int vel=0; vel<10; ++vel) {
            if (n.WithUnknowns( vel)) {
                mB( xidx, n.num[vel])-= loc_B_[pr][vel];
            }
            else if (c != 0)
                c->Data[ xidx]+= inner_prod( loc_B_[pr][vel], dirichlet_val[vel]);
        }
    }
}

void SetupSystem2_P2P1X( const MultiGridCL& MG, const TwoPhaseFlowCoeffCL& coeff, const StokesBndDataCL& BndData, MatrixCL* B, VecDescCL* c, const LevelsetP2CL& lset, IdxDescCL* RowIdx, IdxDescCL* ColIdx, double t)
// P2 / P1X FEs (X=extended) for vel/pr
{
    System2Accumulator_P2P1XCL p1x_accu( coeff, BndData, lset, *RowIdx, *ColIdx, *B, c, t);
    TetraAccumulatorTupleCL accus;
    accus.push_back( &p1x_accu);
    accus( MG.GetGraph( RowIdx->TriangLevel()));
    //accus( MG.GetTriangTetraBegin( RowIdx->TriangLevel()), MG.GetTriangTetraEnd( RowIdx->TriangLevel()));

}

inline void ComputePgradV( LocalP2CL<Point3DCL>& PgradV, Uint pr, const Quad2CL<Point3DCL>& gradV)
{
    PgradV= Point3DCL();
    PgradV[pr]= gradV[pr];
    for (Uint vert=0; vert<4; ++vert)
        if (vert!=pr)
            PgradV[EdgeByVert(pr,vert)+4]= 0.25*(gradV[pr]+gradV[vert]);
}


void SetupSystem2_P2RP1X( const MultiGridCL& MG, const TwoPhaseFlowCoeffCL&, const StokesBndDataCL& BndData, MatrixCL* B, VecDescCL* c, const LevelsetP2CL& lset, IdxDescCL* RowIdx, IdxDescCL* ColIdx, double t)
// P2X / P1X FEs (X=extended) for vel/pr
{
    const ExtIdxDescCL& prXidx=    RowIdx->GetXidx();
    const ExtIdxDescCL& velXidx= ColIdx->GetXidx();
    SparseMatBuilderCL<double, SMatrixCL<1,3> >  mB( B, RowIdx->NumUnknowns(), ColIdx->NumUnknowns());
    if (c != 0) c->Clear( t);
    const Uint lvl= RowIdx->TriangLevel();
    IdxT prNumb[4];
    LocalNumbP2CL n;
    Quad2CL<Point3DCL> Grad[10], GradRef[10], gradVx;
    LocalP2CL<> velR_p[4][8], velR_n[4][8];
    SMatrixCL<3,3> T;
    double det, absdet;
    Point3DCL tmp;
    InterfaceTetraCL cut;
    LocalP2CL<> loc_phi;

    P2DiscCL::GetGradientsOnRef( GradRef);
    for (MultiGridCL::const_TriangTetraIteratorCL sit= MG.GetTriangTetraBegin( lvl),
         send= MG.GetTriangTetraEnd( lvl); sit != send; ++sit) {
        GetTrafoTr( T, det, *sit);
        P2DiscCL::GetGradients( Grad, GradRef, T);
        absdet= std::fabs( det);
        n.assign( *sit, *ColIdx, BndData.Vel);
        GetLocalNumbP1NoBnd( prNumb, *sit, *RowIdx);
        // Setup B:   b(i,j) =  -\int psi_i * div( phi_j)

        // do setup for std FEM part
        for(int vel=0; vel<10; ++vel) {
            if (n.WithUnknowns( vel))
                for(int pr=0; pr<4; ++pr) {
                    tmp= Grad[vel].quadP1( pr, absdet);
                    mB( prNumb[pr], n.num[vel])  -=  SMatrixCL<1,3>(tmp);
                }
            else if (c != 0) { // put coupling on rhs
                typedef StokesBndDataCL::VelBndDataCL::bnd_val_fun bnd_val_fun;
                bnd_val_fun bf= BndData.Vel.GetBndSeg( n.bndnum[vel]).GetBndFun();
                tmp= vel<4 ? bf( sit->GetVertex( vel)->GetCoord(), t)
                        : bf( GetBaryCenter( *sit->GetEdge( vel-4)), t);
                for(int pr=0; pr<4; ++pr)
                    c->Data[ prNumb[pr]]+= inner_prod( Grad[vel].quadP1( pr, absdet), tmp);
            }
        }
        // now handle extended dofs
        loc_phi.assign( *sit, lset.Phi, lset.GetBndData());
        cut.Init( *sit, loc_phi);
        if (!cut.Intersects()) continue; // extended basis functions have only support on tetra intersecting Gamma!

        P2RidgeDiscCL::GetExtBasisOnChildren( velR_p, velR_n, loc_phi);
        for(int pr=0; pr<4; ++pr) {
            // compute the integrals
            // I = \int_{T_+} grad v_vel p_pr dx  -  C \int_{T}grad v_vel p_pr dx,
            // where C= (sign Phi_pr==1) \in {0,1} and T_+ = T \cap \Omega_2 (positive part)
            LocalP2CL<Point3DCL> PgradV;
            const IdxT xidx= prXidx[prNumb[pr]];

            for(int vel= (xidx!=NoIdx ? 0 : 10); vel<14; ++vel)
            {
                const IdxT stdvidx= vel<10 ? n.num[vel] : n.num[vel-10],
                        xvidx= (vel>=10 && stdvidx!=NoIdx) ? velXidx[stdvidx] : NoIdx,
                        vidx= vel<10 ? stdvidx : xvidx;
                if (vel>=10 && xvidx==NoIdx) continue; // no extended vel dof

                Point3DCL int_Px_gradV, int_P_gradV;
                const bool is_pos= cut.GetSign(pr)==1;

                if (vel<10) { // standard P2 FE
                    ComputePgradV( PgradV, pr, Grad[vel]);
                    for (int ch=0; ch<8; ++ch)
                    {
                        cut.ComputeCutForChild(ch);
                        int_Px_gradV+= cut.quad( PgradV, absdet, !is_pos); // integrate on other part
                    }
                    // for C=1 (<=> is_pos) we have I = -\int_{T_-} grad v_vel p_pr dx
                    if (is_pos) int_Px_gradV= -int_Px_gradV;
                } else { // ridge enrichment for vel
                    Point3DCL intNeg, intPos;
                    for (int ch=0; ch<8; ++ch)
                    {
                        cut.ComputeCutForChild(ch);
                        // integrate on pos. part
                        P2DiscCL::GetFuncGradient( gradVx, velR_p[vel-10][ch], Grad);
                        ComputePgradV( PgradV, pr, gradVx);
                        intPos+= cut.quad( PgradV, absdet, true);
                        // integrate on neg. part
                        P2DiscCL::GetFuncGradient( gradVx, velR_n[vel-10][ch], Grad);
                        ComputePgradV( PgradV, pr, gradVx);
                        intNeg+= cut.quad( PgradV, absdet, false);
                    }
                    int_P_gradV= intPos + intNeg;
                    // for C=1 (<=> is_pos) we have I = -\int_{T_-} grad v_vel p_pr dx
                    int_Px_gradV= is_pos ? -intNeg : intPos;
                }

                if (vidx!=NoIdx)
                {
                    if (xidx!=NoIdx) {
                        mB( xidx, vidx)  -=  SMatrixCL<1,3>(int_Px_gradV);
                    }
                    if (vel>=10) { // extended vel: write also entry for p_gradVx
                        const IdxT pidx= prNumb[pr];
                        mB( pidx, vidx)  -=  SMatrixCL<1,3>(int_P_gradV);
                    }
                }
                else if (c != 0 && vel<10)
                { // put coupling on rhs
                    typedef StokesBndDataCL::VelBndDataCL::bnd_val_fun bnd_val_fun;
                    bnd_val_fun bf= BndData.Vel.GetBndSeg( n.bndnum[vel]).GetBndFun();
                    tmp= vel<4 ? bf( sit->GetVertex( vel)->GetCoord(), t)
                            : bf( GetBaryCenter( *sit->GetEdge( vel-4)), t);
                    c->Data[ xidx]+= inner_prod( int_Px_gradV, tmp);
                }
            }
        }
    }
    mB.Build();
}


void SetupSystem2_P2RP1( const MultiGridCL& MG, const TwoPhaseFlowCoeffCL&, const StokesBndDataCL& BndData, MatrixCL* B, VecDescCL* c, const LevelsetP2CL& lset, IdxDescCL* RowIdx, IdxDescCL* ColIdx, double t)
// P2X / P1 FEs (X=extended) for vel/pr
{
    const ExtIdxDescCL& velXidx= ColIdx->GetXidx();
    SparseMatBuilderCL<double, SMatrixCL<1,3> > mB( B, RowIdx->NumUnknowns(), ColIdx->NumUnknowns());
    if (c != 0) c->Clear( t);
    const Uint lvl= RowIdx->TriangLevel();
    IdxT prNumb[4];
    LocalNumbP2CL n;
    Quad2CL<Point3DCL> Grad[10], GradRef[10], gradVx;
    LocalP2CL<> velR_p[4][8], velR_n[4][8];
    SMatrixCL<3,3> T;
    double det, absdet;
    Point3DCL tmp;
    InterfaceTetraCL cut;
    LocalP2CL<> loc_phi;

    P2DiscCL::GetGradientsOnRef( GradRef);
    for (MultiGridCL::const_TriangTetraIteratorCL sit= MG.GetTriangTetraBegin( lvl),
         send= MG.GetTriangTetraEnd( lvl); sit != send; ++sit) {
        GetTrafoTr( T, det, *sit);
        P2DiscCL::GetGradients( Grad, GradRef, T);
        absdet= std::fabs( det);
        n.assign( *sit, *ColIdx, BndData.Vel);
        GetLocalNumbP1NoBnd( prNumb, *sit, *RowIdx);
        // Setup B:   b(i,j) =  -\int psi_i * div( phi_j)

        // do setup for std FEM part
        for(int vel=0; vel<10; ++vel) {
            if (n.WithUnknowns( vel))
                for(int pr=0; pr<4; ++pr) {
                    tmp= Grad[vel].quadP1( pr, absdet);
                    mB( prNumb[pr], n.num[vel])  -=  SMatrixCL<1,3>(tmp);
                }
            else if (c != 0) { // put coupling on rhs
                typedef StokesBndDataCL::VelBndDataCL::bnd_val_fun bnd_val_fun;
                bnd_val_fun bf= BndData.Vel.GetBndSeg( n.bndnum[vel]).GetBndFun();
                tmp= vel<4 ? bf( sit->GetVertex( vel)->GetCoord(), t)
                        : bf( GetBaryCenter( *sit->GetEdge( vel-4)), t);
                for(int pr=0; pr<4; ++pr)
                    c->Data[ prNumb[pr]]+= inner_prod( Grad[vel].quadP1( pr, absdet), tmp);
            }
        }
        // now handle extended dofs
        loc_phi.assign( *sit, lset.Phi, lset.GetBndData());
        cut.Init( *sit, loc_phi);
        if (!cut.Intersects()) continue; // extended basis functions have only support on tetra intersecting Gamma!

        P2RidgeDiscCL::GetExtBasisOnChildren( velR_p, velR_n, loc_phi);
        for(int pr=0; pr<4; ++pr) {
            // compute the integrals
            // I = \int_{T_+} grad v_vel p_pr dx  -  C \int_{T}grad v_vel p_pr dx,
            // where C= (sign Phi_pr==1) \in {0,1} and T_+ = T \cap \Omega_2 (positive part)
            LocalP2CL<Point3DCL> PgradV;

            for(int xvel=0; xvel<4; ++xvel)
            {
                const IdxT stdvidx= n.num[xvel],
                    xvidx= stdvidx!=NoIdx ? velXidx[stdvidx] : NoIdx;
                if (xvidx==NoIdx) continue; // no extended vel dof

                Point3DCL int_P_gradV;

                Point3DCL intNeg, intPos;
                for (int ch=0; ch<8; ++ch)
                {
                    cut.ComputeCutForChild(ch);
                    // integrate on pos. part
                    P2DiscCL::GetFuncGradient( gradVx, velR_p[xvel][ch], Grad);
                    ComputePgradV( PgradV, pr, gradVx);
                    intPos+= cut.quad( PgradV, absdet, true);
                    // integrate on neg. part
                    P2DiscCL::GetFuncGradient( gradVx, velR_n[xvel][ch], Grad);
                    ComputePgradV( PgradV, pr, gradVx);
                    intNeg+= cut.quad( PgradV, absdet, false);
                }
                int_P_gradV= intPos + intNeg;

                // extended vel: write entry for p_gradVx
                const IdxT pidx= prNumb[pr];
                mB( pidx, xvidx)  -=  SMatrixCL<1,3>(int_P_gradV);
            }
        }
    }
    mB.Build();
}


void SetupSystem2_P2P1D( const MultiGridCL& MG, const TwoPhaseFlowCoeffCL&, const StokesBndDataCL& BndData, MatrixCL* B, VecDescCL* c,
                         IdxDescCL* RowIdx, IdxDescCL* ColIdx, double t)
// P2 / P1D FEs for vel/pr
{
    SparseMatBuilderCL<double, SMatrixCL<1,3> > mB( B, RowIdx->NumUnknowns(), ColIdx->NumUnknowns());
    if (c != 0) c->Clear( t);
    const Uint lvl= RowIdx->TriangLevel();
    IdxT prNumb[4];
    LocalNumbP2CL n;
    Quad2CL<Point3DCL> Grad[10], GradRef[10];
    SMatrixCL<3,3> T;
    double det, absdet;
    Point3DCL tmp;

    P2DiscCL::GetGradientsOnRef( GradRef);
    for (MultiGridCL::const_TriangTetraIteratorCL sit= MG.GetTriangTetraBegin( lvl),
        send=MG.GetTriangTetraEnd( lvl); sit != send; ++sit) {
        GetTrafoTr( T, det, *sit);
        P2DiscCL::GetGradients( Grad, GradRef, T);
        absdet= std::fabs( det);
        n.assign( *sit, *ColIdx, BndData.Vel);
        GetLocalNumbP1DNoBnd( prNumb, *sit, *RowIdx);
        // Setup B:   b(i,j) =  -\int psi_i * div( phi_j)
        for(int vel=0; vel<10; ++vel) {
            if (n.WithUnknowns( vel))
                for(int pr=0; pr<4; ++pr) {
                    tmp= Grad[vel].quadP1D( pr, absdet);
                    mB( prNumb[pr], n.num[vel])  -=  SMatrixCL<1,3>(tmp);
                }
            else if (c != 0)
            { // put coupling on rhs
                typedef StokesBndDataCL::VelBndDataCL::bnd_val_fun bnd_val_fun;
                bnd_val_fun bf= BndData.Vel.GetBndSeg( n.bndnum[vel]).GetBndFun();
                tmp= vel<4 ? bf( sit->GetVertex( vel)->GetCoord(), t)
                        : bf( GetBaryCenter( *sit->GetEdge( vel-4)), t);
                for(int pr=0; pr<4; ++pr)
                    c->Data[ prNumb[pr]]+= inner_prod( Grad[vel].quadP1D( pr, absdet), tmp);
            }
        }
    }
    mB.Build();
}


// -----------------------------------------------------------------------------
//                        Routines for SetupRhs2
// -----------------------------------------------------------------------------


void SetupRhs2_P2P0( const MultiGridCL& MG, const TwoPhaseFlowCoeffCL&, const StokesBndDataCL& BndData, VecDescCL* c, double t)
{
    c->Clear( t);
    const Uint lvl= c->GetLevel();
    const Uint pidx= c->RowIdx->GetIdx();

    bool IsOnDirBnd[10];
    Quad2CL<Point3DCL> Grad_vel, GradRef[10];
    SMatrixCL<3,3> T;
    double det, absdet;
    Point3DCL tmp;

    P2DiscCL::GetGradientsOnRef( GradRef);

  for (MultiGridCL::const_TriangTetraIteratorCL sit= MG.GetTriangTetraBegin( lvl),
         send= MG.GetTriangTetraEnd( lvl); sit != send; ++sit) {
        // collect some bnd information about the edges and verts of the tetra
        // and save it in IsOnDirBnd
        for (int i=0; i<4; ++i)
            IsOnDirBnd[i]= BndData.Vel.IsOnDirBnd( *sit->GetVertex(i) );
        for (int i=0; i<6; ++i)
            IsOnDirBnd[i+4]= BndData.Vel.IsOnDirBnd( *sit->GetEdge(i) );
        const IdxT prNumbTetra= sit->Unknowns(pidx);

        GetTrafoTr( T, det, *sit);
        absdet= std::fabs( det);

        // Setup B:   b(i,j) =  -\int psi_i * div( phi_j)
        for(int vel=0; vel<10; ++vel) {
            if (IsOnDirBnd[vel]) { // put coupling on rhs
                P2DiscCL::GetGradient( Grad_vel, GradRef[vel], T);
                tmp= vel<4 ? BndData.Vel.GetDirBndValue( *sit->GetVertex(vel), t)
                           : BndData.Vel.GetDirBndValue( *sit->GetEdge(vel-4), t);
                c->Data[ prNumbTetra]+= inner_prod( Grad_vel.quad( absdet), tmp);
            }
        }
    }
}


void SetupRhs2_P2P1( const MultiGridCL& MG, const TwoPhaseFlowCoeffCL&, const StokesBndDataCL& BndData, VecDescCL* c, double t)
{
    c->Clear( t);

    const Uint lvl = c->GetLevel();
    const Uint pidx= c->RowIdx->GetIdx();

    IdxT prNumb[4];
    bool IsOnDirBnd[10];

    Quad2CL<Point3DCL> Grad_vel, GradRef[10];

    SMatrixCL<3,3> T;

    double det, absdet;
    Point3DCL tmp;

    P2DiscCL::GetGradientsOnRef( GradRef);

    for (MultiGridCL::const_TriangTetraIteratorCL sit= MG.GetTriangTetraBegin( lvl),
         send= MG.GetTriangTetraEnd( lvl); sit != send; ++sit) {
        // collect some information about the edges and verts of the tetra
        // and save it in prNumb and IsOnDirBnd
        for (int i=0; i<4; ++i) {
            IsOnDirBnd[i]= BndData.Vel.IsOnDirBnd( *sit->GetVertex(i) );
            prNumb[i]= sit->GetVertex(i)->Unknowns(pidx);
        }
        for (int i=0; i<6; ++i)
            IsOnDirBnd[i+4]= BndData.Vel.IsOnDirBnd( *sit->GetEdge(i) );

        GetTrafoTr( T, det, *sit);
        absdet= std::fabs( det);

        // b(i,j) =  -\int psi_i * div( phi_j)
        for(int vel=0; vel<10; ++vel) {
            if (IsOnDirBnd[vel]) { // put coupling on rhs
                P2DiscCL::GetGradient( Grad_vel, GradRef[vel], T);
                tmp= vel<4 ? BndData.Vel.GetDirBndValue( *sit->GetVertex(vel), t)
                           : BndData.Vel.GetDirBndValue( *sit->GetEdge(vel-4), t);
                for(int pr=0; pr<4; ++pr)
                    c->Data[ prNumb[pr]]+= inner_prod( Grad_vel.quadP1( pr, absdet), tmp);
            }
        }
    }
}


void SetupRhs2_P2P1X( const MultiGridCL& MG, const TwoPhaseFlowCoeffCL&, const StokesBndDataCL& BndData, VecDescCL* c, const LevelsetP2CL& lset, double t)
// P2 / P1X FEs (X=extended) for vel/pr
{
    c->Clear( t);
    const Uint lvl=  c->GetLevel();
    const Uint pidx= c->RowIdx->GetIdx();
    const ExtIdxDescCL& Xidx= c->RowIdx->GetXidx();
    IdxT prNumb[4];
    bool IsOnDirBnd[10];
    Quad2CL<Point3DCL> Grad_vel, GradRef[10];
    SMatrixCL<3,3> T;
    double det, absdet;
    Point3DCL tmp;
    InterfaceTetraCL cut;

    P2DiscCL::GetGradientsOnRef( GradRef);
    for (MultiGridCL::const_TriangTetraIteratorCL sit= MG.GetTriangTetraBegin( lvl),
         send= MG.GetTriangTetraEnd( lvl); sit != send; ++sit) {
        // collect some information about the edges and verts of the tetra
        // and save it in prNumb and IsOnDirBnd
        for (int i=0; i<4; ++i) {
            IsOnDirBnd[i]= BndData.Vel.IsOnDirBnd( *sit->GetVertex(i) );
            prNumb[i]= sit->GetVertex(i)->Unknowns(pidx);
        }
        for (int i=0; i<6; ++i)
            IsOnDirBnd[i+4]= BndData.Vel.IsOnDirBnd( *sit->GetEdge(i) );

        GetTrafoTr( T, det, *sit);
        absdet= std::fabs( det);
        cut.Init( *sit, lset.Phi, lset.GetBndData());
        const bool nocut= !cut.Intersects();

        // Setup B:   b(i,j) =  -\int psi_i * div( phi_j)
        for(int vel=0; vel<10; ++vel) {
            if (IsOnDirBnd[vel]) { // put coupling on rhs
                P2DiscCL::GetGradient( Grad_vel, GradRef[vel], T);
                tmp= vel<4 ? BndData.Vel.GetDirBndValue( *sit->GetVertex(vel), t)
                           : BndData.Vel.GetDirBndValue( *sit->GetEdge(vel-4), t);
                for(int pr=0; pr<4; ++pr) {
                    const Point3DCL int_grad_vel_pr= Grad_vel.quadP1( pr, absdet);
                    c->Data[ prNumb[pr]]+= inner_prod( int_grad_vel_pr, tmp);

                    if (nocut) continue;
                    // compute the integrals
                    // \int_{T_2} grad v_vel p_pr dx  -  C \int_{T}grad v_vel p_pr dx,
                    // where C = H(Phi(x_pr)) \in {0,1} and T_2 = T \cap \Omega_2
                    LocalP2CL<Point3DCL> gradv_p;
                    gradv_p[pr]= Grad_vel[pr];
                    for (int vert=0; vert<4; ++vert)
                        if (vert!=pr)
                            gradv_p[EdgeByVert(pr,vert)+4]= 0.25*(Grad_vel[pr]+Grad_vel[vert]);

                    Point3DCL integral= cut.GetSign(pr)==1 ? -int_grad_vel_pr : Point3DCL();

                    for (int ch=0; ch<8; ++ch)
                    {
                        cut.ComputeCutForChild(ch);
                        integral+= cut.quad( gradv_p, absdet, true); // integrate on positive part
                    }

                    c->Data[ Xidx[prNumb[pr]]]+= inner_prod( integral, tmp);
                }
            }
        }
    }
}


void SetupRhs2_P2P1D( const MultiGridCL& MG, const TwoPhaseFlowCoeffCL&, const StokesBndDataCL& BndData, VecDescCL* c, double t)
{
    c->Clear( t);

    const Uint lvl         = c->GetLevel();
    const Uint pidx        = c->RowIdx->GetIdx();

    IdxT prNumb[4];
    bool IsOnDirBnd[10];

    Quad2CL<Point3DCL> Grad_vel, GradRef[10];

    SMatrixCL<3,3> T;

    double det, absdet;
    Point3DCL tmp;

    P2DiscCL::GetGradientsOnRef( GradRef);

    for (MultiGridCL::const_TriangTetraIteratorCL sit= MG.GetTriangTetraBegin( lvl),
         send= MG.GetTriangTetraEnd( lvl); sit != send; ++sit) {
        // collect some information about the edges and verts of the tetra
        // and save it in prNumb and IsOnDirBnd
        for (int i=0; i<4; ++i) {
            IsOnDirBnd[i]= BndData.Vel.IsOnDirBnd( *sit->GetVertex(i) );
            prNumb[i]= sit->GetVertex(i)->Unknowns(pidx);
        }
        for (int i=0; i<6; ++i)
            IsOnDirBnd[i+4]= BndData.Vel.IsOnDirBnd( *sit->GetEdge(i) );

        GetTrafoTr( T, det, *sit);
        absdet= std::fabs( det);

        // b(i,j) =  -\int psi_i * div( phi_j)
        for(int vel=0; vel<10; ++vel) {
            if (IsOnDirBnd[vel]) { // put coupling on rhs
                P2DiscCL::GetGradient( Grad_vel, GradRef[vel], T);
                tmp= vel<4 ? BndData.Vel.GetDirBndValue( *sit->GetVertex(vel), t)
                           : BndData.Vel.GetDirBndValue( *sit->GetEdge(vel-4), t);
                for(int pr=0; pr<4; ++pr)
                    c->Data[ prNumb[pr]]+= inner_prod( Grad_vel.quadP1D( pr, absdet), tmp);
            }
        }
    }
}


// -----------------------------------------------------------------------------
//                        Routines for SetupPrMass
// -----------------------------------------------------------------------------


void SetupPrMass_P0(const MultiGridCL& MG, const TwoPhaseFlowCoeffCL& Coeff, MatrixCL& matM, IdxDescCL& RowIdx, const LevelsetP2CL& lset)
{
    const IdxT num_unks_pr=  RowIdx.NumUnknowns();
    MatrixBuilderCL M_pr(&matM, num_unks_pr,  num_unks_pr);

    const Uint lvl= RowIdx.TriangLevel();

    SmoothedJumpCL nu_invers( 1./Coeff.mu(0), 1./Coeff.mu(1), Coeff.mu);
    Quad2CL<double> nu_inv;
    LevelsetP2CL::const_DiscSolCL ls= lset.GetSolution();
    const Uint ls_lvl = ls.GetLevel();
    LocalP2CL<> locallset;
    const Uint pidx= RowIdx.GetIdx();

    for (MultiGridCL::const_TriangTetraIteratorCL sit= MG.GetTriangTetraBegin(lvl),
         send= MG.GetTriangTetraEnd(lvl); sit != send; ++sit) {
        const double absdet= sit->GetVolume()*6.;
        if (ls_lvl != lvl) {
            locallset.assign( *sit, ls);
            nu_inv.assign( locallset);
        }
        else
            nu_inv.assign( *sit, ls);
        nu_inv.apply( nu_invers);

        const IdxT prNumbTetra= sit->Unknowns( pidx);
        M_pr( prNumbTetra, prNumbTetra)= nu_inv.quad( absdet);

    }
    M_pr.Build();
}


void SetupPrMass_P1(const MultiGridCL& MG, const TwoPhaseFlowCoeffCL& Coeff, MatrixCL& matM, IdxDescCL& RowIdx, const LevelsetP2CL& lset)
{
    const IdxT num_unks_pr=  RowIdx.NumUnknowns();
    MatrixBuilderCL M_pr(&matM, num_unks_pr,  num_unks_pr);

    const Uint lvl= RowIdx.TriangLevel();
    IdxT prNumb[4];
    double coup[4][4];
    const double nu_inv_p= 1./Coeff.mu( 1.0),
                 nu_inv_n= 1./Coeff.mu( -1.0);
    double integralp, integraln;
    InterfaceTetraCL cut;
    LocalP2CL<> pipj[4][4];
    for(int i= 0; i < 4; ++i) {
        for(int j= 0; j < i; ++j) {
            pipj[j][i][EdgeByVert( i, j) + 4]= 0.25;
            pipj[i][j][EdgeByVert( j, i) + 4]= 0.25;
        }
        pipj[i][i][i]= 1.;
        for (int vert= 0; vert < 3; ++vert)
                pipj[i][i][EdgeByVert( i, VertOfFace( i, vert)) + 4]= 0.25;
    }

    LocalP2CL<> loc_phi;
    DROPS_FOR_TRIANG_CONST_TETRA( MG, lvl, sit) {
        const double absdet= sit->GetVolume()*6.;
        loc_phi.assign( *sit, lset.Phi, lset.GetBndData());
        cut.Init( *sit, loc_phi);
        const bool nocut= !cut.Intersects();
        GetLocalNumbP1NoBnd( prNumb, *sit, RowIdx);
        if (nocut) { // nu is constant in tetra
            const double nu_inv= cut.GetSign( 0) == 1 ? nu_inv_p : nu_inv_n;
            // write values into matrix
            for(int i=0; i<4; ++i)
                for(int j=0; j<4; ++j)
                    M_pr( prNumb[i], prNumb[j])+= nu_inv*P1DiscCL::GetMass( i, j)*absdet;
        }
        else { // nu is discontinuous in tetra
            for(int i=0; i<4; ++i) {
                for(int j=0; j<=i; ++j) {
                    // compute the integrals
                    // \int_{T_i} p_i p_j dx,    where T_i = T \cap \Omega_i, i=1,2
                    integralp= integraln= 0.;
                    for (int ch= 0; ch < 8; ++ch) {
                        cut.ComputeCutForChild( ch);
                        integralp+= cut.quad( pipj[i][j], absdet, true);  // integrate on positive part
                        integraln+= cut.quad( pipj[i][j], absdet, false); // integrate on negative part
                    }
                    coup[j][i]= integralp*nu_inv_p + integraln*nu_inv_n;
                    coup[i][j]= coup[j][i];
                }
            }

            // write values into matrix
            for(int i=0; i<4; ++i)
                for(int j= 0; j < 4; ++j)
                    M_pr( prNumb[i], prNumb[j])+= coup[i][j];
        }
    }
    M_pr.Build();
}


void SetupPrMass_P1X(const MultiGridCL& MG, const TwoPhaseFlowCoeffCL& Coeff, MatrixCL& matM, IdxDescCL& RowIdx, const LevelsetP2CL& lset)
{
    const ExtIdxDescCL& Xidx= RowIdx.GetXidx();
    const IdxT num_unks_pr=  RowIdx.NumUnknowns();
    MatrixBuilderCL M_pr(&matM, num_unks_pr,  num_unks_pr);

    const Uint lvl= RowIdx.TriangLevel();
    IdxT prNumb[4];
    double coup[4][4], coupT2[4][4];

    const double nu_inv_p= 1./Coeff.mu( 1.0),
                 nu_inv_n= 1./Coeff.mu( -1.0);
    double integralp, integraln;
    InterfaceTetraCL cut;
    bool sign[4];

    // The 16 products of the P1-shape-functions
    LocalP2CL<> pipj[4][4];
    for(int i= 0; i < 4; ++i) {
        for(int j= 0; j < i; ++j) {
            pipj[j][i][EdgeByVert( i, j) + 4]= 0.25;
            pipj[i][j][EdgeByVert( j, i) + 4]= 0.25;
        }
        pipj[i][i][i]= 1.;
        for (int vert= 0; vert < 3; ++vert)
                pipj[i][i][EdgeByVert( i, VertOfFace( i, vert)) + 4]= 0.25;
    }

    LocalP2CL<> loc_phi;
    DROPS_FOR_TRIANG_CONST_TETRA( MG, lvl, sit) {
        const double absdet= sit->GetVolume()*6.;
        loc_phi.assign( *sit, lset.Phi, lset.GetBndData());
        cut.Init( *sit, loc_phi);
        const bool nocut= !cut.Intersects();
        GetLocalNumbP1NoBnd( prNumb, *sit, RowIdx);
        if (nocut) { // nu is constant in tetra
            const double nu_inv= cut.GetSign( 0) == 1 ? nu_inv_p : nu_inv_n;
            // write values into matrix
            for(int i=0; i<4; ++i)
                for(int j=0; j<4; ++j)
                    M_pr( prNumb[i], prNumb[j])+= nu_inv*P1DiscCL::GetMass( i, j)*absdet;
        }
        else { // extended basis functions have only support on tetra intersecting Gamma!
            for(int i=0; i<4; ++i) {
                sign[i]= cut.GetSign(i) == 1;
                for(int j=0; j<=i; ++j) {
                    // compute the integrals
                    // \int_{T_2} p_i p_j dx,    where T_2 = T \cap \Omega_2
                    integralp= integraln= 0.;
                    for (int ch= 0; ch < 8; ++ch) {
                        cut.ComputeCutForChild( ch);
                        integralp+= cut.quad( pipj[i][j], absdet, true);  // integrate on positive part
                        integraln+= cut.quad( pipj[i][j], absdet, false); // integrate on negative part
                    }
                    coup[j][i]= integralp*nu_inv_p + integraln*nu_inv_n;
                    coup[i][j]= coup[j][i];
                    coupT2[j][i]= integralp*nu_inv_p;
                    coupT2[i][j]= coupT2[j][i];
                }
            }

            // write values into matrix
            for(int i=0; i<4; ++i)
            {
                const IdxT xidx_i= Xidx[prNumb[i]];
                for(int j= 0; j < 4; ++j) {
                    M_pr( prNumb[i], prNumb[j])+= coup[i][j];
                    // tetra intersects Gamma => Xidx defined for all DoFs
                    const IdxT xidx_j= Xidx[prNumb[j]];
                    if (xidx_j!=NoIdx)
                        M_pr( prNumb[i], xidx_j)+= coupT2[i][j] - sign[j]*coup[i][j];
                    if (xidx_i!=NoIdx)
                        M_pr( xidx_i, prNumb[j])+= coupT2[i][j] - sign[i]*coup[i][j];
                    if (xidx_i!=NoIdx && xidx_j!=NoIdx && sign[i]==sign[j])
                        M_pr( xidx_i, xidx_j)+= sign[i] ? coup[i][j] - coupT2[i][j] : coupT2[i][j];
                }
            }
        }
    }

    M_pr.Build();
}


void SetupPrMass_P1D(const MultiGridCL& MG, const TwoPhaseFlowCoeffCL& Coeff, MatrixCL& matM, IdxDescCL& RowIdx, const LevelsetP2CL& lset)
{
    const IdxT num_unks_pr=  RowIdx.NumUnknowns();
    MatrixBuilderCL M_pr(&matM, num_unks_pr,  num_unks_pr);

    const Uint lvl= RowIdx.TriangLevel();
    IdxT prNumb[4];

    SmoothedJumpCL nu_invers( 1./Coeff.mu(0), 1./Coeff.mu(1), Coeff.mu);
    Quad2CL<double> nu_inv;
    LevelsetP2CL::const_DiscSolCL ls= lset.GetSolution();
    const Uint ls_lvl = ls.GetLevel();
    LocalP2CL<> locallset;

    for (MultiGridCL::const_TriangTetraIteratorCL sit= MG.GetTriangTetraBegin(lvl),
        send=MG.GetTriangTetraEnd(lvl); sit != send; ++sit) {
        const double absdet= sit->GetVolume()*6.;
        if (ls_lvl != lvl) {
            locallset.assign( *sit, ls);
            nu_inv.assign( locallset);
        }
        else
            nu_inv.assign( *sit, ls);
        nu_inv.apply( nu_invers);

        GetLocalNumbP1DNoBnd( prNumb, *sit, RowIdx);

        for(int i=0; i<4; ++i)    // assemble row prNumb[i]
            for(int j=0; j<4; ++j)
                M_pr( prNumb[i], prNumb[j])+= nu_inv.quadP1D( i, j, absdet);
    }
    M_pr.Build();
}


// -----------------------------------------------------------------------------
//                        Routines for SetupPrStiff
// -----------------------------------------------------------------------------


void SetupPrStiff_P1( const MultiGridCL& MG, const TwoPhaseFlowCoeffCL& Coeff, MatrixCL& A_pr, IdxDescCL& RowIdx, IdxDescCL& ColIdx, const LevelsetP2CL& lset)
{
    MatrixBuilderCL A( &A_pr, RowIdx.NumUnknowns(), ColIdx.NumUnknowns());
    const Uint lvl= RowIdx.TriangLevel();
    const Uint idx= RowIdx.GetIdx();
    SMatrixCL<3,4> G;
    double coup[4][4];
    double det, absdet, IntRhoInv;
    IdxT UnknownIdx[4];

    const double rho_inv_p= 1./Coeff.rho(1.),
                 rho_inv_n= 1./Coeff.rho(-1.);
    LevelsetP2CL::const_DiscSolCL ls= lset.GetSolution();
    LocalP2CL<> loc_phi, ones( 1.);
    InterfaceTetraCL cut;

    for (MultiGridCL::const_TriangTetraIteratorCL sit= MG.GetTriangTetraBegin( lvl),
         send= MG.GetTriangTetraEnd( lvl); sit != send; ++sit)
    {
        P1DiscCL::GetGradients( G,det,*sit);
        absdet= std::fabs( det);
        loc_phi.assign( *sit, ls);
        cut.Init( *sit, loc_phi);
        if (!cut.Intersects()) {
            IntRhoInv= absdet/6*(cut.GetSign( 0) == 1 ? rho_inv_p : rho_inv_n);
        } else {
            double Vol_p=0, Vol_n=0;
            for (int ch= 0; ch < 8; ++ch) {
                cut.ComputeCutForChild( ch);
                Vol_p+= cut.quad( ones, absdet, true);  // integrate on positive part
                Vol_n+= cut.quad( ones, absdet, false); // integrate on negative part
            }
            IntRhoInv= Vol_p*rho_inv_p + Vol_n*rho_inv_n;
        }
        for(int i=0; i<4; ++i)
        {
            for(int j=0; j<=i; ++j)
            {
                // dot-product of the gradients
                coup[i][j]= ( G( 0, i)*G( 0, j) + G( 1, i)*G( 1, j) + G( 2, i)*G( 2, j) )*IntRhoInv;
                coup[j][i]= coup[i][j];
            }
            UnknownIdx[i]= sit->GetVertex( i)->Unknowns( idx);
        }
        for(int i=0; i<4; ++i)    // assemble row i
            for(int j=0; j<4;++j)
                A(UnknownIdx[i], UnknownIdx[j])+= coup[j][i];
    }
    A.Build();
}

/// \todo: As in SetupPrMass_P1X, replace the smoothed density-function with integration
///        over the inner and outer part.
void SetupPrStiff_P1X( const MultiGridCL& MG, const TwoPhaseFlowCoeffCL& Coeff, MatrixCL& A_pr, IdxDescCL& RowIdx, IdxDescCL& ColIdx, const LevelsetP2CL& lset)
{
    const ExtIdxDescCL& Xidx= RowIdx.GetXidx();
    MatrixBuilderCL A( &A_pr, RowIdx.NumUnknowns(), ColIdx.NumUnknowns());
    const Uint lvl= RowIdx.TriangLevel();
    const Uint idx= RowIdx.GetIdx();
    SMatrixCL<3,4> G;
    double coup[4][4], coupT2[4][4];
    double det;
    double absdet;
    IdxT UnknownIdx[4];
    bool sign[4];
    InterfaceTetraCL cut;

    const double rho_inv_p= 1./Coeff.rho(1.),
                 rho_inv_n= 1./Coeff.rho(-1.);
    LevelsetP2CL::const_DiscSolCL ls= lset.GetSolution();
    LocalP2CL<> locallset, ones( 1.);

    for (MultiGridCL::const_TriangTetraIteratorCL sit= MG.GetTriangTetraBegin( lvl),
         send= MG.GetTriangTetraEnd( lvl); sit != send; ++sit)
    {
        locallset.assign( *sit, ls);
        cut.Init( *sit, locallset);
        const bool nocut= !cut.Intersects();

        P1DiscCL::GetGradients( G,det,*sit);
        absdet= std::fabs( det);
        double IntRhoInv, IntRhoInv_p;


        if (nocut) {
            IntRhoInv_p= cut.GetSign( 0) == 1 ? absdet/6*rho_inv_p : 0;
            IntRhoInv= absdet/6*(cut.GetSign( 0) == 1 ? rho_inv_p : rho_inv_n);
        } else {
            double Vol_p=0, Vol_n=0;
            for (int ch= 0; ch < 8; ++ch) {
                cut.ComputeCutForChild( ch);
                Vol_p+= cut.quad( ones, absdet, true);  // integrate on positive part
                Vol_n+= cut.quad( ones, absdet, false); // integrate on negative part
            }
            IntRhoInv_p= Vol_p*rho_inv_p;
            IntRhoInv=   Vol_p*rho_inv_p + Vol_n*rho_inv_n;
        }

        // compute local matrices
        for(int i=0; i<4; ++i)
        {
            for(int j=0; j<=i; ++j)
            {
                // dot-product of the gradients
                coup[i][j]= ( G( 0, i)*G( 0, j) + G( 1, i)*G( 1, j) + G( 2, i)*G( 2, j) )*IntRhoInv;
                coup[j][i]= coup[i][j];
            }
            UnknownIdx[i]= sit->GetVertex( i)->Unknowns( idx);
            if (nocut) continue; // extended basis functions have only support on tetra intersecting Gamma!

            sign[i]= cut.GetSign(i)==1;
            for(int j=0; j<=i; ++j) {
                // compute the integrals
                // \int_{T_2} grad_i grad_j dx,    where T_2 = T \cap \Omega_2
                coupT2[j][i]= ( G( 0, i)*G( 0, j) + G( 1, i)*G( 1, j) + G( 2, i)*G( 2, j) )*IntRhoInv_p;
                coupT2[i][j]= coupT2[j][i];
            }
        }

        // write values into matrix
        for(int i=0; i<4; ++i)
        {
            for(int j=0; j<4; ++j)
                A(UnknownIdx[i], UnknownIdx[j])+= coup[j][i];
            if (nocut) continue; // extended basis functions have only support on tetra intersecting Gamma!

            const IdxT xidx_i= Xidx[UnknownIdx[i]];
            for(int j=0; j<4; ++j) // write values for extended basis functions
            {
                const IdxT xidx_j= Xidx[UnknownIdx[j]];
                if (xidx_j!=NoIdx)
                    A( UnknownIdx[i], xidx_j)+= coupT2[i][j] - sign[j]*coup[i][j];
                if (xidx_i!=NoIdx)
                    A( xidx_i, UnknownIdx[j])+= coupT2[i][j] - sign[i]*coup[i][j];
                if (xidx_i!=NoIdx && xidx_j!=NoIdx && sign[i]==sign[j])
                    A( xidx_i, xidx_j)+= sign[i] ? coup[i][j] - coupT2[i][j] : coupT2[i][j];
            }
        }
    }
    A.Build();
}


void SetupPrStiff_P1D( const MultiGridCL& MG, const TwoPhaseFlowCoeffCL& Coeff, MatrixCL& A_pr, IdxDescCL& RowIdx, IdxDescCL& ColIdx, const LevelsetP2CL& lset)
{
    MatrixBuilderCL A( &A_pr,RowIdx.NumUnknowns(), ColIdx.NumUnknowns());
    const Uint lvl= RowIdx.TriangLevel();
    const Uint idx= RowIdx.GetIdx();
    SMatrixCL<3,4> G;
    double coup[4][4];
    double det;
    double absdet;
    IdxT UnknownIdx[4];

    SmoothedJumpCL rho_invers( 1./Coeff.rho(0), 1./Coeff.rho(1), Coeff.rho);
    Quad2CL<double> rho_inv;
    LevelsetP2CL::const_DiscSolCL ls= lset.GetSolution();
    const Uint ls_lvl = ls.GetLevel();
    LocalP2CL<> locallset;

    for (MultiGridCL::const_TriangTetraIteratorCL sit= MG.GetTriangTetraBegin( lvl),
         send= MG.GetTriangTetraEnd( lvl); sit != send; ++sit)
    {
        if (ls_lvl != lvl) {
            locallset.assign( *sit, ls);
            rho_inv.assign( locallset);
        }
        else
            rho_inv.assign( *sit, ls);
        rho_inv.apply( rho_invers);

        P1DDiscCL::GetGradients( G,det,*sit);
        absdet= std::fabs( det);
        const double IntRhoInv= rho_inv.quad( absdet);
        for(int i=0; i<4; ++i)
        {
            for(int j=0; j<=i; ++j)
            {
                // dot-product of the gradients
                coup[i][j]= ( G( 0, i)*G( 0, j) + G( 1, i)*G( 1, j) + G( 2, i)*G( 2, j) )*IntRhoInv;
                coup[j][i]= coup[i][j];
            }
            UnknownIdx[i]= sit->GetFace( i)->Unknowns( idx);
        }
        for(int i=0; i<4; ++i)    // assemble row i
            for(int j=0; j<4;++j)
                A(UnknownIdx[i], UnknownIdx[j])+= coup[j][i];
    }
    A.Build();
}

// =============================================================================
//                        InstatStokes2PhaseP2P1CL
// =============================================================================

// Create numbering
// ----------------

void InstatStokes2PhaseP2P1CL::CreateNumberingVel( Uint level, MLIdxDescCL* idx, match_fun match, const LevelsetP2CL* lsetp)
{
    idx->CreateNumbering( level, MG_, BndData_.Vel, match, lsetp ? &(lsetp->Phi) : 0, lsetp ? &(lsetp->GetBndData()) : 0);
}


void InstatStokes2PhaseP2P1CL::CreateNumberingPr ( Uint level, MLIdxDescCL* idx, match_fun match, const LevelsetP2CL* lsetp)
{
    idx->CreateNumbering( level, MG_, BndData_.Pr, match, lsetp ? &(lsetp->Phi) : 0, lsetp ? &(lsetp->GetBndData()) : 0);
}


void InstatStokes2PhaseP2P1CL::SmoothVel( VelVecDescCL* v, int num, double tau)
{
    const VectorCL diag= A.Data.GetFinest().GetDiag();

    for (int i=0; i<num; ++i)
        v->Data-= tau*((A.Data.GetFinest()*v->Data)/diag);
}


void InstatStokes2PhaseP2P1CL::SetupPrMass( MLMatDescCL* matM, const LevelsetP2CL& lset) const
/// Needed for preconditioning of the Schur complement. Uses natural
/// boundary conditions for the pressure unknowns.
{
    MLMatrixCL::iterator itM = matM->Data.begin();
    MLIdxDescCL::iterator itIdx = matM->RowIdx->begin();
    for (size_t lvl=0; lvl < matM->Data.size(); ++lvl, ++itM, ++itIdx)
    {
        switch (GetPrFE())
        {
        case P0_FE:
            SetupPrMass_P0( MG_, Coeff_, *itM, *itIdx, lset); break;
        case P1_FE:
            SetupPrMass_P1( MG_, Coeff_, *itM, *itIdx, lset); break;
        case P1X_FE:
            SetupPrMass_P1X( MG_, Coeff_, *itM, *itIdx, lset); break;
        case P1D_FE:
            SetupPrMass_P1D( MG_, Coeff_, *itM, *itIdx, lset); break;
        default:
            throw DROPSErrCL("InstatStokes2PhaseP2P1CL<Coeff>::SetupPrMass not implemented for this FE type");
        }
    }
}


void InstatStokes2PhaseP2P1CL::SetupPrStiff( MLMatDescCL* A_pr, const LevelsetP2CL& lset) const
/// Needed for preconditioning of the Schur complement. Uses natural
/// boundary conditions for the pressure unknowns.
{
    MLMatrixCL::iterator itM = A_pr->Data.begin();
    MLIdxDescCL::iterator itRowIdx = A_pr->RowIdx->begin();
    MLIdxDescCL::iterator itColIdx = A_pr->ColIdx->begin();
    for (size_t lvl=0; lvl < A_pr->Data.size(); ++lvl, ++itM, ++itRowIdx, ++itColIdx)
    {
        switch (GetPrFE())
        {
        case P1_FE:
            SetupPrStiff_P1( MG_, Coeff_, *itM, *itRowIdx, *itColIdx, lset); break;
        case P1X_FE:
            SetupPrStiff_P1X( MG_, Coeff_, *itM, *itRowIdx, *itColIdx, lset); break;
        case P1D_FE:
            SetupPrStiff_P1D( MG_, Coeff_, *itM, *itRowIdx, *itColIdx, lset); break;
        default:
            throw DROPSErrCL("InstatStokes2PhaseP2P1CL<Coeff>::SetupPrStiff not implemented for this FE type");
        }
    }
}


void InstatStokes2PhaseP2P1CL::InitVel(VelVecDescCL* vec, instat_vector_fun_ptr LsgVel, double t0) const
{
    VectorCL& lsgvel= vec->Data;
    vec->t = t0;
    const Uint lvl  = vec->GetLevel(),
               vidx = vec->RowIdx->GetIdx();

    for (MultiGridCL::const_TriangVertexIteratorCL sit= const_cast<const MultiGridCL&>( MG_).GetTriangVertexBegin( lvl),
         send= const_cast<const MultiGridCL&>( MG_).GetTriangVertexEnd( lvl);
         sit != send; ++sit) {
        if (!BndData_.Vel.IsOnDirBnd( *sit))
            DoFHelperCL<Point3DCL, VectorCL>::set( lsgvel, sit->Unknowns( vidx),
                LsgVel(sit->GetCoord(), t0));
    }
    for (MultiGridCL::const_TriangEdgeIteratorCL sit= const_cast<const MultiGridCL&>( MG_).GetTriangEdgeBegin( lvl),
         send= const_cast<const MultiGridCL&>( MG_).GetTriangEdgeEnd( lvl);
         sit != send; ++sit) {
        if (!BndData_.Vel.IsOnDirBnd( *sit))
            DoFHelperCL<Point3DCL, VectorCL>::set( lsgvel, sit->Unknowns( vidx),
                LsgVel( (sit->GetVertex(0)->GetCoord() + sit->GetVertex(1)->GetCoord())/2., t0));
    }
}


/// \brief Raw data for "system 1", both for one phase and two phases.
///
/// scalar-valued mass-matrix, scalar-valued mu-Laplacian, genuinely tensor-valued part of the deformation tensor and the integrals of \f$\rho\phi_i\f$ for the gravitation as load-vector
/// \todo: Precise description
struct LocalSystem1DataCL
{
    double         M [10][10];
    double         A [10][10];
    SMatrixCL<3,3> Ak[10][10];

    double rho_phi[10];
};

/// \brief Setup of the local "system 1" on a tetra in a single phase.
class LocalSystem1OnePhase_P2CL
{
  private:
    double mu_;
    double rho_;

    Quad2CL<Point3DCL> Grad[10], GradRef[10];
    const SVectorCL<Quad2DataCL::NumNodesC> Ones;

  public:
    LocalSystem1OnePhase_P2CL (double muarg= 0., double rhoarg= 0.)
        : mu_( muarg), rho_( rhoarg), Ones( 1.)
    { P2DiscCL::GetGradientsOnRef( GradRef); }

    void   mu  (double new_mu)        { mu_= new_mu; }
    double mu  ()               const { return mu_; }
    void   rho (double new_rho)       { rho_= new_rho; }
    double rho ()               const { return rho_; }

    void setup (const SMatrixCL<3,3>& T, double absdet, LocalSystem1DataCL& loc);
};

void LocalSystem1OnePhase_P2CL::setup (const SMatrixCL<3,3>& T, double absdet, LocalSystem1DataCL& loc)
{
    P2DiscCL::GetGradients( Grad, GradRef, T);
    for (Uint i= 0; i < 10; ++i) {
        loc.rho_phi[i]= rho()*quad( Ones, absdet, Quad2Data_Mul_P2_CL(), i);
        for (Uint j= 0; j <= i; ++j) {
            // M: As we are not at the phase-boundary this is exact.
            loc.M[j][i]= rho()*P2DiscCL::GetMass( j, i)*absdet;

            // kreuzterm = \int mu * (dphi_i / dx_l) * (dphi_j / dx_k) = \int mu *\nabla\phi_i \outerprod \nabla\phi_j
            loc.Ak[j][i]= mu()*quad( OuterProductExpressionCL( Grad[i], Grad[j]), absdet, make_Quad2Data());
            // dot-product of the gradients
            loc.A[j][i]= trace( loc.Ak[j][i]);
            if (i != j) { // The local matrices coupM, coupA, coupAk are symmetric.
                loc.M[i][j]= loc.M[j][i];
                loc.A[i][j]= loc.A[j][i];
                assign_transpose( loc.Ak[i][j], loc.Ak[j][i]);
            }
        }
    }
}

/// \brief Setup of the local "system 1" on a tetra intersected by the dividing surface.
class LocalSystem1TwoPhase_P2CL
{
  private:
    const double mu_p, mu_n;
    const double rho_p, rho_n;

    LocalP1CL<Point3DCL> GradRefLP1[10], GradLP1[10];
    LocalP2CL<> p2;

    std::valarray<double> ls_loc;
    TetraPartitionCL partition;
    QuadDomainCL q2dom;
    QuadDomainCL q5dom;
    std::valarray<double> q[10];
    GridFunctionCL<Point3DCL> qA[10];

    double intpos, intneg;
    SMatrixCL<3,3> cAkp, cAkn;

  public:
    LocalSystem1TwoPhase_P2CL (double mup, double mun, double rhop, double rhon)
        : mu_p( mup), mu_n( mun), rho_p( rhop), rho_n( rhon), ls_loc( 10)
    { P2DiscCL::GetGradientsOnRef( GradRefLP1); }

    double mu  (int sign) const { return sign > 0 ? mu_p  : mu_n; }
    double rho (int sign) const { return sign > 0 ? rho_p : rho_n; }

    void setup (const SMatrixCL<3,3>& T, double absdet, const LocalP2CL<>& ls, LocalSystem1DataCL& loc);
};

void LocalSystem1TwoPhase_P2CL::setup (const SMatrixCL<3,3>& T, double absdet, const LocalP2CL<>& ls, LocalSystem1DataCL& loc)
{
    P2DiscCL::GetGradients( GradLP1, GradRefLP1, T);

    evaluate_on_vertexes( ls, PrincipalLatticeCL::instance( 2), Addr( ls_loc));
    partition.make_partition<SortedVertexPolicyCL, MergeCutPolicyCL>( 2, ls_loc);
    make_CompositeQuad5Domain( q5dom, partition);
    make_CompositeQuad2Domain( q2dom, partition);
    double phi_neg, phi_pos;
    for (int i= 0; i < 10; ++i) {
        p2[i]= 1.; p2[i==0 ? 9 : i - 1]= 0.;
        resize_and_evaluate_on_vertexes( p2,         q5dom, q[i]); // for M
        resize_and_evaluate_on_vertexes( GradLP1[i], q2dom, qA[i]); // for A
        quad( q[i], absdet, q5dom, phi_neg, phi_pos); // for rho
        loc.rho_phi[i]= rho_n*phi_neg + rho_p*phi_pos;
    }
    for (int i= 0; i < 10; ++i) {
        for (int j= 0; j <= i; ++j) {
            quad( q[i]*q[j], absdet, q5dom, intneg, intpos);
            quad( OuterProductExpressionCL( qA[i], qA[j]), absdet, q2dom, cAkn, cAkp);
            loc.M[j][i]= rho_p*intpos + rho_n*intneg;
            loc.Ak[j][i]= mu_p*cAkp + mu_n*cAkn;
            // dot-product of the gradients
            loc.A[j][i]= trace( loc.Ak[j][i]);
            if (i != j) { // The local stiffness matrices coupM, coupA, coupAk are symmetric.
                loc.M[i][j]= loc.M[j][i];
                loc.A[i][j]= loc.A[j][i];
                assign_transpose( loc.Ak[i][j], loc.Ak[j][i]);
            }
        }
    }
}

/// \brief Accumulator to set up the matrices A, M and, if requested the right-hand side b and cplM, cplA for two-phase flow.
class System1Accumulator_P2CL : public TetraAccumulatorCL
{
  private:
    const TwoPhaseFlowCoeffCL& Coeff;
    const StokesBndDataCL& BndData;
    const LevelsetP2CL& lset;
    double t;

    IdxDescCL& RowIdx;
    MatrixCL& A;
    MatrixCL& M;
    VecDescCL* cplA;
    VecDescCL* cplM;
    VecDescCL* b;

    SparseMatBuilderCL<double, SMatrixCL<3,3> >* mA_;
    SparseMatBuilderCL<double, SDiagMatrixCL<3> >* mM_;

    LocalSystem1OnePhase_P2CL local_onephase; ///< used on tetras in a single phase
    LocalSystem1TwoPhase_P2CL local_twophase; ///< used on intersected tetras
    LocalSystem1DataCL loc; ///< Contains the memory, in which the local operators are set up; former coupM, coupA, coupAk, rho_phi.

    LocalNumbP2CL n; ///< global numbering of the P2-unknowns

    SMatrixCL<3,3> T;
    double det, absdet;
    LocalP2CL<> ls_loc;

    Quad2CL<Point3DCL> rhs;
    Point3DCL loc_b[10], dirichlet_val[10]; ///< Used to transfer boundary-values from local_setup() update_global_system().

    ///\brief Computes the mapping from local to global data "n", the local matrices in loc and, if required, the Dirichlet-values needed to eliminate the boundary-dof from the global system.
    void local_setup (const TetraCL& tet);
    ///\brief Update the global system.
    void update_global_system ();

  public:
    System1Accumulator_P2CL (const TwoPhaseFlowCoeffCL& Coeff, const StokesBndDataCL& BndData_,
        const LevelsetP2CL& ls, IdxDescCL& RowIdx_, MatrixCL& A_, MatrixCL& M_,
        VecDescCL* b_, VecDescCL* cplA_, VecDescCL* cplM_, double t);

    ///\brief Initializes matrix-builders and load-vectors
    void begin_accumulation ();
    ///\brief Builds the matrices
    void finalize_accumulation();

    void visit (const TetraCL& sit);
    
    TetraAccumulatorCL* clone (){ return new System1Accumulator_P2CL ( *this); };
};

System1Accumulator_P2CL::System1Accumulator_P2CL (const TwoPhaseFlowCoeffCL& Coeff_, const StokesBndDataCL& BndData_,
    const LevelsetP2CL& lset_arg, IdxDescCL& RowIdx_, MatrixCL& A_, MatrixCL& M_,
    VecDescCL* b_, VecDescCL* cplA_, VecDescCL* cplM_, double t_)
    : Coeff( Coeff_), BndData( BndData_), lset( lset_arg), t( t_),
      RowIdx( RowIdx_), A( A_), M( M_), cplA( cplA_), cplM( cplM_), b( b_),
      local_twophase( Coeff.mu( 1.0), Coeff.mu( -1.0), Coeff.rho( 1.0), Coeff.rho( -1.0))
{}

void System1Accumulator_P2CL::begin_accumulation ()
{
    std::cout << "entering SetupSystem1_P2CL: ";
    const size_t num_unks_vel= RowIdx.NumUnknowns();
    mA_= new SparseMatBuilderCL<double, SMatrixCL<3,3> >( &A, num_unks_vel, num_unks_vel);
    mM_= new SparseMatBuilderCL<double, SDiagMatrixCL<3> >( &M, num_unks_vel, num_unks_vel);
    if (b != 0) {
        b->Clear( t);
        cplM->Clear( t);
        cplA->Clear( t);
    }
}

void System1Accumulator_P2CL::finalize_accumulation ()
{
    mA_->Build();
    delete mA_;
    mM_->Build();
    delete mM_;
#ifndef _PAR
    std::cout << A.num_nonzeros() << " nonzeros in A, "
              << M.num_nonzeros() << " nonzeros in M!";
#endif
    std::cout << '\n';
}

void System1Accumulator_P2CL::visit (const TetraCL& tet)
{
    local_setup( tet);
    update_global_system();
}

void System1Accumulator_P2CL::local_setup (const TetraCL& tet)
{
    GetTrafoTr( T, det, tet);
    absdet= std::fabs( det);

    rhs.assign( tet, Coeff.volforce, t);
    n.assign( tet, RowIdx, BndData.Vel);

    ls_loc.assign( tet, lset.Phi, lset.GetBndData());
    if (equal_signs( ls_loc)) {
        local_onephase.mu(  local_twophase.mu(  sign( ls_loc[0])));
        local_onephase.rho( local_twophase.rho( sign( ls_loc[0])));
        local_onephase.setup( T, absdet, loc);
    }
    else
        local_twophase.setup( T, absdet, ls_loc, loc);
    add_transpose_kronecker_id( loc.Ak, loc.A);

    if (b != 0) {
        for (int i= 0; i < 10; ++i) {
            if (!n.WithUnknowns( i)) {
                typedef StokesBndDataCL::VelBndDataCL::bnd_val_fun bnd_val_fun;
                bnd_val_fun bf= BndData.Vel.GetBndSeg( n.bndnum[i]).GetBndFun();
                dirichlet_val[i]= i<4 ? bf( tet.GetVertex( i)->GetCoord(), t)
                    : bf( GetBaryCenter( *tet.GetEdge( i-4)), t);
            }
            else
                loc_b[i]= rhs.quadP2( i, absdet) + loc.rho_phi[i]*Coeff.g;
        }
    }
}

void System1Accumulator_P2CL::update_global_system ()
{
    SparseMatBuilderCL<double, SMatrixCL<3,3> >& mA= *mA_;
    SparseMatBuilderCL<double, SDiagMatrixCL<3> >& mM= *mM_;

    for(int i= 0; i < 10; ++i)    // assemble row Numb[i]
        if (n.WithUnknowns( i)) { // dof i is not on a Dirichlet boundary
            for(int j= 0; j < 10; ++j) {
                if (n.WithUnknowns( j)) { // dof j is not on a Dirichlet boundary
                    mA( n.num[i], n.num[j])+= loc.Ak[i][j];
                    mM( n.num[i], n.num[j])+= SDiagMatrixCL<3>( loc.M[j][i]);
                }
                else if (b != 0) { // right-hand side for eliminated Dirichlet-values
                    add_to_global_vector( cplA->Data, -loc.Ak[i][j]*dirichlet_val[j], n.num[i]);
                    add_to_global_vector( cplM->Data, -loc.M[j][i] *dirichlet_val[j], n.num[i]);
                }
            }
            if (b != 0) // assemble the right-hand side
                add_to_global_vector( b->Data, loc_b[i], n.num[i]);
       }
}

void SetupSystem1_P2( const MultiGridCL& MG_, const TwoPhaseFlowCoeffCL& Coeff_, const StokesBndDataCL& BndData_, MatrixCL& A, MatrixCL& M,
                      VecDescCL* b, VecDescCL* cplA, VecDescCL* cplM, const LevelsetP2CL& lset, IdxDescCL& RowIdx, double t)
/// Set up matrices A, M and rhs b (depending on phase bnd)
{
    // TimerCL time;
    // time.Start();
    
    System1Accumulator_P2CL accu( Coeff_, BndData_, lset, RowIdx, A, M, b, cplA, cplM, t);
    TetraAccumulatorTupleCL accus;
    accus.push_back( &accu);
    
    //accus( MG_.GetTriangTetraBegin( RowIdx.TriangLevel()), MG_.GetTriangTetraEnd( RowIdx.TriangLevel()));
    accus( MG_.GetGraph( RowIdx.TriangLevel()));
    
    // time.Stop();
    // std::cout << "setup: " << time.GetTime() << " seconds" << std::endl;
}


void SetupSystem1_P2R( const MultiGridCL& MG_, const TwoPhaseFlowCoeffCL& Coeff_, const StokesBndDataCL& BndData_, MatrixCL& A, MatrixCL& M,
                         VecDescCL* b, VecDescCL* cplA, VecDescCL* cplM, const LevelsetP2CL& lset, IdxDescCL& RowIdx, double t)
/// Set up matrices A, M and rhs b (depending on phase bnd)
{
    const IdxT num_unks_vel= RowIdx.NumUnknowns();
    const ExtIdxDescCL xidx= RowIdx.GetXidx();

    MatrixBuilderCL mA( &A, num_unks_vel, num_unks_vel),
                    mM( &M, num_unks_vel, num_unks_vel);
    if (b != 0)
    {
        b->Clear( t);
        cplM->Clear( t);
        cplA->Clear( t);
    }

    const Uint lvl = RowIdx.TriangLevel();

    LocalNumbP2CL n;
    IdxT num[14];
#ifndef _PAR
    std::cout << "entering SetupSystem1: " << num_unks_vel << " vels. ";
#endif

    Quad2CL<Point3DCL> Grad[10], GradRef[10], rhs;
    LocalP1CL<Point3DCL> GradRefLP1[10], GradLP1[10], gradxLP1;
    LocalP2CL<Point3DCL> GradLP2[10];
    Quad2CL<double> Ones( 1.), kreuzterm;
    const double mu_p= Coeff_.mu( 1.0),
                 mu_n= Coeff_.mu( -1.0),
                 rho_p= Coeff_.rho( 1.0),
                 rho_n= Coeff_.rho( -1.0);

    SMatrixCL<3,3> T;

    double coupA[14][14], coupAk[14][14][3][3],
           coupM[14][14], rho_phi[14];
    double det, absdet, cAp, cAn, cAkp, cAkn, intHat_p, intHat_n;
    Point3DCL tmp, intRhs[14];
    LevelsetP2CL::const_DiscSolCL ls= lset.GetSolution();
    LocalP2CL<> aij_n, aij_p, akreuz_n[3][3], akreuz_p[3][3], phi_i, ones( 1.);

    P2DiscCL::GetGradientsOnRef( GradRef);
    P2DiscCL::GetGradientsOnRef( GradRefLP1);

    InterfaceTetraCL patch;
    BaryCoordCL* nodes;
    LocalP2CL<> p1[4], p2[10]; // 4 P1 and 10 P2 basis functions
    LocalP2CL<> Fabs_p, Fabs_n; // enrichment function on pos./neg. part (to be interpreted as isoP2 function)
    LocalP2CL<> p1abs_p[4][8], p1abs_n[4][8]; // extended basis functions on pos./neg. part, resp., for each of the 8 regular children
    double intpos, intneg;
    for (int k=0; k<10; ++k) {
        p2[k][k]=1.;
        if (k<4)
            p1[k][k]=1.;
        else { // set corresponding edge value of p1 hat functions of corresponding vertices
            p1[VertOfEdge(k-4,0)][k]= 0.5;
            p1[VertOfEdge(k-4,1)][k]= 0.5;
        }
    }
    Quad5CL<> q[10][48], qx_p[4][48], qx_n[4][48]; // quadrature for basis functions (there exist maximally 8*6=48 SubTetras)
    LocalP2CL<> loc_phi;

    for (MultiGridCL::const_TriangTetraIteratorCL sit = MG_.GetTriangTetraBegin(lvl), send=MG_.GetTriangTetraEnd(lvl);
         sit != send; ++sit)
    {
        GetTrafoTr( T, det, *sit);
        absdet= std::fabs( det);

        rhs.assign( *sit, Coeff_.volforce, t);

        // collect some information about the edges and verts of the tetra
        // and save it n.
        n.assign( *sit, RowIdx, BndData_.Vel);
        loc_phi.assign( *sit, ls);
        patch.Init( *sit, loc_phi);
        const bool nocut= !patch.Intersects();
        if (nocut) {
            const double mu_const= patch.GetSign( 0) == 1 ? mu_p : mu_n;
            const double rho_const= patch.GetSign( 0) == 1 ? rho_p : rho_n;

            P2DiscCL::GetGradients( Grad, GradRef, T);
            // compute all couplings between HatFunctions on edges and verts
            for (int i=0; i<10; ++i)
            {
                rho_phi[i]= rho_const*Ones.quadP2( i, absdet);
                intRhs[i]= rhs.quadP2(i, absdet);
                for (int j=0; j<=i; ++j)
                {
                    // dot-product of the gradients
                    const double cA= mu_const*Quad2CL<>(dot( Grad[i], Grad[j])).quad( absdet);
                    coupA[i][j]= cA;
                    coupA[j][i]= cA;
                    // kreuzterm
                    for (int k= 0; k < 3; ++k)
                        for (int l= 0; l < 3; ++l) {
                            // kreuzterm = \int mu * (dphi_i / dx_l) * (dphi_j / dx_k)
                            for (size_t m=0; m<kreuzterm.size();  ++m)
                                kreuzterm[m]= Grad[i][m][l] * Grad[j][m][k];

                            coupAk[i][j][k][l]= mu_const*kreuzterm.quad( absdet);
                            coupAk[j][i][l][k]= coupAk[i][j][k][l];
                        }
                    // As we are not at the phase-boundary this is exact:
                    const double cM= rho_const*P2DiscCL::GetMass( j, i)*absdet;
                    coupM[i][j]= cM;
                    coupM[j][i]= cM;
                }
            }
        }
        else { // We are at the phase boundary.
            // compute all couplings between HatFunctions on edges and verts
            std::memset( coupA, 0, 14*14*sizeof( double));
            std::memset( coupAk, 0, 14*14*3*3*sizeof( double));
            std::memset( rho_phi, 0, 14*sizeof( double));
            P2DiscCL::GetGradients( GradLP1, GradRefLP1, T);
            for (int i=0; i<10; ++i)
                GradLP2[i].assign( GradLP1[i]);

            double Vol_p= 0;
            P2RidgeDiscCL::GetExtBasisOnChildren(p1abs_p, p1abs_n, loc_phi);
            for (int ch= 0; ch < 8; ++ch) {
                patch.ComputeCutForChild( ch);
                Vol_p+= patch.quad( ones, absdet, true);

                LocalP2CL<Point3DCL> gradx_n[4], gradx_p[4]; // gradients of extended basis functions
                for (int i=0; i<4; ++i) { // init gradients of extended basis functions
                    P2DiscCL::GetFuncGradient( gradxLP1, p1abs_p[i][ch], GradLP1);
                    gradx_p[i].assign(gradxLP1);
                    P2DiscCL::GetFuncGradient( gradxLP1, p1abs_n[i][ch], GradLP1);
                    gradx_n[i].assign(gradxLP1);
                }
                for (int i=0; i<10; ++i) {
                    patch.quadBothParts( intHat_p, intHat_n, p2[i], absdet);
                    rho_phi[i]+= rho_p*intHat_p + rho_n*intHat_n; // \int rho*phi_i
                }
                for (int i=0; i<4; ++i) {
                    intHat_p= patch.quad( p1abs_p[i][ch], absdet, true);
                    intHat_n= patch.quad( p1abs_n[i][ch], absdet, false);
                    rho_phi[i+10]+= rho_p*intHat_p + rho_n*intHat_n; // \int rho*phi_abs
                }
                // compute coupA, coupAk
                for (int i=0; i<14; ++i) {
                    LocalP2CL<Point3DCL> &gradi_n= i<10 ? GradLP2[i] : gradx_n[i-10],
                                         &gradi_p= i<10 ? GradLP2[i] : gradx_p[i-10];
                    for (int j=0; j<=i; ++j) {
                        LocalP2CL<Point3DCL> &gradj_n= j<10 ? GradLP2[j] : gradx_n[j-10],
                                             &gradj_p= j<10 ? GradLP2[j] : gradx_p[j-10];
                        aij_n= dot( gradi_n, gradj_n);
                        aij_p= dot( gradi_p, gradj_p);
                        for (int k= 0; k < 3; ++k)
                            for (int l= 0; l < 3; ++l) {
                                // kreuzterm = \int mu * (dphi_i / dx_l) * (dphi_j / dx_k)
                                for (size_t m= 0; m < /* #Components of akreuz[k][l] */ 10;  ++m) {
                                    akreuz_n[k][l][m]= gradi_n[m][l] * gradj_n[m][k];
                                    akreuz_p[k][l][m]= gradi_p[m][l] * gradj_p[m][k];
                                }
                            }

                        // integrate aij on positive and negative part
                        cAp= patch.quad( aij_p, absdet, true);
                        cAn= patch.quad( aij_n, absdet, false);
                        const double cA= cAp*mu_p + cAn*mu_n;
                        coupA[i][j]+= cA;
                        for (int k= 0; k < 3; ++k)
                            for (int l= 0; l < 3; ++l) {
                                // integrate akreuz on positive and negative part
                                cAkp= patch.quad( akreuz_p[k][l], absdet, true);
                                cAkn= patch.quad( akreuz_n[k][l], absdet, false);
                                const double cAk= cAkp*mu_p + cAkn*mu_n;
                                coupAk[i][j][k][l]+= cAk;
                            }
                    }
                }
            } // child loop

            // compute coupM
            patch.ComputeSubTets();
            for (Uint k=0; k<patch.GetNumTetra(); ++k)
            { // init quadrature objects for basis functions
                nodes = Quad5CL<>::TransformNodes(patch.GetTetra(k));
                const int ch= patch.GetChildIdx(k);
                for (Uint j=0; j<10; ++j)  // standard FE
                    q[j][k].assign(p2[j], nodes);
                for (Uint j=0; j<4; ++j) { // extended FE
                    qx_p[j][k].assign(p1abs_p[j][ch], nodes);
                    qx_n[j][k].assign(p1abs_n[j][ch], nodes);
                }
                delete[] nodes;
            }
            for (int i=0; i<14; ++i) {
                Quad5CL<> *qi_n= i<10 ? q[i] : qx_n[i-10],
                          *qi_p= i<10 ? q[i] : qx_p[i-10];
                for (int j=0; j<=i; ++j) {
                    // M
                    intpos = 0.;
                    intneg = 0.;
                    Quad5CL<> *qj_n= j<10 ? q[j] : qx_n[j-10],
                              *qj_p= j<10 ? q[j] : qx_p[j-10];
                    for (Uint k=0; k<patch.GetNumTetra(); k++)
                        if (k<patch.GetNumNegTetra())
                            intneg += Quad5CL<>(qi_n[k]*qj_n[k]).quad(absdet*VolFrac(patch.GetTetra(k)));
                        else
                            intpos += Quad5CL<>(qi_p[k]*qj_p[k]).quad(absdet*VolFrac(patch.GetTetra(k)));
                    coupM[i][j]= rho_p*intpos + rho_n*intneg;
                }
                if (b != 0) {
                    if (i<10)
                        intRhs[i]= rhs.quadP2(i, absdet);
                    else {
                        intRhs[i]= Point3DCL();
                        for (Uint k=0; k<patch.GetNumTetra(); k++) {
                            nodes= Quad5CL<>::TransformNodes(patch.GetTetra(k));
                            Quad5CL<Point3DCL> rhs5( *sit, Coeff_.volforce, t, nodes);

                            if (k<patch.GetNumNegTetra())
                                intRhs[i] += Quad5CL<Point3DCL>(qi_n[k]*rhs5).quad(absdet*VolFrac(patch.GetTetra(k)));
                            else
                                intRhs[i] += Quad5CL<Point3DCL>(qi_p[k]*rhs5).quad(absdet*VolFrac(patch.GetTetra(k)));
                            delete[] nodes;
                        }
                    }
                }
            }
        }

        for (int i=0; i<14; ++i) {
            // collect local numbering
            num[i]= i<10 ? (n.WithUnknowns(i) ? n.num[i] : NoIdx) // standard FE part
                         : (nocut || !n.WithUnknowns(i-10) ? NoIdx : xidx[n.num[i-10]]);      // extended FE part
            // copy computed entries, as local stiffness matrices coupA, coupAk, coupM are symmetric
            for (int j=0; j<i; ++j) {
                coupA[j][i]= coupA[i][j];
                coupM[j][i]= coupM[i][j];
                for (int k= 0; k < 3; ++k)
                    for (int l= 0; l < 3; ++l)
                        coupAk[j][i][l][k]= coupAk[i][j][k][l];
            }
        }

        for(int i=0; i<14; ++i) {   // assemble row Numb[i]
            const IdxT numi= num[i];
            if (numi != NoIdx)  // dof i exists
            {
                for(int j=0; j<14; ++j)
                {
                    if (num[j] != NoIdx) // dof j exists
                    {
                        const IdxT numj= num[j];
                        mA( numi,   numj  )+= coupA[j][i];
                        mA( numi+1, numj+1)+= coupA[j][i];
                        mA( numi+2, numj+2)+= coupA[j][i];
                        for (int k=0; k<3; ++k)
                            for (int l=0; l<3; ++l)
                                mA( numi+k, numj+l)+= coupAk[i][j][k][l];
                        mM( numi,   numj  )+= coupM[j][i];
                        mM( numi+1, numj+1)+= coupM[j][i];
                        mM( numi+2, numj+2)+= coupM[j][i];
                    }
                    else if (b != 0 && j<10) // put coupling on rhs
                    /// \todo Interpolation of boundary data w.r.t. extended dofs not clear
                    {
                        typedef StokesBndDataCL::VelBndDataCL::bnd_val_fun bnd_val_fun;
                        bnd_val_fun bf= BndData_.Vel.GetBndSeg( n.bndnum[j]).GetBndFun();
                        tmp= j<4 ? bf( sit->GetVertex( j)->GetCoord(), t)
                                : bf( GetBaryCenter( *sit->GetEdge( j-4)), t);
                        const double cA= coupA[j][i],
                                    cM= coupM[j][i];
                        for (int k=0; k<3; ++k)
                        {
                            cplA->Data[numi+k]-= cA*tmp[k];
                            for (int l=0; l<3; ++l)
                                cplA->Data[numi+k]-= coupAk[i][j][k][l]*tmp[l];
                        }
                        cplM->Data[numi  ]-= cM*tmp[0];
                        cplM->Data[numi+1]-= cM*tmp[1];
                        cplM->Data[numi+2]-= cM*tmp[2];
                    }
                }
                if (b != 0)
                {
                    tmp= intRhs[i] + rho_phi[i]*Coeff_.g;
                    b->Data[numi  ]+= tmp[0];
                    b->Data[numi+1]+= tmp[1];
                    b->Data[numi+2]+= tmp[2];
                }
            }
        }
    }

    mA.Build();
    mM.Build();
#ifndef _PAR
    std::cout << A.num_nonzeros() << " nonzeros in A, "
              << M.num_nonzeros() << " nonzeros in M! " << std::endl;
#endif
}


void InstatStokes2PhaseP2P1CL::SetupSystem1( MLMatDescCL* A, MLMatDescCL* M, VecDescCL* b, VecDescCL* cplA, VecDescCL* cplM, const LevelsetP2CL& lset, double t) const
{
    MLMatrixCL::iterator itA = A->Data.begin();
    MLMatrixCL::iterator itM = M->Data.begin();
    MLIdxDescCL::iterator it = A->RowIdx->begin();
    for (size_t lvl=0; lvl < A->Data.size(); ++lvl, ++itA, ++itM, ++it)
        if (it->GetFE()==vecP2_FE)
            SetupSystem1_P2 ( MG_, Coeff_, BndData_, *itA, *itM, lvl == A->Data.size()-1 ? b : 0, cplA, cplM, lset, *it, t);
        else if (it->GetFE()==vecP2R_FE)
            SetupSystem1_P2R( MG_, Coeff_, BndData_, *itA, *itM, lvl == A->Data.size()-1 ? b : 0, cplA, cplM, lset, *it, t);
        else
            throw DROPSErrCL("InstatStokes2PhaseP2P1CL<Coeff>::SetupSystem1 not implemented for this FE type");
}


void SetupRhs1_P2( const MultiGridCL& MG_, const TwoPhaseFlowCoeffCL& Coeff_, const StokesBndDataCL& BndData_, VecDescCL* b, const LevelsetP2CL& lset, double t)
{
    const Uint lvl = b->GetLevel();

    b->Clear( t);

    LocalNumbP2CL n;
    SMatrixCL<3,3> T;

    Quad2CL<Point3DCL> rhs;
    Quad2CL<double> Ones( 1.);
    LocalP2CL<> phi_i;

    const double rho_p= Coeff_.rho( 1.0),
                 rho_n= Coeff_.rho( -1.0);
    double rho_phi[10];
    double det, absdet, intHat_p, intHat_n;
    Point3DCL tmp;

    InterfaceTetraCL tetra;

    for (MultiGridCL::const_TriangTetraIteratorCL sit=const_cast<const MultiGridCL&>(MG_).GetTriangTetraBegin(lvl), send=const_cast<const MultiGridCL&>(MG_).GetTriangTetraEnd(lvl);
         sit != send; ++sit)
    {
        GetTrafoTr( T, det, *sit);
        absdet= std::fabs( det);

        rhs.assign( *sit, Coeff_.volforce, t);

        // collect some information about the edges and verts of the tetra
        // and save it n.
        n.assign( *sit, *b->RowIdx, BndData_.Vel);
        tetra.Init( *sit, lset.Phi, lset.GetBndData());
        const bool nocut= !tetra.Intersects();
        if (nocut) {
            const double rho_const= tetra.GetSign( 0) == 1 ? rho_p : rho_n;

            // compute all couplings between HatFunctions on edges and verts
            for (int i=0; i<10; ++i)
            {
                rho_phi[i]= rho_const*Ones.quadP2( i, absdet);
            }
        }
        else { // We are at the phase boundary.
            // compute all couplings between HatFunctions on edges and verts
            std::memset( rho_phi, 0, 10*sizeof( double));
            for (int ch= 0; ch < 8; ++ch) {
                tetra.ComputeCutForChild( ch);
                for (int i=0; i<10; ++i) {
                    // init phi_i =  i-th P2 hat function
                    phi_i[i]= 1.; phi_i[i==0 ? 9 : i-1]= 0.;
                    tetra.quadBothParts( intHat_p, intHat_n, phi_i, absdet);
                    rho_phi[i]+= rho_p*intHat_p + rho_n*intHat_n; // \int rho*phi_i
                }
            }
        }

        for(int i=0; i<10; ++i)    // assemble row Numb[i]
            if (n.WithUnknowns( i))  // vert/edge i is not on a Dirichlet boundary
            {
                tmp= rhs.quadP2( i, absdet) + rho_phi[i]*Coeff_.g;
                b->Data[n.num[i]  ]+= tmp[0];
                b->Data[n.num[i]+1]+= tmp[1];
                b->Data[n.num[i]+2]+= tmp[2];
            }
    }
}


void SetupRhs1_P2R( const MultiGridCL& MG_, const TwoPhaseFlowCoeffCL& Coeff_, const StokesBndDataCL& BndData_, VecDescCL* b, const LevelsetP2CL& lset, double t)
/// \todo proper implementation missing, yet
{
    throw DROPSErrCL("SetupRhs1_P2R(...) is buggy, aborting.");
    const Uint lvl = b->GetLevel();

    b->Clear( t);

    LocalNumbP2CL n;
    const IdxDescCL& RowIdx= *b->RowIdx;
    const ExtIdxDescCL xidx= RowIdx.GetXidx();

    Quad2CL<Point3DCL> rhs;
    Quad2CL<double> Ones( 1.), kreuzterm;
    const double rho_p= Coeff_.rho( 1.0),
                 rho_n= Coeff_.rho( -1.0);

    SMatrixCL<3,3> T;

    double rho_phi[14];
    double det, absdet, intHat_p, intHat_n;
    Point3DCL tmp;
    LevelsetP2CL::const_DiscSolCL ls= lset.GetSolution();
    LocalP2CL<> phi_i;

    InterfaceTetraCL patch;
    BaryCoordCL* nodes;
    LocalP2CL<> p1[4], p2[10]; // 4 P1 and 10 P2 basis functions
    LocalP2CL<> Fabs_p, Fabs_n; // enrichment function on pos./neg. part (to be interpreted as isoP2 function)
    Quad5CL<> qx_p[4][48], qx_n[4][48]; // quadrature for basis functions (there exist maximally 8*6=48 SubTetras)
    LocalP2CL<> loc_phi;

    for (int k=0; k<10; ++k) {
        p2[k][k]=1.;
        if (k<4)
            p1[k][k]=1.;
        else { // set corresponding edge value of p1 hat functions of corresponding vertices
            p1[VertOfEdge(k-4,0)][k]= 0.5;
            p1[VertOfEdge(k-4,1)][k]= 0.5;
        }
    }

    for (MultiGridCL::const_TriangTetraIteratorCL sit = MG_.GetTriangTetraBegin(lvl), send=MG_.GetTriangTetraEnd(lvl);
         sit != send; ++sit)
    {
        GetTrafoTr( T, det, *sit);
        absdet= std::fabs( det);

        rhs.assign( *sit, Coeff_.volforce, t);
        
        // collect some information about the edges and verts of the tetra
        // and save it n.
        n.assign( *sit, RowIdx, BndData_.Vel);

        loc_phi.assign( *sit, ls);
        patch.Init( *sit, loc_phi);
        const bool nocut= !patch.Intersects();
        if (nocut) {
            const double rho_const= patch.GetSign( 0) == 1 ? rho_p : rho_n;

            for(int i=0; i<10; ++i)    // init rho_phi
                rho_phi[i]= rho_const*Ones.quadP2( i, absdet);
        }
        else { // We are at the phase boundary.
            for (int i= 0; i < 10; ++i) {
                // init enrichment function (to be interpreted as isoP2 function)
                Fabs_p[i]= patch.GetSign(i)== 1 ? 0 : -2*loc_phi[i];
                Fabs_n[i]= patch.GetSign(i)==-1 ? 0 :  2*loc_phi[i];
            }

            LocalP2CL<> p1abs_p[4][8], p1abs_n[4][8]; // extended basis functions on pos./neg. part, resp., for each of the 8 regular children
            for (int ch= 0; ch < 8; ++ch) {
                patch.ComputeCutForChild( ch);
                LocalP2CL<> extFabs_p, extFabs_n; // extension of enrichment function from child to parent
                // extend P1 values on child (as Fabs has to be interpreted as isoP2 function) to whole parent
                ExtendP1onChild( Fabs_p, ch, extFabs_p);
                ExtendP1onChild( Fabs_n, ch, extFabs_n);
                for (int i=0; i<4; ++i) { // init extended basis functions and its gradients
                    p1abs_p[i][ch]= p1[i]*extFabs_p;
                    p1abs_n[i][ch]= p1[i]*extFabs_n;
                }
                for (int i=0; i<10; ++i) {
                    // init phi_i =  i-th P2 hat function
                    phi_i[i]= 1.; phi_i[i==0 ? 9 : i-1]= 0.;
                    patch.quadBothParts( intHat_p, intHat_n, phi_i, absdet);
                    rho_phi[i]+= rho_p*intHat_p + rho_n*intHat_n; // \int rho*phi_i
                }
                for (int i=0; i<4; ++i) {
                    intHat_p= patch.quad( p1abs_p[i][ch], absdet, true);
                    intHat_n= patch.quad( p1abs_n[i][ch], absdet, false);
                    rho_phi[i+10]+= rho_p*intHat_p + rho_n*intHat_n; // \int rho*phi_abs
                }
            }
            patch.ComputeSubTets();
            for (Uint k=0; k<patch.GetNumTetra(); ++k)
            { // init quadrature objects for basis functions
                nodes = Quad5CL<>::TransformNodes(patch.GetTetra(k));
                const int ch= patch.GetChildIdx(k);
                for (Uint j=0; j<4; ++j) { // extended FE
                    qx_p[j][k].assign(p1abs_p[j][ch], nodes);
                    qx_n[j][k].assign(p1abs_n[j][ch], nodes);
                }
                delete[] nodes;
            }
        }

        for(int i=0; i<10; ++i)    // assemble row Numb[i]
            if (n.WithUnknowns( i))  // vert/edge i is not on a Dirichlet boundary
            {
                tmp= rhs.quadP2( i, absdet) + rho_phi[i]*Coeff_.g;
                b->Data[n.num[i]  ]+= tmp[0];
                b->Data[n.num[i]+1]+= tmp[1];
                b->Data[n.num[i]+2]+= tmp[2];

                if (i<4 && !nocut) // extended dof
                {
                    Point3DCL intRhs;
                    for (Uint k=0; k<patch.GetNumTetra(); k++) {
                        nodes= Quad5CL<Point3DCL>::TransformNodes(patch.GetTetra(k));
                        Quad5CL<Point3DCL> rhs5( *sit, Coeff_.volforce, t, nodes);
                        if (k<patch.GetNumNegTetra())
                            intRhs += Quad5CL<Point3DCL>(qx_n[i][k]*rhs5).quad(absdet*VolFrac(patch.GetTetra(k)));
                        else
                            intRhs += Quad5CL<Point3DCL>(qx_p[i][k]*rhs5).quad(absdet*VolFrac(patch.GetTetra(k)));
                        delete[] nodes;
                    }

                    tmp= intRhs + rho_phi[i+10]*Coeff_.g;
                    const IdxT xnum= xidx[n.num[i]];
                    b->Data[xnum  ]+= tmp[0];
                    b->Data[xnum+1]+= tmp[1];
                    b->Data[xnum+2]+= tmp[2];
                }
            }
    }
}


void InstatStokes2PhaseP2P1CL::SetupRhs1( VecDescCL* b, const LevelsetP2CL& lset, double t) const
/// Set up rhs b (depending on phase bnd)
{
    const FiniteElementT fe= b->RowIdx->GetFE();
    if (fe==vecP2_FE)
        SetupRhs1_P2 ( MG_, Coeff_, BndData_, b, lset, t);
    else if (fe==vecP2R_FE)
        SetupRhs1_P2R( MG_, Coeff_, BndData_, b, lset, t);
    else
        throw DROPSErrCL("InstatStokes2PhaseP2P1CL<Coeff>::SetupRhs1 not implemented for this FE type");
}


// -----------------------------------------------------------------------------
//                        Routines for Setup Laplace-Beltrami
// -----------------------------------------------------------------------------


/// \brief Setup of the local "LB" on a tetra intersected by the dividing surface.
class LocalLBTwoPhase_P2CL
{
  private:
    LocalP1CL<Point3DCL> GradRefLP1[10], GradLP1[10];
    Quad5_2DCL<Point3DCL> surfGrad[10];
    Quad5_2DCL<> LB;
    GridFunctionCL<Point3DCL> qnormal;
    GridFunctionCL<Point3DCL> qgrad[10];
    
    QuadDomain2DCL  q2Ddomain;
    std::valarray<double> ls_loc;
    SurfacePatchCL spatch;
   

    double surfTension_;
    void Get_Normals(const LocalP2CL<>& ls, LocalP1CL<Point3DCL>&);
               
  public:
     
    LocalLBTwoPhase_P2CL (double surfTension)
        : ls_loc( 10), surfTension_( surfTension) 
    { P2DiscCL::GetGradientsOnRef( GradRefLP1); }
    
    //Setup-Routine of (improved) LB for the tetrahedra tet 
    void setup (const SMatrixCL<3,3>& T, const LocalP2CL<>& ls, const TetraCL& tet, double A[10][10]);
   
};

// The P2 levelset-function is used to compute the normals which are needed for the (improved) projection onto the interface, GradLP1 has to be set before
void LocalLBTwoPhase_P2CL::Get_Normals(const LocalP2CL<>& ls, LocalP1CL<Point3DCL>& Normals)
{
    for(int i=0; i<10 ; ++i)
    {
        Normals+=ls[i]*GradLP1[i];
    }
    
}

void LocalLBTwoPhase_P2CL::setup (const SMatrixCL<3,3>& T, const LocalP2CL<>& ls, const TetraCL& tet, double A[10][10])
{
    P2DiscCL::GetGradients( GradLP1, GradRefLP1, T);
    evaluate_on_vertexes( ls, PrincipalLatticeCL::instance( 2), Addr( ls_loc));
    spatch.make_patch<MergeCutPolicyCL>( 2, ls_loc);
    // The routine takes the information about the tetrahedra and the cutting surface and generates a two-dimensional triangulation of the cut, including the necessary point-positions and weights for the quadrature  
    make_CompositeQuad5Domain2D ( q2Ddomain, spatch, tet);
    LocalP1CL<Point3DCL> Normals;
    Get_Normals(ls, Normals);
    // Resize and evaluate Normals at all points which are needed for the two-dimensional quadrature-rule 
    resize_and_evaluate_on_vertexes (Normals, q2Ddomain, qnormal);
    // Scale Normals accordingly to the Euclidean Norm (only consider the ones which make a contribution in the sense of them being big enough... otherwise one has to expect problems with division through small numbers)
    for(Uint i=0; i<qnormal.size(); ++i) {
         //if(qnormal[i].norm()> 1e-8)
         qnormal[i]= qnormal[i]/qnormal[i].norm();       
    }
    // Resize and evaluate of all the 10 Gradient P1 Functions and apply pointwise projections   (P grad \xi_j  for j=1..10)
    for(int j=0; j<10 ;++j) {
        resize_and_evaluate_on_vertexes( GradLP1[j], q2Ddomain, qgrad[j]);
        qgrad[j]= qgrad[j] - dot( qgrad[j], qnormal)*qnormal;
    }    
    // Do all combinations for (i,j) i,j=1..10 and corresponding quadrature
    for (int i=0; i < 10; ++i) {
        for (int j=0; j<=i; ++j) {
            A[j][i]= surfTension_*quad_2D( dot(qgrad[i],qgrad[j]),q2Ddomain);
            A[i][j]= A[j][i]; //symmetric matrix       
        }
    }
}


/// \brief Accumulator to set up the matrices A and cplA for Laplace-Beltrami stabilization.
class LBAccumulator_P2CL : public TetraAccumulatorCL
{
  private:
    double locA [10][10];
    const TwoPhaseFlowCoeffCL& Coeff;
    const StokesBndDataCL& BndData;
    const LevelsetP2CL& lset;
    double t;

    IdxDescCL& RowIdx;
    MatrixCL& A;
    VecDescCL* cplA;
    
    SparseMatBuilderCL<double, SDiagMatrixCL<3> >* mA_;

    LocalLBTwoPhase_P2CL local_twophase; ///< used on intersected tetras
  
    LocalNumbP2CL n; ///< global numbering of the P2-unknowns

    SMatrixCL<3,3> T;
    double det, absdet;
    LocalP2CL<> ls_loc;

    Point3DCL dirichlet_val[10];

    ///\brief Computes the mapping from local to global data "n", the local matrices in loc and, if required, the Dirichlet-values needed to eliminate the boundary-dof from the global system.
    void local_setup (const TetraCL& tet);
    ///\brief Update the global system.
    void update_global_system ();

  public:
    LBAccumulator_P2CL (const TwoPhaseFlowCoeffCL& Coeff, const StokesBndDataCL& BndData_,
        const LevelsetP2CL& ls, IdxDescCL& RowIdx_, MatrixCL& A_, VecDescCL* cplA_, double t );

    ///\brief Initializes matrix-builders and load-vectors
    void begin_accumulation ();
    ///\brief Builds the matrices
    void finalize_accumulation();

    void visit (const TetraCL& sit);

    TetraAccumulatorCL* clone (){ return new LBAccumulator_P2CL ( *this); };
};

LBAccumulator_P2CL::LBAccumulator_P2CL (const TwoPhaseFlowCoeffCL& Coeff_, const StokesBndDataCL& BndData_,
    const LevelsetP2CL& lset_arg, IdxDescCL& RowIdx_, MatrixCL& A_, VecDescCL* cplA_, double t_)
    : Coeff( Coeff_), BndData( BndData_), lset( lset_arg), t( t_), 
      RowIdx( RowIdx_), A( A_), cplA( cplA_), local_twophase( Coeff.SurfTens)
{}

void LBAccumulator_P2CL::begin_accumulation ()
{
    std::cout << "entering SetupLB: ";
    const size_t num_unks_vel= RowIdx.NumUnknowns();
    mA_= new SparseMatBuilderCL<double, SDiagMatrixCL<3> >( &A, num_unks_vel, num_unks_vel);
    if (cplA != 0) {
        cplA->Clear( t);
    }
}

void LBAccumulator_P2CL::finalize_accumulation ()
{
    mA_->Build();
    delete mA_;
#ifndef _PAR
    std::cout << A.num_nonzeros() << " nonzeros in A_LB!";
#endif
    std::cout << '\n';
}

void LBAccumulator_P2CL::visit (const TetraCL& tet)
{
    ls_loc.assign( tet, lset.Phi, lset.GetBndData());
    
    if (!equal_signs( ls_loc)) 
    {
        local_setup( tet);
        update_global_system();
    }
    
}

void LBAccumulator_P2CL::local_setup (const TetraCL& tet)
{
    GetTrafoTr( T, det, tet);

    n.assign( tet, RowIdx, BndData.Vel);
    local_twophase.setup( T, ls_loc, tet, locA);
    
    if(cplA != 0) {
        for (int i= 0; i < 10; ++i) {
            if (!n.WithUnknowns( i)) {
                typedef StokesBndDataCL::VelBndDataCL::bnd_val_fun bnd_val_fun;
                bnd_val_fun bf= BndData.Vel.GetBndSeg( n.bndnum[i]).GetBndFun();
                dirichlet_val[i]= i<4 ? bf( tet.GetVertex( i)->GetCoord(), t)
                    : bf( GetBaryCenter( *tet.GetEdge( i-4)), t);
            }
        }
    }
}

void LBAccumulator_P2CL::update_global_system ()
{
    SparseMatBuilderCL<double, SDiagMatrixCL<3> >& mA= *mA_;

    for(int i= 0; i < 10; ++i)    // assemble row Numb[i]
        if (n.WithUnknowns( i)) { // dof i is not on a Dirichlet boundary
            for(int j= 0; j < 10; ++j) {
                if (n.WithUnknowns( j)) { // dof j is not on a Dirichlet boundary
                    mA( n.num[i], n.num[j])+= SDiagMatrixCL<3>( locA[j][i]);
                }
                else if (cplA != 0) { // right-hand side for eliminated Dirichlet-values
                    add_to_global_vector( cplA->Data, -locA[j][i] *dirichlet_val[j], n.num[i]);
                }
            }
        }
}

void SetupLB_P2( const MultiGridCL& MG_, const TwoPhaseFlowCoeffCL& Coeff_, const StokesBndDataCL& BndData_, MatrixCL& A, VelVecDescCL* cplA, const LevelsetP2CL& lset, IdxDescCL& RowIdx, double t)
/// Set up the Laplace-Beltrami-matrix
{
<<<<<<< HEAD
     LBAccumulator_P2CL accu( Coeff_, BndData_, lset, RowIdx, A, cplA, t);
     TetraAccumulatorTupleCL accus;
     accus.push_back( &accu);
     accus( MG_.GetGraph( RowIdx.TriangLevel()));
     //accus( MG_.GetTriangTetraBegin( RowIdx.TriangLevel()), MG_.GetTriangTetraEnd( RowIdx.TriangLevel()));
=======
    LBAccumulator_P2CL accu( Coeff_, BndData_, lset, RowIdx, A, cplA, t);
    TetraAccumulatorTupleCL accus;
    accus.push_back( &accu);
    accus( MG_.GetTriangTetraBegin( RowIdx.TriangLevel()), MG_.GetTriangTetraEnd( RowIdx.TriangLevel()));
>>>>>>> 8de5640c
}


void InstatStokes2PhaseP2P1CL::SetupLB (MLMatDescCL* A, VecDescCL* cplA, const LevelsetP2CL& lset, double t) const
{
    MLMatrixCL::iterator  itA = A->Data.begin();
    MLIdxDescCL::iterator it  = A->RowIdx->begin();
    for (size_t lvl=0; lvl < A->RowIdx->size(); ++lvl, ++itA, ++it)
    {
       SetupLB_P2( MG_,  Coeff_, BndData_, *itA, lvl == A->Data.size()-1 ? cplA : 0, lset, *it, t);
    }

}


void InstatStokes2PhaseP2P1CL::SetupSystem2( MLMatDescCL* B, VecDescCL* c, const LevelsetP2CL& lset, double t) const
// Set up matrix B and rhs c
{
    MLMatrixCL::iterator     itB   = B->Data.begin();
    MLIdxDescCL::iterator    itRow = B->RowIdx->begin();
    MLIdxDescCL::iterator    itCol = B->ColIdx->begin();
    if ( B->RowIdx->size() == 1 || B->ColIdx->size() == 1)
    { // setup B only on finest level, if row or column index has only 1 level
        itCol = B->ColIdx->GetFinestIter();
        itRow = B->RowIdx->GetFinestIter();
        itB   = B->Data.GetFinestIter();
    }
    for (; itB!=B->Data.end() && itRow!=B->RowIdx->end() && itCol!=B->ColIdx->end(); ++itB, ++itRow, ++itCol)
    {
#ifndef _PAR
        std::cout << "entering SetupSystem2: " << itRow->NumUnknowns() << " prs, " << itCol->NumUnknowns() << " vels. ";
#endif
        VecDescCL* rhsPtr= itB==B->Data.GetFinestIter() ? c : 0; // setup rhs only on finest level
        if (itCol->GetFE()==vecP2_FE)
            switch (GetPrFE())
            {
                case P0_FE:
                    SetupSystem2_P2P0 ( MG_, Coeff_, BndData_, &(*itB), rhsPtr, &(*itRow), &(*itCol), t); break;
                case P1_FE:
                    SetupSystem2_P2P1 ( MG_, Coeff_, BndData_, &(*itB), rhsPtr, &(*itRow), &(*itCol), t); break;
                case P1X_FE:
                    SetupSystem2_P2P1X( MG_, Coeff_, BndData_, &(*itB), rhsPtr, lset, &(*itRow), &(*itCol), t); break;
                case P1D_FE:
                    SetupSystem2_P2P1D( MG_, Coeff_, BndData_, &(*itB), rhsPtr, &(*itRow), &(*itCol), t); break;
                default:
                    throw DROPSErrCL("InstatStokes2PhaseP2P1CL<Coeff>::SetupSystem2 not implemented for this FE type");
            }
        else if (itCol->GetFE()==vecP2R_FE)
            switch (GetPrFE())
            {
                case P1_FE:
                    SetupSystem2_P2RP1 ( MG_, Coeff_, BndData_, &(*itB), rhsPtr, lset, &(*itRow), &(*itCol), t); break;
                case P1X_FE:
                    SetupSystem2_P2RP1X( MG_, Coeff_, BndData_, &(*itB), rhsPtr, lset, &(*itRow), &(*itCol), t); break;
                default:
                    throw DROPSErrCL("InstatStokes2PhaseP2P1CL<Coeff>::SetupSystem2 not implemented for this FE type");
            }
        else
            throw DROPSErrCL("InstatStokes2PhaseP2P1CL<Coeff>::SetupSystem2 not implemented for this FE type");
#ifndef _PAR
        std::cout << itB->num_nonzeros() << " nonzeros in B!";
#endif
        std::cout << '\n';
    }
}


void InstatStokes2PhaseP2P1CL::SetupRhs2( VecDescCL* c, const LevelsetP2CL& lset, double t) const
// Set up rhs c
{
    if (vel_idx.GetFinest().GetFE()==vecP2_FE)
        switch (GetPrFE())
        {
          case P0_FE:
            SetupRhs2_P2P0( MG_, Coeff_, BndData_, c, t); break;
          case P1_FE:
            SetupRhs2_P2P1( MG_, Coeff_, BndData_, c, t); break;
          case P1X_FE:
            SetupRhs2_P2P1X( MG_, Coeff_, BndData_, c, lset, t); break;
          case P1D_FE:
            SetupRhs2_P2P1D( MG_, Coeff_, BndData_, c, t); break;
          default:
            throw DROPSErrCL("InstatStokes2PhaseP2P1CL<Coeff>::SetupRhs2 not implemented for this FE type");
        }
    else if (vel_idx.GetFinest().GetFE()==vecP2R_FE)
        switch (GetPrFE())
        {
//          case P1_FE:
//            SetupRhs2_P2RP1( MG_, Coeff_, BndData_, c, t); break;
//          case P1X_FE:
//            SetupRhs2_P2RP1X( MG_, Coeff_, BndData_, c, lset, t); break;
          default:
            throw DROPSErrCL("InstatStokes2PhaseP2P1CL<Coeff>::SetupRhs2 not implemented for this FE type");
        }
    else
        throw DROPSErrCL("InstatStokes2PhaseP2P1CL<Coeff>::SetupRhs2 not implemented for this FE type");
}


void InstatStokes2PhaseP2P1CL::SetupBdotv (VecDescCL* Bdotv, const VelVecDescCL* vel,
    const LevelsetP2CL& lset, double t) const
{
    Bdotv->Clear( t);
    const Uint lvl= Bdotv->GetLevel();
    IdxT prNumb[4];

    LocalP1CL<Point3DCL>  Grad[10], GradRef[10]; // Gradient of p2-hat-functions
    P2DiscCL::GetGradientsOnRef( GradRef);
    LocalP2CL<Point3DCL>  lp2Grad;
    LocalP2CL<Point3DCL> loc_u;
    LocalP2CL<>  divu;
    Quad5_2DCL<Point3DCL> qGrad;
    Quad5_2DCL<Point3DCL> n, qu;
    Quad5_2DCL<> qdivu, q1, q2;
    LocalP1CL<double> lp1[4]; // p1-hat-functions
    for (int i= 0; i < 4; ++i) lp1[i][i]= 1.;

    SMatrixCL<3,3> T;
    double det;
    InterfaceTriangleCL cut;
    const ExtIdxDescCL& p_xidx= Bdotv->RowIdx->GetXidx();

    DROPS_FOR_TRIANG_TETRA( MG_, lvl, sit) {
        cut.Init( *sit, lset.Phi, lset.GetBndData());
        if (!cut.Intersects()) continue;

        GetLocalNumbP1NoBnd( prNumb, *sit, *Bdotv->RowIdx);
        GetTrafoTr( T, det, *sit);
        P2DiscCL::GetGradients( Grad, GradRef, T);
        loc_u.assign( *sit, *vel, GetBndData().Vel);
        divu= 0.;
        for (int i= 0; i < 10; ++i) {
            lp2Grad.assign( Grad[i]);
            divu+= dot( LocalP2CL<Point3DCL>( loc_u[i]), lp2Grad);
        }
        for (int ch= 0; ch < 8; ++ch) {
            cut.ComputeForChild( ch);
            for (int t= 0; t < cut.GetNumTriangles(); ++t) {
                const BaryCoordCL* const p( &cut.GetBary( t));
                qu.assign( loc_u, p);
                qdivu.assign( divu, p);
                n= Point3DCL();
                for (int v= 0; v < 10; ++v) {
                    qGrad.assign( Grad[v], p);
                    n+= cut.GetPhi( v)*qGrad;
                }
                for (int i= 0; i < Quad5_2DDataCL::NumNodesC; ++i)
                    if (n[i].norm()>1e-8) n[i]/= n[i].norm();
                q1= dot( n, qu)*qdivu;
                for(int pr= 0; pr < 4; ++pr) {
                    const IdxT xidx( p_xidx[prNumb[pr]]);
                    if (xidx == NoIdx) continue;
                    q2.assign( lp1[pr], p);
                    q2*= q1;
                    // n is the outer normal of {lset <= 0}; we need the outer normal of supp(pr-hat-function)\cap \Gamma).
                    Bdotv->Data[xidx]-= (cut.GetSign( pr) > 0 ? -1. : 1.)*q2.quad( cut.GetAbsDet( t));
                }
            }
        }
    }
}


void InstatStokes2PhaseP2P1CL::SetIdx()
{
    MLIdxDescCL* vidx= &vel_idx;
    MLIdxDescCL* pidx= &pr_idx;

    b.SetIdx   ( vidx);
    c.SetIdx   ( pidx);

    A.SetIdx   ( vidx, vidx);
    B.SetIdx   ( pidx, vidx);
    prM.SetIdx ( pidx, pidx);
    prA.SetIdx ( pidx, pidx);
    M.SetIdx   ( vidx, vidx);
}


void InstatStokes2PhaseP2P1CL::SetNumVelLvl( size_t n)
{
#ifdef _PAR
    if (n>1)
        throw DROPSErrCL("Multilevel not implemented in parallel DROPS yet, sorry");
#endif
    match_fun match= MG_.GetBnd().GetMatchFun();
    const double bound = vel_idx.GetFinest().GetXidx().GetBound();
    vel_idx.resize( n, GetVelFE(), BndData_.Vel, match, bound);
    A.Data.resize   (vel_idx.size());
    M.Data.resize   (vel_idx.size());
}


void InstatStokes2PhaseP2P1CL::SetNumPrLvl( size_t n)
{
#ifdef _PAR
    if (n>1)
        throw DROPSErrCL("Multilevel not implemented in parallel DROPS yet, sorry");
#endif
    match_fun match= MG_.GetBnd().GetMatchFun();
    const double bound = pr_idx.GetFinest().GetXidx().GetBound();
    pr_idx.resize( n, GetPrFE(),  BndData_.Pr, match, bound);
    B.Data.resize   (pr_idx.size());
    prM.Data.resize (pr_idx.size());
    prA.Data.resize (pr_idx.size());
}


void InstatStokes2PhaseP2P1CL::GetPrOnPart( VecDescCL& p_part, const LevelsetP2CL& lset, bool posPart)
{
    const Uint lvl= p.RowIdx->TriangLevel(),
        idxnum= p.RowIdx->GetIdx();
    LevelsetP2CL::const_DiscSolCL ls= lset.GetSolution();
    const MultiGridCL& mg= this->GetMG();
    const ExtIdxDescCL& Xidx= this->GetXidx();

    p_part.SetIdx( p.RowIdx);
    VectorCL& pp= p_part.Data;
    pp= p.Data;

    // add extended pressure
    for( MultiGridCL::const_TriangVertexIteratorCL it= mg.GetTriangVertexBegin(lvl),
        end= mg.GetTriangVertexEnd(lvl); it != end; ++it)
    {
        const IdxT nr= it->Unknowns(idxnum);
        if (Xidx[nr]==NoIdx) continue;

        const bool is_pos= InterfacePatchCL::Sign( ls.val( *it))==1;
        if (posPart==is_pos) continue; // extended hat function ==0 on this part
        if (posPart)
            pp[nr]+= p.Data[Xidx[nr]];
        else
            pp[nr]-= p.Data[Xidx[nr]];
    }
}


double InstatStokes2PhaseP2P1CL::GetCFLTimeRestriction( LevelsetP2CL& lset)
{
    const Uint lvl= p.RowIdx->TriangLevel();
    const MultiGridCL& mg= this->GetMG();
    const_DiscVelSolCL vel= GetVelSolution();
    LocalP2CL<Point3DCL> velLoc;
    LocalNumbP2CL curvNumb;
    VecDescCL curv( &vel_idx);
    lset.AccumulateBndIntegral( curv);

    double convMax= -1, viscMax= -1., gravMax= -1, stMax= -1;
    const double rho_min= std::min( Coeff_.rho(-1.), Coeff_.rho(1.)),
            nu_max= std::max( Coeff_.mu(-1.)/Coeff_.rho(-1.), Coeff_.mu(1.)/Coeff_.rho(1.));

    for( MultiGridCL::const_TriangTetraIteratorCL it= mg.GetTriangTetraBegin(lvl),
        end= mg.GetTriangTetraEnd(lvl); it != end; ++it)
    {
        velLoc.assign( *it, vel);
        curvNumb.assign( *it, *curv.RowIdx, BndData_.Vel);

        // compute average curvature
        double tauKappa= 0., visc= 0.,
            h_min=1e99;
        for (int i=0; i<10; ++i)
            if (curvNumb.WithUnknowns(i))
                tauKappa+= curv.Data[curvNumb.num[i]];

        tauKappa/= it->GetVolume();

        for ( TetraCL::const_EdgePIterator ed= it->GetEdgesBegin(), eend= it->GetEdgesEnd(); ed!=eend; ++ed)
        {
            const Point3DCL dir= (*ed)->GetVertex(0)->GetCoord() - (*ed)->GetVertex(1)->GetCoord();
            const double length= norm(dir);
            if (length < h_min) h_min= length;
            visc+= 1./length/length;

            const double grav= std::sqrt(std::abs( inner_prod( Coeff_.g, dir)/length/length));
            if (grav > gravMax) gravMax= grav;

            for (int i=0; i<10; ++i) {
                const double conv= std::abs( inner_prod( velLoc[i], dir)/length/length);
                if (conv > convMax) convMax= conv;
            }
        }

        visc*= nu_max;
        if (visc > viscMax) viscMax= visc;

        const double st= std::sqrt(std::abs(tauKappa)/rho_min/h_min/h_min);
        if (st > stMax) stMax= st;
    }

    const double dtMax= 2./(convMax + viscMax + std::sqrt( (convMax+viscMax)*(convMax+viscMax) + 4*gravMax*gravMax + 4*stMax*stMax));

    std::cout << "CFL factors: conv= " << convMax << "\tvisc = " << viscMax << "\tgrav = " << gravMax << "\tst = " << stMax
        << " \n\t dt < " << dtMax << std::endl;

    return dtMax;
}



P1XRepairCL::P1XRepairCL (MultiGridCL& mg, VecDescCL& p)
    : UsesXFEM_( p.RowIdx->IsExtended()), mg_( mg), idx_( P1_FE), ext_( &idx_), p_( p)
{
    if (!UsesXFEM_) return; // Do nothing, if we do not use P1X-elements.

    const ExtIdxDescCL& extidx= p_.RowIdx->GetXidx();
//     size_t extbegin( extidx.GetNumUnknownsStdFE());
    size_t extunknown;
    Uint repairidx( idx_.GetIdx()),
         pidx( p.RowIdx->GetIdx());

    idx_.CreateNumbering( p.RowIdx->TriangLevel(), mg);
    // Save the extended unknown-values.
    ext_.SetIdx( &idx_);

    // Attach the extended index to the vertex, so that it survives grid modifications.
    // We assume that all vertices have p-unknowns (like e. g. the pressure).
    DROPS_FOR_TRIANG_VERTEX( mg, p.RowIdx->TriangLevel(), it) {
        if (!it->Unknowns.Exist( pidx)) continue;
        if ( (extunknown= extidx[it->Unknowns( pidx)]) != NoIdx ) {
            ext_.Data[ it->Unknowns( repairidx)]= p.Data[extunknown];
        }
        else{
            it->Unknowns( repairidx)= NoIdx;
        }
    }
}

void P1XRepairCL::operator() ()
{
    if (!UsesXFEM_) return; // Do nothing, if we do not use P1X-elements.

    // We assume that the caller has repaired p as a P1-FE-variable.
    // Thus we only repair the extended part of p.
    size_t ci= 0;
    size_t extunknown;
    Uint repairidx( idx_.GetIdx()),
         pidx( p_.RowIdx->GetIdx());
    const ExtIdxDescCL& extidx= p_.RowIdx->GetXidx();
    // We assume that all vertices in p's level hold a p1-value. Thus, it->Unknowns.Exist()
    // can be spared.
    DROPS_FOR_TRIANG_VERTEX( mg_, p_.RowIdx->TriangLevel(), it) {
        if (!it->Unknowns.Exist( pidx)) continue;
        if ( ((extunknown= extidx[it->Unknowns( pidx)]) != NoIdx) && it->Unknowns.Exist( repairidx) ) {
            p_.Data[extunknown]= ext_.Data[it->Unknowns( repairidx)];
            ++ci;
        }
    }
//     std::cout << "P1XRepairCL::(): #P1-unknowns: " << extidx.GetNumUnknownsStdFE()
//               << "\t#copied extended-dof: " << ci << '\n';
}


void SetupMassDiag_P1(const MultiGridCL& MG, VectorCL& M, const IdxDescCL& RowIdx, const BndCondCL& bnd)
{
    M.resize( RowIdx.NumUnknowns());

    const Uint lvl= RowIdx.TriangLevel();
    LocalNumbP1CL Numb;

    DROPS_FOR_TRIANG_CONST_TETRA( MG, lvl, sit) {
        const double absdet= sit->GetVolume()*6.;
        Numb.assign( *sit, RowIdx, bnd);
        for(int i=0; i<4; ++i)
            if (Numb.WithUnknowns( i))
                M[Numb.num[i]]+= P1DiscCL::GetMass( i, i)*absdet;
    }
}

void SetupMassDiag_P1X (const MultiGridCL& MG, VectorCL& M, const IdxDescCL& RowIdx, const VecDescCL& lset,
                        const BndDataCL<>& lsetbnd, const BndCondCL& bnd)
{
    const ExtIdxDescCL& Xidx= RowIdx.GetXidx();
    M.resize( RowIdx.NumUnknowns());

    const Uint lvl= RowIdx.TriangLevel();
    LocalNumbP1CL Numb;
    double coup[4], coupT2[4];

    double integralp;
    InterfaceTetraCL cut;
    bool sign[4];

    // The 4 squares of the P1-shape-functions
    LocalP2CL<> pi2[4];
    for(int i= 0; i < 4; ++i) {
        pi2[i][i]= 1.;
        for (int vert= 0; vert < 3; ++vert)
            pi2[i][EdgeByVert( i, VertOfFace( i, vert)) + 4]= 0.25;
    }

    LocalP2CL<> loc_phi;
    DROPS_FOR_TRIANG_CONST_TETRA( MG, lvl, sit) {
        const double absdet= sit->GetVolume()*6.;
        loc_phi.assign( *sit, lset, lsetbnd);
        cut.Init( *sit, loc_phi);
        const bool nocut= !cut.Intersects();
        Numb.assign( *sit, RowIdx, bnd);
        if (nocut) {
            for(int i= 0; i < 4; ++i)
                if ( Numb.WithUnknowns( i))
                    M[Numb.num[i]]+= P1DiscCL::GetMass( i, i)*absdet;
        }
        else { // extended basis functions have only support on tetra intersecting Gamma!
            for(int i=0; i<4; ++i) {
                sign[i]= cut.GetSign(i) == 1;
                // compute the integrals
                // \int_{T_2} p_i^2 dx,    where T_2 = T \cap \Omega_2
                integralp= 0.;
                for (int ch= 0; ch < 8; ++ch) {
                    cut.ComputeCutForChild( ch);
                    integralp+= cut.quad( pi2[i], absdet, true);  // integrate on positive part
                }
                coup[i]= P1DiscCL::GetMass( i, i)*absdet;
                coupT2[i]= integralp;
            }

            // write values into matrix
            for(int i=0; i<4; ++i) {
                if (!Numb.WithUnknowns( i)) continue;
                M[Numb.num[i]]+= coup[i];
                const IdxT xidx_i= Xidx[Numb.num[i]];
                if (xidx_i!=NoIdx)
                    M[xidx_i]+= coupT2[i]*(1 - 2*sign[i]) + sign[i]*coup[i];
            }
        }
    }
}

void SetupMassDiag_vecP2(const MultiGridCL& MG, VectorCL& M, const IdxDescCL& RowIdx, const BndCondCL& bnd)
{
    M.resize( RowIdx.NumUnknowns());

    const Uint lvl= RowIdx.TriangLevel();
    LocalNumbP2CL Numb;

    DROPS_FOR_TRIANG_CONST_TETRA( MG, lvl, sit) {
        const double absdet= sit->GetVolume()*6.;
        Numb.assign( *sit, RowIdx, bnd);
        for(int i=0; i<10; ++i)
            if (Numb.WithUnknowns( i)) {
            	const double contrib= P2DiscCL::GetMass( i, i)*absdet;
                M[Numb.num[i]  ]+= contrib;
                M[Numb.num[i]+1]+= contrib;
                M[Numb.num[i]+2]+= contrib;
            }
    }
}

void SetupMassDiag (const MultiGridCL& MG, VectorCL& M, const IdxDescCL& RowIdx, const BndCondCL& bnd, const VecDescCL* lsetp, const BndDataCL<>* lsetbnd)
{
    switch(RowIdx.GetFE())
    {
    case P1_FE:
        SetupMassDiag_P1( MG, M, RowIdx, bnd); break;
    case P1X_FE:
        SetupMassDiag_P1X( MG, M, RowIdx, *lsetp, *lsetbnd, bnd); break;
    case vecP2_FE:
        SetupMassDiag_vecP2( MG, M, RowIdx, bnd); break;
    default:
        throw DROPSErrCL("SetupMassDiag not implemented for this FE type");
    }
}



void SetupLumpedMass_P1(const MultiGridCL& MG, VectorCL& M, const IdxDescCL& RowIdx, const BndCondCL& bnd)
{
    M.resize( RowIdx.NumUnknowns());

    const Uint lvl= RowIdx.TriangLevel();
    LocalNumbP1CL Numb;

    DROPS_FOR_TRIANG_CONST_TETRA( MG, lvl, sit) {
        const double absdet= sit->GetVolume()*6.;
        Numb.assign( *sit, RowIdx, bnd);
        for(int i=0; i<4; ++i)
            if (Numb.WithUnknowns( i))
                M[Numb.num[i]]+= P1DiscCL::GetLumpedMass( i)*absdet;
    }
}

void SetupLumpedMass_P1X (const MultiGridCL& MG, VectorCL& M, const IdxDescCL& RowIdx, const VecDescCL& lset, const BndDataCL<>& lsetbnd, const BndCondCL& bnd)
{
    const ExtIdxDescCL& Xidx= RowIdx.GetXidx();
    M.resize( RowIdx.NumUnknowns());

    const Uint lvl= RowIdx.TriangLevel();
    LocalNumbP1CL Numb;
    double coup[4], coupT2[4];

    double integralp;
    InterfaceTetraCL cut;
    bool sign[4];

    // The 4 P1-shape-functions
    LocalP2CL<> pi[4];
    for(int i= 0; i < 4; ++i) {
        pi[i][i]= 1.;
        for (int vert= 0; vert < 3; ++vert)
            pi[i][EdgeByVert( i, VertOfFace( i, vert)) + 4]= 0.5;
    }

    LocalP2CL<> loc_phi;
    DROPS_FOR_TRIANG_CONST_TETRA( MG, lvl, sit) {
        const double absdet= sit->GetVolume()*6.;
        loc_phi.assign( *sit, lset, lsetbnd);
        cut.Init( *sit, loc_phi);
        const bool nocut= !cut.Intersects();
        Numb.assign( *sit, RowIdx, bnd);
        if (nocut) {
            for(int i= 0; i < 4; ++i)
                if ( Numb.WithUnknowns( i))
                    M[Numb.num[i]]+= P1DiscCL::GetMass( i, i)*absdet;
        }
        else { // extended basis functions have only support on tetra intersecting Gamma!
            for(int i=0; i<4; ++i) {
                sign[i]= cut.GetSign(i) == 1;
                // compute the integrals
                // \int_{T_2} p_i dx,    where T_2 = T \cap \Omega_2
                integralp= 0.;
                for (int ch= 0; ch < 8; ++ch) {
                    cut.ComputeCutForChild( ch);
                    integralp+= cut.quad( pi[i], absdet, true);  // integrate on positive part
                }
                coup[i]= P1DiscCL::GetLumpedMass( i)*absdet;
                coupT2[i]= integralp;
            }

            // write values into matrix
            for(int i=0; i<4; ++i) {
                if (!Numb.WithUnknowns( i)) continue;
                M[Numb.num[i]]+= coup[i];
                const IdxT xidx_i= Xidx[Numb.num[i]];
                if (xidx_i!=NoIdx)
                    M[xidx_i]+= coupT2[i]*(1 - 2*sign[i]) + sign[i]*coup[i];
            }
        }
    }
}

void SetupLumpedMass_vecP2(const MultiGridCL& MG, VectorCL& M, const IdxDescCL& RowIdx, const BndCondCL& bnd)
{
    M.resize( RowIdx.NumUnknowns());

    const Uint lvl= RowIdx.TriangLevel();
    LocalNumbP2CL Numb;

    DROPS_FOR_TRIANG_CONST_TETRA( MG, lvl, sit) {
        const double absdet= sit->GetVolume()*6.;
        Numb.assign( *sit, RowIdx, bnd);
        for(int i=0; i<10; ++i)
            if (Numb.WithUnknowns( i)) {
                const double contrib= P2DiscCL::GetLumpedMass( i)*absdet;
                M[Numb.num[i]  ]+= contrib;
                M[Numb.num[i]+1]+= contrib;
                M[Numb.num[i]+2]+= contrib;
            }
    }
}

void SetupLumpedMass_vecP2R (const MultiGridCL& MG, VectorCL& M, const IdxDescCL& RowIdx, const VecDescCL& lset, const BndDataCL<>& lsetbnd, const BndCondCL& bnd)
{
    const ExtIdxDescCL& Xidx= RowIdx.GetXidx();
    M.resize( RowIdx.NumUnknowns());

    const Uint lvl= RowIdx.TriangLevel();
    LocalNumbP2CL Numb;
    double contribExt[4];

    InterfaceTetraCL cut;
    LocalP2CL<> p1abs_p[4][8], p1abs_n[4][8]; // extended basis functions on pos./neg. part, resp., for each of the 8 regular children
    LocalP2CL<> loc_phi;
    DROPS_FOR_TRIANG_CONST_TETRA( MG, lvl, sit) {
        const double absdet= sit->GetVolume()*6.;
        loc_phi.assign( *sit, lset, lsetbnd);
        cut.Init( *sit, loc_phi);
        Numb.assign( *sit, RowIdx, bnd);
        // write standard FE values into matrix
        for(int i=0; i<10; ++i)
            if (Numb.WithUnknowns( i)) {
                const double contrib= P2DiscCL::GetLumpedMass( i)*absdet;
                M[Numb.num[i]  ]+= contrib;
                M[Numb.num[i]+1]+= contrib;
                M[Numb.num[i]+2]+= contrib;
            }

        if (cut.Intersects()) { // extended basis functions have only support on tetra intersecting Gamma!
            P2RidgeDiscCL::GetExtBasisOnChildren(p1abs_p, p1abs_n, loc_phi);
            for(int i=0; i<4; ++i)
                contribExt[i]= 0;
            // compute integrals    int_T v_i^R dx
            for (int ch= 0; ch < 8; ++ch) {
                cut.ComputeCutForChild( ch);
                for(int i=0; i<4; ++i) {
                    contribExt[i]+= cut.quad( p1abs_p[i][ch], absdet, true);   // integrate on positive part
                    contribExt[i]+= cut.quad( p1abs_n[i][ch], absdet, false);  // integrate on negative part
                }
            }

            // write extended values into matrix
            for(int i=0; i<4; ++i) {
                if (!Numb.WithUnknowns( i)) continue;
                const IdxT xidx_i= Xidx[Numb.num[i]];
                if (xidx_i!=NoIdx) {
                    M[xidx_i  ]+= contribExt[i];
                    M[xidx_i+1]+= contribExt[i];
                    M[xidx_i+2]+= contribExt[i];
                }
            }
        }
    }
}

void SetupLumpedMass (const MultiGridCL& MG, VectorCL& M, const IdxDescCL& RowIdx, const BndCondCL& bnd, const VecDescCL* lsetp, const BndDataCL<>* lsetbnd)
{
    switch(RowIdx.GetFE())
    {
    case P1_FE:
        SetupLumpedMass_P1( MG, M, RowIdx, bnd); break;
    case P1X_FE:
        SetupLumpedMass_P1X( MG, M, RowIdx, *lsetp, *lsetbnd, bnd); break;
    case vecP2_FE:
        SetupLumpedMass_vecP2( MG, M, RowIdx, bnd); break;
    case vecP2R_FE:
        SetupLumpedMass_vecP2R( MG, M, RowIdx, *lsetp, *lsetbnd, bnd); break;
    default:
        throw DROPSErrCL("SetupLumpedMass not implemented for this FE type");
    }
}

} // end of namespace DROPS<|MERGE_RESOLUTION|>--- conflicted
+++ resolved
@@ -2240,18 +2240,11 @@
 void SetupLB_P2( const MultiGridCL& MG_, const TwoPhaseFlowCoeffCL& Coeff_, const StokesBndDataCL& BndData_, MatrixCL& A, VelVecDescCL* cplA, const LevelsetP2CL& lset, IdxDescCL& RowIdx, double t)
 /// Set up the Laplace-Beltrami-matrix
 {
-<<<<<<< HEAD
      LBAccumulator_P2CL accu( Coeff_, BndData_, lset, RowIdx, A, cplA, t);
      TetraAccumulatorTupleCL accus;
      accus.push_back( &accu);
      accus( MG_.GetGraph( RowIdx.TriangLevel()));
      //accus( MG_.GetTriangTetraBegin( RowIdx.TriangLevel()), MG_.GetTriangTetraEnd( RowIdx.TriangLevel()));
-=======
-    LBAccumulator_P2CL accu( Coeff_, BndData_, lset, RowIdx, A, cplA, t);
-    TetraAccumulatorTupleCL accus;
-    accus.push_back( &accu);
-    accus( MG_.GetTriangTetraBegin( RowIdx.TriangLevel()), MG_.GetTriangTetraEnd( RowIdx.TriangLevel()));
->>>>>>> 8de5640c
 }
 
 
