--- conflicted
+++ resolved
@@ -2139,11 +2139,7 @@
 
 void LBAccumulator_P2CL::begin_accumulation ()
 {
-<<<<<<< HEAD
-    //std::cout << "entering SetupLB::begin_accumulation ()" << std::endl;
-=======
     std::cout << "entering SetupLB: ";
->>>>>>> 0ff411db
     const size_t num_unks_vel= RowIdx.NumUnknowns();
     mA_= new SparseMatBuilderCL<double, SDiagMatrixCL<3> >( &A, num_unks_vel, num_unks_vel);
     if (cplA != 0) {
@@ -2158,11 +2154,7 @@
 #ifndef _PAR
     std::cout << A.num_nonzeros() << " nonzeros in A_LB!";
 #endif
-<<<<<<< HEAD
-    //std::cout << "leaving SetupLB::finalize_accumulation ()" << std::endl;
-=======
     std::cout << '\n';
->>>>>>> 0ff411db
 }
 
 void LBAccumulator_P2CL::visit (const TetraCL& tet)
