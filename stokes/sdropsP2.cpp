/// \file sdropsP2.cpp
/// \brief stokes problem
<<<<<<< HEAD
/// \author LNM RWTH Aachen: Joerg Grande, Sven Gross, Eva Loch, Volker Reichelt, Yuanjun Zhang, Thorolf Schulte; SC RWTH Aachen: Oliver Fortmeier
=======
/// \author LNM RWTH Aachen: Patrick Esser, Joerg Grande, Sven Gross, Eva Loch, Volker Reichelt, Yuanjun Zhang; SC RWTH Aachen: Oliver Fortmeier
>>>>>>> 558ea393

/*
 * This file is part of DROPS.
 *
 * DROPS is free software: you can redistribute it and/or modify
 * it under the terms of the GNU Lesser General Public License as published by
 * the Free Software Foundation, either version 3 of the License, or
 * (at your option) any later version.
 *
 * DROPS is distributed in the hope that it will be useful,
 * but WITHOUT ANY WARRANTY; without even the implied warranty of
 * MERCHANTABILITY or FITNESS FOR A PARTICULAR PURPOSE.  See the
 * GNU Lesser General Public License for more details.
 *
 * You should have received a copy of the GNU Lesser General Public License
 * along with DROPS. If not, see <http://www.gnu.org/licenses/>.
 *
 *
 * Copyright 2010 LNM/SC RWTH Aachen, Germany
*/

 // include geometric computing
#include "geom/multigrid.h"             // multigrid on each processor
#include "geom/builder.h"               // construct the initial multigrid
#include "out/output.h"
#include "geom/geomselect.h"

 // include numeric computing!
#include "num/fe.h"
#include "num/solver.h"
#include "num/MGsolver.h"
#include "stokes/integrTime.h"
#include "num/stokessolverfactory.h"

 // include problem class
#include "stokes/stokes.h"
//#include "stokes/params.h"
#include "num/bndData.h"

//include coefficient class
#include "stokes/stokesCoeff.h"

 // include standards
#include <iostream>
#include <iomanip>
#include <fstream>
#include <stdlib.h>
#include <string>
#include <sstream>

#include "misc/params.h"
#include "out/ensightOut.h"
#include "misc/bndmap.h"

using namespace std;

const char line[] ="----------------------------------------------------------------------------------\n";

void MarkLower( DROPS::MultiGridCL& mg, double tresh)
{
    for (DROPS::MultiGridCL::TriangTetraIteratorCL It(mg.GetTriangTetraBegin()),
             ItEnd(mg.GetTriangTetraEnd()); It!=ItEnd; ++It)
    {
        if (GetBaryCenter(*It)[2]<=tresh )
            It->SetRegRefMark();
    }
}

const double radiusorbit= 0.3; // Radius of the drops' orbit.
const double radiusdrop= 0.15; // Initial radius of the drop.

// positive outside the drop, negative inside the drop.
double
SignedDistToInterface(const DROPS::Point3DCL& p, double t)
{
   DROPS::Point3DCL c;
   c[0]= 0.5 + radiusorbit*std::cos( 2.*M_PI*t);
   c[1]= 0.5 + radiusorbit*std::sin( 2.*M_PI*t);
   c[2]= 0.5;
   return (p-c).norm() - radiusdrop;
}

typedef double (*signed_dist_fun)(const DROPS::Point3DCL& p, double t);

bool
ModifyGridStep(DROPS::MultiGridCL& mg,
               const signed_dist_fun Dist,
               const double width,         // Thickness of refined shell on each side of the interface
               const DROPS::Uint c_level,  // Outside the shell, use this level
               const DROPS::Uint f_level,  // Inside the shell, use this level
               const double t)             // Time of evaluation
// One step of grid change; returns true if modifications were necessary,
// false, if nothing changed.
{
    using namespace DROPS;
    bool shell_not_ready= false;
        for (MultiGridCL::TriangTetraIteratorCL it= mg.GetTriangTetraBegin(),
             theend= mg.GetTriangTetraEnd(); it!=theend; ++it) {
            double d= 1.;
            for (Uint j=0; j<4; ++j) {
                d= std::min( d, std::abs( Dist( it->GetVertex( j)->GetCoord(), t)));
            }
            const Uint l= it->GetLevel();
            if (d<=width) { // In the shell; level should be f_level.
                if (l < f_level) {
                    shell_not_ready= true;
                    it->SetRegRefMark();
                }
                else
                    if (l > f_level) { it->SetRemoveMark(); }
                    else {} // nothing
            }
            else { // Outside the shell; level should be c_level;
                if (l < c_level) { it->SetRegRefMark(); }
                else
                    if (l> c_level) { it->SetRemoveMark(); }
                    else {} // nothing
            }
        }
        mg.Refine();
    return shell_not_ready;
}


void
MakeInitialTriangulation(DROPS::MultiGridCL& mg,
                         const signed_dist_fun Dist,
                         const double width,         // Thickness of refined shell on eache side of the interface
                         const DROPS::Uint c_level,  // Outside the shell, use this level
                         const DROPS::Uint f_level)  // Inside the shell, use this level
{
    using namespace DROPS;
    Assert( c_level<=f_level, "MakeInitialTriangulation: Levels are cheesy.\n", ~0);
    TimerCL time;

    time.Reset();
    time.Start();
    bool shell_not_ready= true;
    const Uint min_ref_num= f_level - c_level;
    Uint i;
    for(i=0; shell_not_ready || i<min_ref_num; ++i)
        shell_not_ready=  ModifyGridStep( mg, Dist, width, c_level, f_level, 0.);
    time.Stop();
    std::cout << "MakeTriangulation: " << i
              << " refinements in " << time.GetTime() << " seconds\n"
              << "last level: " << mg.GetLastLevel() << '\n';
    mg.SizeInfo( std::cout);
}

typedef DROPS::StokesP2P1CL<DROPS::StokesFlowCoeffCL>
        StokesOnBrickCL;
typedef StokesOnBrickCL MyStokesCL;

DROPS::ParamCL P_Stokes;

namespace DROPS // for Strategy
{

using ::MyStokesCL;

template <class StokesProblemT>
void SolveStatProblem( StokesProblemT& Stokes, StokesSolverBaseCL& solver)
{
    TimerCL timer;
    timer.Reset();

<<<<<<< HEAD
    MultiGridCL& MG= Stokes.GetMG();
    const typename MyStokesCL::BndDataCL::PrBndDataCL& PrBndData= Stokes.GetBndData().Pr;
    const typename MyStokesCL::BndDataCL::VelBndDataCL& VelBndData= Stokes.GetBndData().Vel;

    MLIdxDescCL  loc_vidx, loc_pidx;
    MLIdxDescCL* vidx1= &Stokes.vel_idx;
    MLIdxDescCL* pidx1= &Stokes.pr_idx;
    MLIdxDescCL* vidx2= &loc_vidx;
    MLIdxDescCL* pidx2= &loc_pidx;

    VecDescCL     loc_p;
    VelVecDescCL  loc_v;
    VelVecDescCL* v1= &Stokes.v;
    VelVecDescCL* v2= &loc_v;
    VecDescCL*    p1= &Stokes.p;
    VecDescCL*    p2= &loc_p;
    VelVecDescCL* b= &Stokes.b;
    VelVecDescCL* c= &Stokes.c;
    MLMatDescCL*  A= &Stokes.A;
    MLMatDescCL*  B= &Stokes.B;

    int step= 0;
    StokesDoerflerMarkCL<typename MyStokesCL::est_fun, MyStokesCL>
        Estimator(P_Stokes.get<double>("Err.RelReduction"), P_Stokes.get<double>("Err.Threshold"), P_Stokes.get<double>("Err.Meas"), true, &MyStokesCL::ResidualErrEstimator, Stokes);
    bool new_marks= false;

    vidx1->SetFE( vecP2_FE);
    vidx2->SetFE( vecP2_FE);
    pidx1->SetFE( P1_FE);
    pidx2->SetFE( P1_FE);

    do
    {
        if( P_Stokes.get("Misc.MarkLower", 0) != 0) MarkLower(MG, P_Stokes.get("Misc.MarkLower", 0));

        MG.Refine();

        if( StokesSolverFactoryObsoleteHelperCL().VelMGUsed(P_Stokes))
            Stokes.SetNumVelLvl( MG.GetNumLevel());
        if( StokesSolverFactoryObsoleteHelperCL().PrMGUsed(P_Stokes))
            Stokes.SetNumPrLvl( MG.GetNumLevel());

        Stokes.CreateNumberingVel( MG.GetLastLevel(), vidx1);
        Stokes.CreateNumberingPr ( MG.GetLastLevel(), pidx1);
        std::cout << "old and new TriangLevel: " << vidx2->TriangLevel() << ", "
                  << vidx1->TriangLevel() << std::endl;
        MG.SizeInfo(std::cout);
        b->SetIdx(vidx1);
        c->SetIdx(pidx1);
        p1->SetIdx(pidx1);
        v1->SetIdx(vidx1);
        std::cout << "Number of pressure unknowns: " << p2->Data.size() << ", "
                  << p1->Data.size() << std::endl;
        std::cout << "Number of velocity unknowns " << v2->Data.size() << ", "
	              << v1->Data.size() << std::endl;
        if (p2->RowIdx)
        {
            v1->Clear( Stokes.v.t);
            p1->Clear( Stokes.v.t);
            v2->Reset();
            p2->Reset();
        }

        A->SetIdx(vidx1, vidx1);
        B->SetIdx(pidx1, vidx1);
        timer.Reset();
        timer.Start();
        Stokes.SetupSystem(A, b, B, c);
        timer.Stop();
        std::cout << "SetupSystem: " << timer.GetTime() << " seconds." << std::endl;
        timer.Reset();

        if( P_Stokes.get<string>("StokesCoeff.Solution_Vel").compare("None")!=0 )  // check whether solution is given
            Stokes.GetDiscError( StokesFlowCoeffCL::LsgVel, StokesFlowCoeffCL::LsgPr);
        timer.Reset();

        if( StokesSolverFactoryObsoleteHelperCL().VelMGUsed(P_Stokes))
            Stokes.prM.Data.resize(pidx1->size());

        Stokes.prM.SetIdx( pidx1, pidx1);
        Stokes.SetupPrMass( &Stokes.prM);
=======
    timer.Start();
    solver.Solve( Stokes.A.Data, Stokes.B.Data, Stokes.v.Data, Stokes.p.Data, Stokes.b.Data, Stokes.c.Data);
    timer.Stop();
    const double duration = timer.GetTime();
    std::cout << "Solving Stokes took "<<  duration << " sec.\n";
    std::cout << "iter: " << solver.GetIter() << "\tresid: " << solver.GetResid() << std::endl;
>>>>>>> 558ea393

    if( C_Stokes.stc_Solution_Vel.compare("None")!=0)  // check whether solution is given
        Stokes.CheckSolution( &Stokes.v, &Stokes.p, StokesFlowCoeffCL::LsgVel, StokesFlowCoeffCL::DLsgVel, StokesFlowCoeffCL::LsgPr, true);

<<<<<<< HEAD
        timer.Start();
        solver.Solve( A->Data, B->Data, v1->Data, p1->Data, b->Data, c->Data);
        timer.Stop();
        double err= norm_sq( A->Data*v1->Data + transp_mul( B->Data, p1->Data) - b->Data)
                    +norm_sq( B->Data*v1->Data - c->Data);
        std::cout << "000 residual: " << std::sqrt( err)/std::sqrt( err0) << std::endl;
        std::cout << "Solver: "<<timer.GetTime()<<" seconds.\n";
        if(P_Stokes.get<string>("StokesCoeff.Solution_Vel").compare("None")!=0)  // check whether solution is given
          //todo: validate this method!
          //Stokes.CheckSolution_merge ( v1, p1, StokesFlowCoeffCL::LsgVel, StokesFlowCoeffCL::DLsgVel, StokesFlowCoeffCL::LsgPr, true);

        if( step==0 && P_Stokes.get<int>("Err.DoErrorEstimate") )
        {
            Estimator.Init(typename MyStokesCL::const_DiscPrSolCL(p1, &PrBndData, &MG), typename MyStokesCL::const_DiscVelSolCL(v1, &VelBndData, &MG));
        }
        timer.Reset();
        timer.Start();

        if ( P_Stokes.get<int>("Err.DoErrorEstimate"))
            new_marks= Estimator.Estimate(typename MyStokesCL::const_DiscPrSolCL(p1, &PrBndData, &MG), typename MyStokesCL::const_DiscVelSolCL(v1, &VelBndData, &MG) );
        timer.Stop();
        std::cout << "Estimation: " << timer.GetTime() << " seconds.\n";
        A->Reset();
        B->Reset();
        b->Reset();
        c->Reset();

        std::swap(v2, v1);
        std::swap(p2, p1);
        std::swap(vidx2, vidx1);
        std::swap(pidx2, pidx1);
    }while (++step<P_Stokes.get<int>("Err.NumRef"));
    // we want the solution to be in Stokes.v, Stokes.pr
    if (v2 == &loc_v)
    {
        Stokes.vel_idx.swap( loc_vidx);
        Stokes.pr_idx.swap( loc_pidx);
        Stokes.v.SetIdx( &Stokes.vel_idx);
        Stokes.p.SetIdx( &Stokes.pr_idx);
        Stokes.v.Data= loc_v.Data;
        Stokes.p.Data= loc_p.Data;
    }
=======
>>>>>>> 558ea393
}

template< class StokesProblemT>
void Strategy( StokesProblemT& Stokes)
// flow control
{
    //Timer function
    TimerCL timer;

    //the triangulation
    MultiGridCL& MG= Stokes.GetMG();

    // connection triangulation and vectors
    // -------------------------------------------------------------------------
    std::cout << line << "Connecting triangulation and matrices/vectors ...\n";
    timer.Reset();

    Stokes.vel_idx.SetFE( vecP2_FE);
    Stokes.pr_idx.SetFE( P1_FE);

    //Modify Triangulation
    if( P_Stokes.get("Misc.ModifyGrid", 0) == 1)
        MakeInitialTriangulation( MG, &SignedDistToInterface, P_Stokes.get<double>("AdaptRef.Width"), P_Stokes.get<int>("AdaptRef.CoarsestLevel"), P_Stokes.get<int>("AdaptRef.FinestLevel"));

<<<<<<< HEAD
    if( StokesSolverFactoryObsoleteHelperCL().VelMGUsed(P_Stokes))
        Stokes.SetNumVelLvl( MG.GetNumLevel());

    if( StokesSolverFactoryObsoleteHelperCL().PrMGUsed(P_Stokes))
=======
    if( StokesSolverFactoryHelperCL<Params>().VelMGUsed(C_Stokes) || StokesSolverFactoryObsoleteHelperCL<Params>().VelMGUsed(C_Stokes))
    	Stokes.SetNumVelLvl( MG.GetNumLevel());
    if( StokesSolverFactoryHelperCL<Params>().PrMGUsed(C_Stokes) || StokesSolverFactoryObsoleteHelperCL<Params>().PrMGUsed(C_Stokes))
>>>>>>> 558ea393
        Stokes.SetNumPrLvl( MG.GetNumLevel());

    Stokes.CreateNumberingVel( MG.GetLastLevel(), &Stokes.vel_idx);
    Stokes.CreateNumberingPr(  MG.GetLastLevel(), &Stokes.pr_idx);

    Stokes.SetIdx();
    Stokes.v.SetIdx( &Stokes.vel_idx);
    Stokes.p.SetIdx( &Stokes.pr_idx);

    timer.Stop();
    std::cout << " o time " << timer.GetTime() << " s" << std::endl;

    // display problem size
    // -------------------------------------------------------------------------
    std::cout << line << "Problem size\no number of velocity unknowns             " << Stokes.v.Data.size() << std::endl;
    std::cout << "o number of pressure unknowns             " << Stokes.p.Data.size() << std::endl;

    // discretize (setup linear equation system)
    // -------------------------------------------------------------------------
    std::cout << line << "Discretize (setup linear equation system) ...\n";

    timer.Reset();
<<<<<<< HEAD
    if( P_Stokes.get<int>("Time.NumSteps") != 0)
        Stokes.SetupInstatSystem( &Stokes.A, &Stokes.B, &Stokes.M);
=======
    VelVecDescCL  cplM( &Stokes.vel_idx);
    Stokes.SetupSystem1( &Stokes.A, &Stokes.M, &Stokes.b, &Stokes.b, &cplM, 0.0);
    Stokes.SetupSystem2( &Stokes.B, &Stokes.c, 0.0);
    Stokes.SetupPrMass ( &Stokes.prM);
    Stokes.SetupPrStiff( &Stokes.prA);
>>>>>>> 558ea393
    timer.Stop();
    std::cout << " o time " << timer.GetTime() << " s" << std::endl;

    // solve the linear equation system
    // -------------------------------------------------------------------------
    std::cout << line << "Solve the linear equation system ...\n";

    // type of preconditioner and solver
<<<<<<< HEAD
    StokesSolverFactoryObsoleteCL< StokesProblemT> factory( Stokes, P_Stokes);
    StokesSolverBaseCL* stokessolver = factory.CreateStokesSolver();

    if( StokesSolverFactoryObsoleteHelperCL().VelMGUsed(P_Stokes))
=======
    StokesSolverFactoryCL< StokesProblemT,Params>         factory( Stokes, C_Stokes);
    StokesSolverFactoryObsoleteCL< StokesProblemT,Params> obsoletefactory( Stokes, C_Stokes);
    StokesSolverBaseCL* stokessolver = (C_Stokes.stk_StokesMethod < 500000) ? factory.CreateStokesSolver() : obsoletefactory.CreateStokesSolver();

    if( StokesSolverFactoryHelperCL<Params>().VelMGUsed(C_Stokes) || StokesSolverFactoryObsoleteHelperCL<Params>().VelMGUsed(C_Stokes))
>>>>>>> 558ea393
    {
        MLMatrixCL* PVel = (C_Stokes.stk_StokesMethod < 500000) ? factory.GetPVel() : obsoletefactory.GetPVel();
        SetupP2ProlongationMatrix( MG, *PVel, &Stokes.vel_idx, &Stokes.vel_idx);

        std::cout << "Check MG-Data..." << std::endl;
        std::cout << "                begin     " << Stokes.vel_idx.GetCoarsest().NumUnknowns() << std::endl;
        std::cout << "                end       " << Stokes.vel_idx.GetFinest().NumUnknowns() << std::endl;
        CheckMGData( Stokes.A.Data, *PVel);
    }
<<<<<<< HEAD
    if( StokesSolverFactoryObsoleteHelperCL().PrMGUsed(P_Stokes))
=======

    if( StokesSolverFactoryHelperCL<Params>().PrMGUsed(C_Stokes) || StokesSolverFactoryObsoleteHelperCL<Params>().PrMGUsed(C_Stokes))
>>>>>>> 558ea393
    {
        MLMatrixCL* PPr = (C_Stokes.stk_StokesMethod < 500000) ? factory.GetPPr() : obsoletefactory.GetPPr();
        SetupP1ProlongationMatrix( MG, *PPr, &Stokes.pr_idx, &Stokes.pr_idx);
    }

    // choose time discretization scheme
    TimeDiscStokesCL< StokesProblemT,  StokesSolverBaseCL>* TimeScheme;
    switch ( P_Stokes.get<int>("Time.Scheme"))
    {
        case 1 :
            TimeScheme = new InstatStokesThetaSchemeCL<StokesProblemT, StokesSolverBaseCL>( Stokes, *stokessolver, P_Stokes.get<double>("Stokes.Theta"));
            break;
        case 2 :
            TimeScheme = new StokesFracStepSchemeCL<InstatStokesThetaSchemeCL, StokesProblemT, StokesSolverBaseCL> ( Stokes, *stokessolver);
            break;
        default : throw DROPSErrCL("Unknown TimeDiscMethod");
    }

<<<<<<< HEAD
    if( P_Stokes.get<int>("Time.NumSteps") != 0){
        TimeScheme->SetTimeStep( P_Stokes.get<double>("Time.StepSize"));
    }

    if (P_Stokes.get<int>("Time.NumSteps") == 0) {
        SolveStatProblem<MyStokesCL>( Stokes, *stokessolver);
    }
=======
    StokesVelBndDataCL::bnd_val_fun ZeroVel = InVecMap::getInstance().find("ZeroVel")->second;

    if (C_Stokes.tm_NumSteps == 0) {
        if (C_Stokes.stk_StokesMethod < 500000) {
            factory.SetMatrixA( &Stokes.A.Data.GetFinest());
            //for Stokes-MGM: coarse level solver uses bbt
            factory.SetMatrices( &Stokes.A.Data, &Stokes.B.Data,
                                 &Stokes.M.Data, &Stokes.prM.Data, &Stokes.pr_idx);
        }
    	SolveStatProblem<MyStokesCL, Params>( Stokes, *stokessolver);
>>>>>>> 558ea393

    }
    else {
        TimeScheme->SetTimeStep( C_Stokes.tm_StepSize);
        if (C_Stokes.stc_Solution_Vel.compare("None")!=0)
        	Stokes.InitVel( &Stokes.v, StokesFlowCoeffCL::LsgVel);
        else
        	Stokes.InitVel( &Stokes.v, ZeroVel);
        if (C_Stokes.stk_StokesMethod < 500000) {
        	factory.SetMatrixA ( &TimeScheme->GetUpperLeftBlock()->GetFinest());
        	factory.SetMatrices( TimeScheme->GetUpperLeftBlock(), &Stokes.B.Data,
        	                     &Stokes.M.Data, &Stokes.prM.Data, &Stokes.pr_idx);
        }
    }

    Ensight6OutCL  ens(P_Stokes.get<string>("Ensight.EnsCase")+".case", P_Stokes.get<int>("Time.NumSteps")+1, P_Stokes.get<int>("Ensight.Binary"), P_Stokes.get<int>("Ensight.MasterOut"));
    const std::string filename= P_Stokes.get<string>("Ensight.EnsDir") + "/" + P_Stokes.get<string>("Ensight.EnsCase");
    ens.Register( make_Ensight6Geom  ( MG, MG.GetLastLevel(), P_Stokes.get<string>("Ensight.GeomName"),       filename + ".geo"));
    ens.Register( make_Ensight6Scalar( Stokes.GetPrSolution(),  "Pressure", filename + ".pr",  true));
    ens.Register( make_Ensight6Vector( Stokes.GetVelSolution(), "Velocity", filename + ".vel", true));

    if(P_Stokes.get<int>("Ensight.EnsightOut"))
       ens.Write();

    for ( int step = 1; step <= P_Stokes.get<int>("Time.NumSteps"); ++step) {
        timer.Reset();

        std::cout << line << "Step: " << step << std::endl;

        TimeScheme->DoStep( Stokes.v.Data, Stokes.p.Data);

        timer.Stop();
        std::cout << " o Solved system with:\n"
                  << "   - time          " << timer.GetTime()    << " s\n";

        // check the result
        if(P_Stokes.get<int>("Ensight.EnsightOut"))
          ens.Write( step*P_Stokes.get<double>("Time.StepSize"));
    }

<<<<<<< HEAD
    if(P_Stokes.get<string>("StokesCoeff.Solution_Vel").compare("None")!=0 && P_Stokes.get<int>("Time.NumSteps") != 0)  // check whether solution is given
    {
        Stokes.SetupSystem( &Stokes.A, &Stokes.b, &Stokes.B, &Stokes.c, Stokes.v.t);
        //todo: Validate this method!
        //Stokes.CheckSolution_merge ( &Stokes.v, &Stokes.p, StokesFlowCoeffCL::LsgVel, StokesFlowCoeffCL::DLsgVel, StokesFlowCoeffCL::LsgPr, false);
    }

=======
    if(C_Stokes.stc_Solution_Vel.compare("None")!=0 && C_Stokes.tm_NumSteps != 0)  // check whether solution is given
        Stokes.CheckSolution( &Stokes.v, &Stokes.p, StokesFlowCoeffCL::LsgVel, StokesFlowCoeffCL::DLsgVel, StokesFlowCoeffCL::LsgPr, false);
>>>>>>> 558ea393

    delete stokessolver;
}

} // end of namespace DROPS

int main ( int argc, char** argv)
{
    try
    {
        std::ifstream param;
        if (argc!=2)
        {
            std::cout << "Using default parameter file: stokes.json\n";
            param.open( "stokes.json");
        }
        else
            param.open( argv[1]);
        if (!param)
        {
            std::cerr << "error while opening parameter file\n";
            return 1;
        }
<<<<<<< HEAD
        param >> P_Stokes;
=======
        C_Stokes.ns_Nonlinear = 0.0;
        param >> C_Stokes;
>>>>>>> 558ea393
        param.close();
        std::cout << P_Stokes << std::endl;

        // Check MarkLower value
        if( P_Stokes.get<int>("DomainCond.GeomType") == 0) P_Stokes.put("Misc.MarkLower", 0);
        else {
          int nx, ny, nz;
          double dx, dy, dz;
          std::string mesh( P_Stokes.get<string>("DomainCond.MeshFile")), delim("x@");
          size_t idx;
          while ((idx= mesh.find_first_of( delim)) != std::string::npos )
            mesh[idx]= ' ';
          std::istringstream brick_info( mesh);
          brick_info >> dx >> dy >> dz >> nx >> ny >> nz;
          if (P_Stokes.get("Misc.MarkLower", 0)<0 || P_Stokes.get("Misc.MarkLower", 0) > dy)
          {
        	  std::cerr << "Wrong value of MarkLower\n";
        	  return 1;
          }
        }

        // time measurement
        DROPS::TimerCL timer;

        // set up data structure to represent a Stokes problem
        // ---------------------------------------------------------------------
        std::cout << line << "Set up data structure to represent a Stokes problem ...\n";
        timer.Reset();

        //create geometry
        DROPS::MultiGridCL* mg= 0;
        DROPS::StokesBndDataCL* bdata = 0;

        //only for measuring cell, not used here
        double r = 1;
        std::string serfile = "none";

        DROPS::BuildDomain( mg, P_Stokes.get<string>("DomainCond.MeshFile"), P_Stokes.get<int>("DomainCond.GeomType"), serfile, r);
        DROPS::BuildBoundaryData( mg, bdata, P_Stokes.get<string>("DomainCond.BoundaryType"), P_Stokes.get<string>("DomainCond.BoundaryFncs"));

        // Setup the problem
        DROPS::StokesFlowCoeffCL tmp = DROPS::StokesFlowCoeffCL( P_Stokes);
        StokesOnBrickCL prob(*mg, tmp, *bdata);
        timer.Stop();
        std::cout << " o time " << timer.GetTime() << " s" << std::endl;

        // Refine the grid
        // ---------------------------------------------------------------------
        std::cout << "Refine the grid " << P_Stokes.get<int>("DomainCond.InitialCond") << " times regulary ...\n";
        timer.Reset();

        // Create new tetrahedra
        for ( int ref=1; ref<=P_Stokes.get<int>("DomainCond.InitialCond"); ++ref){
            std::cout << " refine (" << ref << ")\n";
            DROPS::MarkAll( *mg);
            mg->Refine();
        }

        timer.Stop();
        std::cout << " o time " << timer.GetTime() << " s" << std::endl;
        mg->SizeInfo(std::cout);

        // Solve the problem
        DROPS::Strategy( prob); //do all the stuff
        std::cout << DROPS::SanityMGOutCL(*mg) << std::endl;

        double min= prob.p.Data.min(),
               max= prob.p.Data.max();
        std::cout << "pressure min/max: "<<min<<", "<<max<<std::endl;

        // maple/geomview-output
//      DROPS::RBColorMapperCL colormap;
//      std::ofstream maple("maple.txt");
//      DROPS::Point3DCL e3(0.0); e3[2]= 1.0;
//      maple << DROPS::MapleMGOutCL(*mg, -1, false, true, DROPS::PlaneCL(e3, 0.6)) << std::endl;
//      std::ofstream fil("geom.off");
//      fil << DROPS::GeomSolOutCL<DROPS::PoissonP1CL<PoissonCoeffCL<DROPS::Params> >::DiscSolCL>( *mg, prob.GetSolution(), &colormap, -1, false, 0.0, prob.x.Data.min(), prob.x.Data.max()) << std::endl;
//      std::cout << DROPS::GeomMGOutCL(*mg, -1, true) << std::endl;
        delete mg;
        delete bdata;
        return 0;
    }
    catch (DROPS::DROPSErrCL err) { err.handle(); }
}<|MERGE_RESOLUTION|>--- conflicted
+++ resolved
@@ -1,10 +1,6 @@
 /// \file sdropsP2.cpp
 /// \brief stokes problem
-<<<<<<< HEAD
-/// \author LNM RWTH Aachen: Joerg Grande, Sven Gross, Eva Loch, Volker Reichelt, Yuanjun Zhang, Thorolf Schulte; SC RWTH Aachen: Oliver Fortmeier
-=======
 /// \author LNM RWTH Aachen: Patrick Esser, Joerg Grande, Sven Gross, Eva Loch, Volker Reichelt, Yuanjun Zhang; SC RWTH Aachen: Oliver Fortmeier
->>>>>>> 558ea393
 
 /*
  * This file is part of DROPS.
@@ -41,7 +37,6 @@
 
  // include problem class
 #include "stokes/stokes.h"
-//#include "stokes/params.h"
 #include "num/bndData.h"
 
 //include coefficient class
@@ -171,145 +166,16 @@
     TimerCL timer;
     timer.Reset();
 
-<<<<<<< HEAD
-    MultiGridCL& MG= Stokes.GetMG();
-    const typename MyStokesCL::BndDataCL::PrBndDataCL& PrBndData= Stokes.GetBndData().Pr;
-    const typename MyStokesCL::BndDataCL::VelBndDataCL& VelBndData= Stokes.GetBndData().Vel;
-
-    MLIdxDescCL  loc_vidx, loc_pidx;
-    MLIdxDescCL* vidx1= &Stokes.vel_idx;
-    MLIdxDescCL* pidx1= &Stokes.pr_idx;
-    MLIdxDescCL* vidx2= &loc_vidx;
-    MLIdxDescCL* pidx2= &loc_pidx;
-
-    VecDescCL     loc_p;
-    VelVecDescCL  loc_v;
-    VelVecDescCL* v1= &Stokes.v;
-    VelVecDescCL* v2= &loc_v;
-    VecDescCL*    p1= &Stokes.p;
-    VecDescCL*    p2= &loc_p;
-    VelVecDescCL* b= &Stokes.b;
-    VelVecDescCL* c= &Stokes.c;
-    MLMatDescCL*  A= &Stokes.A;
-    MLMatDescCL*  B= &Stokes.B;
-
-    int step= 0;
-    StokesDoerflerMarkCL<typename MyStokesCL::est_fun, MyStokesCL>
-        Estimator(P_Stokes.get<double>("Err.RelReduction"), P_Stokes.get<double>("Err.Threshold"), P_Stokes.get<double>("Err.Meas"), true, &MyStokesCL::ResidualErrEstimator, Stokes);
-    bool new_marks= false;
-
-    vidx1->SetFE( vecP2_FE);
-    vidx2->SetFE( vecP2_FE);
-    pidx1->SetFE( P1_FE);
-    pidx2->SetFE( P1_FE);
-
-    do
-    {
-        if( P_Stokes.get("Misc.MarkLower", 0) != 0) MarkLower(MG, P_Stokes.get("Misc.MarkLower", 0));
-
-        MG.Refine();
-
-        if( StokesSolverFactoryObsoleteHelperCL().VelMGUsed(P_Stokes))
-            Stokes.SetNumVelLvl( MG.GetNumLevel());
-        if( StokesSolverFactoryObsoleteHelperCL().PrMGUsed(P_Stokes))
-            Stokes.SetNumPrLvl( MG.GetNumLevel());
-
-        Stokes.CreateNumberingVel( MG.GetLastLevel(), vidx1);
-        Stokes.CreateNumberingPr ( MG.GetLastLevel(), pidx1);
-        std::cout << "old and new TriangLevel: " << vidx2->TriangLevel() << ", "
-                  << vidx1->TriangLevel() << std::endl;
-        MG.SizeInfo(std::cout);
-        b->SetIdx(vidx1);
-        c->SetIdx(pidx1);
-        p1->SetIdx(pidx1);
-        v1->SetIdx(vidx1);
-        std::cout << "Number of pressure unknowns: " << p2->Data.size() << ", "
-                  << p1->Data.size() << std::endl;
-        std::cout << "Number of velocity unknowns " << v2->Data.size() << ", "
-	              << v1->Data.size() << std::endl;
-        if (p2->RowIdx)
-        {
-            v1->Clear( Stokes.v.t);
-            p1->Clear( Stokes.v.t);
-            v2->Reset();
-            p2->Reset();
-        }
-
-        A->SetIdx(vidx1, vidx1);
-        B->SetIdx(pidx1, vidx1);
-        timer.Reset();
-        timer.Start();
-        Stokes.SetupSystem(A, b, B, c);
-        timer.Stop();
-        std::cout << "SetupSystem: " << timer.GetTime() << " seconds." << std::endl;
-        timer.Reset();
-
-        if( P_Stokes.get<string>("StokesCoeff.Solution_Vel").compare("None")!=0 )  // check whether solution is given
-            Stokes.GetDiscError( StokesFlowCoeffCL::LsgVel, StokesFlowCoeffCL::LsgPr);
-        timer.Reset();
-
-        if( StokesSolverFactoryObsoleteHelperCL().VelMGUsed(P_Stokes))
-            Stokes.prM.Data.resize(pidx1->size());
-
-        Stokes.prM.SetIdx( pidx1, pidx1);
-        Stokes.SetupPrMass( &Stokes.prM);
-=======
     timer.Start();
     solver.Solve( Stokes.A.Data, Stokes.B.Data, Stokes.v.Data, Stokes.p.Data, Stokes.b.Data, Stokes.c.Data);
     timer.Stop();
     const double duration = timer.GetTime();
     std::cout << "Solving Stokes took "<<  duration << " sec.\n";
     std::cout << "iter: " << solver.GetIter() << "\tresid: " << solver.GetResid() << std::endl;
->>>>>>> 558ea393
-
-    if( C_Stokes.stc_Solution_Vel.compare("None")!=0)  // check whether solution is given
+
+    if( P_Stokes.get<std::string>("StokesCoeff.Solution_Vel").compare("None")!=0)  // check whether solution is given
         Stokes.CheckSolution( &Stokes.v, &Stokes.p, StokesFlowCoeffCL::LsgVel, StokesFlowCoeffCL::DLsgVel, StokesFlowCoeffCL::LsgPr, true);
 
-<<<<<<< HEAD
-        timer.Start();
-        solver.Solve( A->Data, B->Data, v1->Data, p1->Data, b->Data, c->Data);
-        timer.Stop();
-        double err= norm_sq( A->Data*v1->Data + transp_mul( B->Data, p1->Data) - b->Data)
-                    +norm_sq( B->Data*v1->Data - c->Data);
-        std::cout << "000 residual: " << std::sqrt( err)/std::sqrt( err0) << std::endl;
-        std::cout << "Solver: "<<timer.GetTime()<<" seconds.\n";
-        if(P_Stokes.get<string>("StokesCoeff.Solution_Vel").compare("None")!=0)  // check whether solution is given
-          //todo: validate this method!
-          //Stokes.CheckSolution_merge ( v1, p1, StokesFlowCoeffCL::LsgVel, StokesFlowCoeffCL::DLsgVel, StokesFlowCoeffCL::LsgPr, true);
-
-        if( step==0 && P_Stokes.get<int>("Err.DoErrorEstimate") )
-        {
-            Estimator.Init(typename MyStokesCL::const_DiscPrSolCL(p1, &PrBndData, &MG), typename MyStokesCL::const_DiscVelSolCL(v1, &VelBndData, &MG));
-        }
-        timer.Reset();
-        timer.Start();
-
-        if ( P_Stokes.get<int>("Err.DoErrorEstimate"))
-            new_marks= Estimator.Estimate(typename MyStokesCL::const_DiscPrSolCL(p1, &PrBndData, &MG), typename MyStokesCL::const_DiscVelSolCL(v1, &VelBndData, &MG) );
-        timer.Stop();
-        std::cout << "Estimation: " << timer.GetTime() << " seconds.\n";
-        A->Reset();
-        B->Reset();
-        b->Reset();
-        c->Reset();
-
-        std::swap(v2, v1);
-        std::swap(p2, p1);
-        std::swap(vidx2, vidx1);
-        std::swap(pidx2, pidx1);
-    }while (++step<P_Stokes.get<int>("Err.NumRef"));
-    // we want the solution to be in Stokes.v, Stokes.pr
-    if (v2 == &loc_v)
-    {
-        Stokes.vel_idx.swap( loc_vidx);
-        Stokes.pr_idx.swap( loc_pidx);
-        Stokes.v.SetIdx( &Stokes.vel_idx);
-        Stokes.p.SetIdx( &Stokes.pr_idx);
-        Stokes.v.Data= loc_v.Data;
-        Stokes.p.Data= loc_p.Data;
-    }
-=======
->>>>>>> 558ea393
 }
 
 template< class StokesProblemT>
@@ -334,16 +200,9 @@
     if( P_Stokes.get("Misc.ModifyGrid", 0) == 1)
         MakeInitialTriangulation( MG, &SignedDistToInterface, P_Stokes.get<double>("AdaptRef.Width"), P_Stokes.get<int>("AdaptRef.CoarsestLevel"), P_Stokes.get<int>("AdaptRef.FinestLevel"));
 
-<<<<<<< HEAD
-    if( StokesSolverFactoryObsoleteHelperCL().VelMGUsed(P_Stokes))
-        Stokes.SetNumVelLvl( MG.GetNumLevel());
-
-    if( StokesSolverFactoryObsoleteHelperCL().PrMGUsed(P_Stokes))
-=======
-    if( StokesSolverFactoryHelperCL<Params>().VelMGUsed(C_Stokes) || StokesSolverFactoryObsoleteHelperCL<Params>().VelMGUsed(C_Stokes))
+    if( StokesSolverFactoryHelperCL().VelMGUsed(P_Stokes) || StokesSolverFactoryObsoleteHelperCL().VelMGUsed(P_Stokes))
     	Stokes.SetNumVelLvl( MG.GetNumLevel());
-    if( StokesSolverFactoryHelperCL<Params>().PrMGUsed(C_Stokes) || StokesSolverFactoryObsoleteHelperCL<Params>().PrMGUsed(C_Stokes))
->>>>>>> 558ea393
+    if( StokesSolverFactoryHelperCL().PrMGUsed(P_Stokes) || StokesSolverFactoryObsoleteHelperCL().PrMGUsed(P_Stokes))
         Stokes.SetNumPrLvl( MG.GetNumLevel());
 
     Stokes.CreateNumberingVel( MG.GetLastLevel(), &Stokes.vel_idx);
@@ -366,16 +225,11 @@
     std::cout << line << "Discretize (setup linear equation system) ...\n";
 
     timer.Reset();
-<<<<<<< HEAD
-    if( P_Stokes.get<int>("Time.NumSteps") != 0)
-        Stokes.SetupInstatSystem( &Stokes.A, &Stokes.B, &Stokes.M);
-=======
     VelVecDescCL  cplM( &Stokes.vel_idx);
     Stokes.SetupSystem1( &Stokes.A, &Stokes.M, &Stokes.b, &Stokes.b, &cplM, 0.0);
     Stokes.SetupSystem2( &Stokes.B, &Stokes.c, 0.0);
     Stokes.SetupPrMass ( &Stokes.prM);
     Stokes.SetupPrStiff( &Stokes.prA);
->>>>>>> 558ea393
     timer.Stop();
     std::cout << " o time " << timer.GetTime() << " s" << std::endl;
 
@@ -384,20 +238,13 @@
     std::cout << line << "Solve the linear equation system ...\n";
 
     // type of preconditioner and solver
-<<<<<<< HEAD
-    StokesSolverFactoryObsoleteCL< StokesProblemT> factory( Stokes, P_Stokes);
-    StokesSolverBaseCL* stokessolver = factory.CreateStokesSolver();
-
-    if( StokesSolverFactoryObsoleteHelperCL().VelMGUsed(P_Stokes))
-=======
-    StokesSolverFactoryCL< StokesProblemT,Params>         factory( Stokes, C_Stokes);
-    StokesSolverFactoryObsoleteCL< StokesProblemT,Params> obsoletefactory( Stokes, C_Stokes);
-    StokesSolverBaseCL* stokessolver = (C_Stokes.stk_StokesMethod < 500000) ? factory.CreateStokesSolver() : obsoletefactory.CreateStokesSolver();
-
-    if( StokesSolverFactoryHelperCL<Params>().VelMGUsed(C_Stokes) || StokesSolverFactoryObsoleteHelperCL<Params>().VelMGUsed(C_Stokes))
->>>>>>> 558ea393
+    StokesSolverFactoryCL< StokesProblemT>         factory( Stokes, P_Stokes);
+    StokesSolverFactoryObsoleteCL< StokesProblemT> obsoletefactory( Stokes, P_Stokes);
+    StokesSolverBaseCL* stokessolver = (P_Stokes.get<int>("Stokes.StokesMethod")< 500000) ? factory.CreateStokesSolver() : obsoletefactory.CreateStokesSolver();
+
+    if( StokesSolverFactoryHelperCL().VelMGUsed(P_Stokes) || StokesSolverFactoryObsoleteHelperCL().VelMGUsed(P_Stokes))
     {
-        MLMatrixCL* PVel = (C_Stokes.stk_StokesMethod < 500000) ? factory.GetPVel() : obsoletefactory.GetPVel();
+        MLMatrixCL* PVel = ( P_Stokes.get<int>("Stokes.StokesMethod") < 500000) ? factory.GetPVel() : obsoletefactory.GetPVel();
         SetupP2ProlongationMatrix( MG, *PVel, &Stokes.vel_idx, &Stokes.vel_idx);
 
         std::cout << "Check MG-Data..." << std::endl;
@@ -405,14 +252,10 @@
         std::cout << "                end       " << Stokes.vel_idx.GetFinest().NumUnknowns() << std::endl;
         CheckMGData( Stokes.A.Data, *PVel);
     }
-<<<<<<< HEAD
-    if( StokesSolverFactoryObsoleteHelperCL().PrMGUsed(P_Stokes))
-=======
-
-    if( StokesSolverFactoryHelperCL<Params>().PrMGUsed(C_Stokes) || StokesSolverFactoryObsoleteHelperCL<Params>().PrMGUsed(C_Stokes))
->>>>>>> 558ea393
+
+    if( StokesSolverFactoryHelperCL().PrMGUsed(P_Stokes) || StokesSolverFactoryObsoleteHelperCL().PrMGUsed(P_Stokes))
     {
-        MLMatrixCL* PPr = (C_Stokes.stk_StokesMethod < 500000) ? factory.GetPPr() : obsoletefactory.GetPPr();
+        MLMatrixCL* PPr = ( P_Stokes.get<int>("Stokes.StokesMethod") < 500000) ? factory.GetPPr() : obsoletefactory.GetPPr();
         SetupP1ProlongationMatrix( MG, *PPr, &Stokes.pr_idx, &Stokes.pr_idx);
     }
 
@@ -429,38 +272,28 @@
         default : throw DROPSErrCL("Unknown TimeDiscMethod");
     }
 
-<<<<<<< HEAD
-    if( P_Stokes.get<int>("Time.NumSteps") != 0){
-        TimeScheme->SetTimeStep( P_Stokes.get<double>("Time.StepSize"));
-    }
+    StokesVelBndDataCL::bnd_val_fun ZeroVel = InVecMap::getInstance().find("ZeroVel")->second;
 
     if (P_Stokes.get<int>("Time.NumSteps") == 0) {
-        SolveStatProblem<MyStokesCL>( Stokes, *stokessolver);
-    }
-=======
-    StokesVelBndDataCL::bnd_val_fun ZeroVel = InVecMap::getInstance().find("ZeroVel")->second;
-
-    if (C_Stokes.tm_NumSteps == 0) {
-        if (C_Stokes.stk_StokesMethod < 500000) {
+        if ( P_Stokes.get<int>("Stokes.StokesMethod") < 500000) {
             factory.SetMatrixA( &Stokes.A.Data.GetFinest());
             //for Stokes-MGM: coarse level solver uses bbt
             factory.SetMatrices( &Stokes.A.Data, &Stokes.B.Data,
                                  &Stokes.M.Data, &Stokes.prM.Data, &Stokes.pr_idx);
         }
-    	SolveStatProblem<MyStokesCL, Params>( Stokes, *stokessolver);
->>>>>>> 558ea393
+        SolveStatProblem<MyStokesCL>( Stokes, *stokessolver);
 
     }
     else {
-        TimeScheme->SetTimeStep( C_Stokes.tm_StepSize);
-        if (C_Stokes.stc_Solution_Vel.compare("None")!=0)
-        	Stokes.InitVel( &Stokes.v, StokesFlowCoeffCL::LsgVel);
+        TimeScheme->SetTimeStep( P_Stokes.get<double>("Time.StepSize"));
+        if ( P_Stokes.get<std::string>("StokesCoeff.Solution_Vel").compare("None")!=0)
+            Stokes.InitVel( &Stokes.v, StokesFlowCoeffCL::LsgVel);
         else
-        	Stokes.InitVel( &Stokes.v, ZeroVel);
-        if (C_Stokes.stk_StokesMethod < 500000) {
-        	factory.SetMatrixA ( &TimeScheme->GetUpperLeftBlock()->GetFinest());
-        	factory.SetMatrices( TimeScheme->GetUpperLeftBlock(), &Stokes.B.Data,
-        	                     &Stokes.M.Data, &Stokes.prM.Data, &Stokes.pr_idx);
+            Stokes.InitVel( &Stokes.v, ZeroVel);
+        if (P_Stokes.get<int>("Stokes.StokesMethod") < 500000) {
+            factory.SetMatrixA ( &TimeScheme->GetUpperLeftBlock()->GetFinest());
+            factory.SetMatrices( TimeScheme->GetUpperLeftBlock(), &Stokes.B.Data,
+                                 &Stokes.M.Data, &Stokes.prM.Data, &Stokes.pr_idx);
         }
     }
 
@@ -489,18 +322,9 @@
           ens.Write( step*P_Stokes.get<double>("Time.StepSize"));
     }
 
-<<<<<<< HEAD
-    if(P_Stokes.get<string>("StokesCoeff.Solution_Vel").compare("None")!=0 && P_Stokes.get<int>("Time.NumSteps") != 0)  // check whether solution is given
-    {
-        Stokes.SetupSystem( &Stokes.A, &Stokes.b, &Stokes.B, &Stokes.c, Stokes.v.t);
-        //todo: Validate this method!
-        //Stokes.CheckSolution_merge ( &Stokes.v, &Stokes.p, StokesFlowCoeffCL::LsgVel, StokesFlowCoeffCL::DLsgVel, StokesFlowCoeffCL::LsgPr, false);
-    }
-
-=======
-    if(C_Stokes.stc_Solution_Vel.compare("None")!=0 && C_Stokes.tm_NumSteps != 0)  // check whether solution is given
+    if( P_Stokes.get<string>("StokesCoeff.Solution_Vel").compare("None")!=0 && P_Stokes.get<int>("Time.NumSteps") != 0)  // check whether solution is given
         Stokes.CheckSolution( &Stokes.v, &Stokes.p, StokesFlowCoeffCL::LsgVel, StokesFlowCoeffCL::DLsgVel, StokesFlowCoeffCL::LsgPr, false);
->>>>>>> 558ea393
+
 
     delete stokessolver;
 }
@@ -524,12 +348,7 @@
             std::cerr << "error while opening parameter file\n";
             return 1;
         }
-<<<<<<< HEAD
         param >> P_Stokes;
-=======
-        C_Stokes.ns_Nonlinear = 0.0;
-        param >> C_Stokes;
->>>>>>> 558ea393
         param.close();
         std::cout << P_Stokes << std::endl;
 
