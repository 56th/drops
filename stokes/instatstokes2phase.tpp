/// \file instatstokes2phase.tpp
/// \brief classes that constitute the 2-phase Stokes problem
/// \author LNM RWTH Aachen: Patrick Esser, Joerg Grande, Sven Gross, Volker Reichelt; SC RWTH Aachen: Oliver Fortmeier

/*
 * This file is part of DROPS.
 *
 * DROPS is free software: you can redistribute it and/or modify
 * it under the terms of the GNU Lesser General Public License as published by
 * the Free Software Foundation, either version 3 of the License, or
 * (at your option) any later version.
 *
 * DROPS is distributed in the hope that it will be useful,
 * but WITHOUT ANY WARRANTY; without even the implied warranty of
 * MERCHANTABILITY or FITNESS FOR A PARTICULAR PURPOSE.  See the
 * GNU Lesser General Public License for more details.
 *
 * You should have received a copy of the GNU Lesser General Public License
 * along with DROPS. If not, see <http://www.gnu.org/licenses/>.
 *
 *
 * Copyright 2009 LNM/SC RWTH Aachen, Germany
*/

namespace DROPS
{

/// \name Routines for SetupSystem2
//@{
/// \brief P2 / P0 FEs for vel/pr
void SetupSystem2_P2P0( const MultiGridCL& MG, const TwoPhaseFlowCoeffCL&, const StokesBndDataCL& BndData,
                        MatrixCL* B, VecDescCL* c, IdxDescCL* RowIdx, IdxDescCL* ColIdx, double t);

/// \brief P2 / P1 FEs (Taylor-Hood) for vel/pr
void SetupSystem2_P2P1( const MultiGridCL& MG, const TwoPhaseFlowCoeffCL&, const StokesBndDataCL& BndData,
                        MatrixCL* B, VecDescCL* c, IdxDescCL* RowIdx, IdxDescCL* ColIdx, double t);

/// \brief P2 / P1X FEs (X=extended) for vel/pr
void SetupSystem2_P2P1X( const MultiGridCL& MG, const TwoPhaseFlowCoeffCL&, const StokesBndDataCL& BndData,
                        MatrixCL* B, VecDescCL* c, const LevelsetP2CL& lset, IdxDescCL* RowIdx, IdxDescCL* ColIdx, double t);

/// \brief P2X / P1X FEs (X=extended) for vel/pr
void SetupSystem2_P2RP1X( const MultiGridCL& MG, const TwoPhaseFlowCoeffCL&, const StokesBndDataCL& BndData,
                        MatrixCL* B, VecDescCL* c, const LevelsetP2CL& lset, IdxDescCL* RowIdx, IdxDescCL* ColIdx, double t);

/// \brief P2X / P1 FEs (X=extended) for vel/pr
void SetupSystem2_P2RP1( const MultiGridCL& MG, const TwoPhaseFlowCoeffCL&, const StokesBndDataCL& BndData,
                        MatrixCL* B, VecDescCL* c, const LevelsetP2CL& lset, IdxDescCL* RowIdx, IdxDescCL* ColIdx, double t);

/// \brief P2 / P1D FEs for vel/pr
void SetupSystem2_P2P1D( const MultiGridCL& MG, const TwoPhaseFlowCoeffCL&, const StokesBndDataCL& BndData,
                        MatrixCL* B, VecDescCL* c, IdxDescCL* RowIdx, IdxDescCL* ColIdx, double t);
//@}


/// \name Routines for SetupRhs2
//@{
/// \brief P2 / P0 FEs for vel/pr
void SetupRhs2_P2P0( const MultiGridCL& MG, const TwoPhaseFlowCoeffCL&, const StokesBndDataCL& BndData, VecDescCL* c, double t);

/// \brief P2 / P1 FEs (Taylor-Hood) for vel/pr
void SetupRhs2_P2P1( const MultiGridCL& MG, const TwoPhaseFlowCoeffCL&, const StokesBndDataCL& BndData, VecDescCL* c, double t);

/// \brief P2 / P1X FEs (X=extended) for vel/pr
void SetupRhs2_P2P1X( const MultiGridCL& MG, const TwoPhaseFlowCoeffCL&, const StokesBndDataCL& BndData, VecDescCL* c, const LevelsetP2CL& lset, double t);

/// \brief P2 / P1D FEs for vel/pr
void SetupRhs2_P2P1D( const MultiGridCL& MG, const TwoPhaseFlowCoeffCL&, const StokesBndDataCL& BndData, VecDescCL* c, double t);
//@}


/// \name Routines for SetupPrMass
//@{
/// \brief P0 FEs for pr
void SetupPrMass_P0(const MultiGridCL& MG, const TwoPhaseFlowCoeffCL& Coeff, MatrixCL& matM, IdxDescCL& RowIdx, const LevelsetP2CL& lset);

/// \brief P1 FEs for pr
void SetupPrMass_P1(const MultiGridCL& MG, const TwoPhaseFlowCoeffCL& Coeff, MatrixCL& matM, IdxDescCL& RowIdx, const LevelsetP2CL& lset);

/// \brief P1X FEs for pr
void SetupPrMass_P1X(const MultiGridCL& MG, const TwoPhaseFlowCoeffCL& Coeff, MatrixCL& matM, IdxDescCL& RowIdx, const LevelsetP2CL& lset);

/// \brief PD FEs for pr
void SetupPrMass_P1D(const MultiGridCL& MG, const TwoPhaseFlowCoeffCL& Coeff, MatrixCL& matM, IdxDescCL& RowIdx, const LevelsetP2CL& lset);
//@}


/// \name Routines for SetupPrSiff
//@{
/// \brief P1 FEs for pr
void SetupPrStiff_P1( const MultiGridCL& MG, const TwoPhaseFlowCoeffCL& Coeff, MatrixCL& A_pr, IdxDescCL& RowIdx, IdxDescCL& ColIdx, const LevelsetP2CL& lset);

/// \brief P1X FEs for pr
/// \todo: As in SetupPrMass_P1X, replace the smoothed density-function with integration
///        over the inner and outer part.
void SetupPrStiff_P1X( const MultiGridCL& MG, const TwoPhaseFlowCoeffCL& Coeff, MatrixCL& A_pr, IdxDescCL& RowIdx, IdxDescCL& ColIdx, const LevelsetP2CL& lset);

/// \brief P1D FEs for pr
void SetupPrStiff_P1D( const MultiGridCL& MG, const TwoPhaseFlowCoeffCL& Coeff, MatrixCL& A_pr, IdxDescCL& RowIdx, IdxDescCL& ColIdx, const LevelsetP2CL& lset);
//@}


//*****************************************************************************
//                               VelocityRepairCL
//*****************************************************************************
<<<<<<< HEAD
=======
inline void VelocityRepairCL::pre_refine()
{
#ifndef _PAR
    p2repair_= std::auto_ptr<RepairP2CL<Point3DCL> >(
        new RepairP2CL<Point3DCL>( stokes_.GetMG(), stokes_.v, stokes_.GetBndData().Vel));
#else
    /// tell parallel multigrid about velocities
    GetPMG().AttachTo( &stokes_.v, &stokes_.GetBndData().Vel);
#endif
}
>>>>>>> 225b6974

inline void
  VelocityRepairCL::post_refine ()
{
    VelVecDescCL loc_v;
    VelVecDescCL& v= stokes_.v;
    Uint LastLevel= stokes_.GetMG().GetLastLevel();
    match_fun match= stokes_.GetMG().GetBnd().GetMatchFun();
    IdxDescCL loc_vidx( vecP2_FE);

    loc_vidx.CreateNumbering( LastLevel, stokes_.GetMG(), stokes_.GetBndData().Vel, match);
    if (LastLevel != v.RowIdx->TriangLevel()) {
        std::cout << "LastLevel: " << LastLevel
                  << " old v->TriangLevel(): " << v.RowIdx->TriangLevel() << std::endl;
        throw DROPSErrCL( "VelocityRepairCL::post_refine: Sorry, not yet implemented.");
    }
    loc_v.SetIdx( &loc_vidx);
<<<<<<< HEAD
#ifdef _PAR
    // GetPMG().HandleNewIdx(&stokes_.vel_idx, &loc_v);
#endif
    RepairAfterRefineP2( stokes_.GetVelSolution( v), loc_v);
#ifdef _PAR
    // GetPMG().CompleteRepair( &loc_v);
=======
#ifndef _PAR
    p2repair_->repair( loc_v);
#else
    GetPMG().HandleNewIdx(&stokes_.vel_idx, &loc_v);
    RepairAfterRefineP2( stokes_.GetVelSolution( v), loc_v);
    GetPMG().CompleteRepair( &loc_v);
>>>>>>> 225b6974
#endif
    v.Clear( v.t);
    v.RowIdx->DeleteNumbering( stokes_.GetMG());

    stokes_.vel_idx.GetFinest().swap( loc_vidx);
    v.SetIdx( &stokes_.vel_idx);
    v.Data= loc_v.Data;
}

inline void
  VelocityRepairCL::post_refine_sequence ()
  /// Create numbering for all idx level
{
    match_fun match= stokes_.GetMG().GetBnd().GetMatchFun();
    stokes_.CreateNumberingVel( stokes_.GetMG().GetLastLevel(), &stokes_.vel_idx, *match);
}


//*****************************************************************************
//                               PressureRepairCL
//*****************************************************************************

#ifndef _PAR
inline void PressureRepairCL::pre_refine()
  /// do nothing
{ }
#else
inline void PressureRepairCL::pre_refine()
  /// tell parallel multigrid about (extended) finite element function
  /// \todo Handling of xtended finite elements ...
{
/*
    GetPMG().AttachTo( &stokes_.p, &stokes_.GetBndData().Pr);
    if ( stokes_.UsesXFEM()){
        GetPMG().AttachTo( p1xrepair_->GetExt(), &stokes_.GetBndData().Pr);
    }
*/
}
#endif

inline void
  PressureRepairCL::post_refine ()
{
    VecDescCL loc_p;
    IdxDescCL loc_pidx( stokes_.GetPrFE());
    VecDescCL& p= stokes_.p;
    match_fun match= stokes_.GetMG().GetBnd().GetMatchFun();

    loc_pidx.CreateNumbering( stokes_.GetMG().GetLastLevel(), stokes_.GetMG(), stokes_.GetBndData().Pr, match, &ls_.Phi, &ls_.GetBndData());
    loc_p.SetIdx( &loc_pidx);
#ifdef _PAR
    //GetPMG().HandleNewIdx(&stokes_.pr_idx, &loc_p);
#endif
    RepairAfterRefineP1( stokes_.GetPrSolution( p), loc_p);
#ifdef _PAR
    /*
    GetPMG().CompleteRepair( &loc_p);
    if ( stokes_.UsesXFEM()){
        IdxDescCL loc_xpr_idx( P1_FE);
        loc_xpr_idx.CreateNumbering( stokes_.GetMG().GetLastLevel(), stokes_.GetMG());
        VecDescCL loc_xpr( &loc_xpr_idx);
        GetPMG().HandleNewIdx( p1xrepair_->GetExt()->RowIdx, &loc_xpr);
        // swap index and data
        p1xrepair_->GetExt()->RowIdx->swap( loc_xpr_idx);
        p1xrepair_->GetExt()->Data.resize( loc_xpr.Data.size());
        p1xrepair_->GetExt()->Data= loc_xpr.Data;
        // delete this numbering
        loc_xpr_idx.DeleteNumbering( stokes_.GetMG());
    }
    */
#endif
    p.Clear( p.t);
    p.RowIdx->DeleteNumbering( stokes_.GetMG());
    stokes_.pr_idx.GetFinest().swap( loc_pidx);
    p.SetIdx( &stokes_.pr_idx);
    p.Data= loc_p.Data;
}

inline void
  PressureRepairCL::pre_refine_sequence ()
{
    p1xrepair_= std::auto_ptr<P1XRepairCL>( new P1XRepairCL( stokes_.GetMG(), stokes_.p));
}

inline void
  PressureRepairCL::post_refine_sequence ()
  /// Create numbering for all idx level
{
    match_fun match= stokes_.GetMG().GetBnd().GetMatchFun();
    stokes_.CreateNumberingPr( stokes_.GetMG().GetLastLevel(), &stokes_.pr_idx, match, &ls_);
    (*p1xrepair_)();
    p1xrepair_.reset();
}
} // end of namespace DROPS<|MERGE_RESOLUTION|>--- conflicted
+++ resolved
@@ -103,19 +103,17 @@
 //*****************************************************************************
 //                               VelocityRepairCL
 //*****************************************************************************
-<<<<<<< HEAD
-=======
 inline void VelocityRepairCL::pre_refine()
 {
 #ifndef _PAR
     p2repair_= std::auto_ptr<RepairP2CL<Point3DCL> >(
         new RepairP2CL<Point3DCL>( stokes_.GetMG(), stokes_.v, stokes_.GetBndData().Vel));
 #else
-    /// tell parallel multigrid about velocities
-    GetPMG().AttachTo( &stokes_.v, &stokes_.GetBndData().Vel);
-#endif
-}
->>>>>>> 225b6974
+    throw DROPSErrCL( "VelocityRepairCL::pre_refine: Sorry, not yet implemented.");
+        /// tell parallel multigrid about velocities
+    //GetPMG().AttachTo( &stokes_.v, &stokes_.GetBndData().Vel);
+#endif
+}
 
 inline void
   VelocityRepairCL::post_refine ()
@@ -133,21 +131,14 @@
         throw DROPSErrCL( "VelocityRepairCL::post_refine: Sorry, not yet implemented.");
     }
     loc_v.SetIdx( &loc_vidx);
-<<<<<<< HEAD
-#ifdef _PAR
-    // GetPMG().HandleNewIdx(&stokes_.vel_idx, &loc_v);
-#endif
-    RepairAfterRefineP2( stokes_.GetVelSolution( v), loc_v);
-#ifdef _PAR
-    // GetPMG().CompleteRepair( &loc_v);
-=======
 #ifndef _PAR
     p2repair_->repair( loc_v);
 #else
-    GetPMG().HandleNewIdx(&stokes_.vel_idx, &loc_v);
-    RepairAfterRefineP2( stokes_.GetVelSolution( v), loc_v);
-    GetPMG().CompleteRepair( &loc_v);
->>>>>>> 225b6974
+throw DROPSErrCL( "VelocityRepairCL::post_refine: Sorry, not yet implemented.");
+
+//    GetPMG().HandleNewIdx(&stokes_.vel_idx, &loc_v);
+//    RepairAfterRefineP2( stokes_.GetVelSolution( v), loc_v);
+//    GetPMG().CompleteRepair( &loc_v);
 #endif
     v.Clear( v.t);
     v.RowIdx->DeleteNumbering( stokes_.GetMG());
