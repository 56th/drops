<<<<<<< HEAD
/// \file exchange.tpp
/// \brief handling of a parallel distributed vectors and distributed matrices
/// \author LNM RWTH Aachen: ; SC RWTH Aachen: Oliver Fortmeier

/*
 * This file is part of DROPS.
 *
 * DROPS is free software: you can redistribute it and/or modify
 * it under the terms of the GNU Lesser General Public License as published by
 * the Free Software Foundation, either version 3 of the License, or
 * (at your option) any later version.
 *
 * DROPS is distributed in the hope that it will be useful,
 * but WITHOUT ANY WARRANTY; without even the implied warranty of
 * MERCHANTABILITY or FITNESS FOR A PARTICULAR PURPOSE.  See the
 * GNU Lesser General Public License for more details.
 *
 * You should have received a copy of the GNU Lesser General Public License
 * along with DROPS. If not, see <http://www.gnu.org/licenses/>.
 *
 *
 * Copyright 2009 LNM/SC RWTH Aachen, Germany
*/

namespace DROPS{

template <typename T>
void SendNumDataCL<T>::freeType()
/** If the datatype mpidatatype_ has been commited to MPI unregister 
    this type.
*/
{
    if (mpidatatype_!=ProcCL::NullDataType){
        ProcCL::Free(mpidatatype_);
        mpidatatype_= ProcCL::NullDataType;
    }
}

/// \brief Create Datatype for sending
template <typename T>
void SendNumDataCL<T>::CreateDataType(const int count,
        const int blocklength, 
        const int array_of_displacements[])
/** This function creates a MPI datatype that is responsible for gathering
    the data.
    \param count number of elements to be send
    \param blocklength length of each block
    \param array_of_displacements position of the elements
*/
{
    if (mpidatatype_!=ProcCL::NullDataType)
        freeType();
    mpidatatype_ = ProcCL::CreateBlockIndexed<T>(count, blocklength, array_of_displacements);
    ProcCL::Commit(mpidatatype_);
    minlengthvec_= array_of_displacements[count-1]+blocklength;
}

template <typename T>
template <typename VectorT>
inline ProcCL::RequestT SendNumDataCL<T>::Isend(
     const VectorT& v, int tag, Ulint offset) const
/** Call the MPI Isend routine via the ProcCL. A request handler is return
    for asking if the vector \a v can be overwritten. This function uses the
    internal MPI datatype mpidatattype_ for sending.
    \param v data to be send
    \param tag a message tag
    \param offset start sending form the offset element in \a v. Used for 
                  blocked vectors.
*/
{
    if ((int)v.size()-(int)offset<minlengthvec_){
        printf("Proc %d, v should contain at least %d elements to be sent to %d\n", 
            ProcCL::MyRank(), minlengthvec_, toproc_);
    }
    Assert( (int)v.size()-(int)offset>=minlengthvec_, 
        DROPSErrCL("SendNumDataCL::Isend: Given vector does not hold enough entries"), 
        DebugParallelNumC);
    return ProcCL::Isend( Addr(v)+offset, 1, mpidatatype_, toproc_, tag);
}


template <typename T>
ProcCL::RequestT RecvNumDataCL<T>::Irecv(int tag, VectorBaseCL<T>& recvBuf,
    Ulint offset) const
/** This procedure receives the datas with an non-blocking non-synchronous MPI
    Receive.
    \param tag     used tag for communication
    \param recvBuf buffer for storing received unknowns
    \param offset  first position, where to store unknowns
    \pre recvBuf has to be big enough to store all data
    \pre no other procedures is allowed to work on the memory (in particular no other Irecv!)
    \return MPI request handle for this receive
*/
{
    Assert( recvBuf.size()+offset>=sysnums_.size(), 
        DROPSErrCL("RecvNumDataCL::Irecv: Receive buffer is too small"), 
        DebugParallelNumC);
    return ProcCL::Irecv( Addr(recvBuf)+offset, sysnums_.size(), fromproc_, tag);
}

template <typename T>
void RecvNumDataCL<T>::Accumulate(VectorBaseCL<T>& v, Ulint offsetV,
    const VectorBaseCL<T>& recvBuf, Ulint offsetRecv) const
/** This procedure accumulates received data. It assumes, that the data has been
    received.
    \param v          original value, that contains all local unknowns
    \param offsetV    start element of the vector, that contains local unknowns
    \param recvBuf    vector of all received elements
    \param offsetRecv first element in receive buffer
    \pre Communication has to be done before entering this procedure
*/
{
    for ( size_t i=0; i<sysnums_.size(); ++i){
        v[sysnums_[i]+offsetV]+= recvBuf[i+offsetRecv];
    }
}

template <typename T>
void  RecvNumDataCL<T>::Assign(VectorBaseCL<T>& v, Ulint offsetV,
    const VectorBaseCL<T>& recvBuf, Ulint offsetRecv) const
/** This procedure assigns the received data. It assumes, that the data has been
    received.
    \param v          original value, that contains all local unknowns
    \param offsetV    start element of the vector, that contains local unknowns
    \param recvBuf    vector of accumulated elements (received by owner)
    \param offsetRecv first element in receive buffer
    \pre Communication has to be done before entering this procedure
*/
{
    for ( size_t i=0; i<sysnums_.size(); ++i){
        v[sysnums_[i]+offsetV] = recvBuf[i+offsetRecv];
    }
}

bool ExchangeCL::IsOnProc( IdxT localdof, int proc) const
/** Check in dofProcList_, if \a proc owns a copy. */
{
    DOFInfoList_const_iterator it;
    for ( it=GetProcListBegin(localdof); it!=GetProcListEnd(localdof); ++it){
        if ( it->first==proc)
            return true;
    }
    return false;
}

inline IdxT ExchangeCL::GetExternalIdxFromProc( const IdxT localdof, int proc) const
/** Get dof number on process \a proc. If the dof is not located on proc, return NoIdx. */
{
    DOFInfoList_const_iterator it;
    for ( it=GetProcListBegin(localdof); it!=GetProcListEnd(localdof); ++it){
        if ( it->first==proc)
            return it->second;
    }
    return NoIdx;
}

inline int ExchangeBuilderCL::HandlerDOFExchangeCL::getSendPos( const int dof, const int p) const
/** If the element \a dof is not found in \vec, NoInt_ is returned.*/
{
    std::vector<int>::const_iterator it, 
        begin=sendList_.find(p)->second.begin(), 
        end=sendList_.find(p)->second.end();
    it= std::lower_bound( begin, end, dof);
    if ( it==end){
        return NoInt_;
    }
    return static_cast<IdxT>( std::distance(begin, it));
}

inline ExchangeMatrixCL::ProcNumCT ExchangeMatrixCL::Intersect( 
    const ExchangeCL& RowEx, const ExchangeCL& ColEx, const size_t i, const size_t j) const
{
    ProcNumCT result;
    ExchangeCL::DOFInfoList_const_iterator it_row( RowEx.GetProcListBegin(i)),
        it_col( ColEx.GetProcListBegin(j));
    const ExchangeCL::DOFInfoList_const_iterator end_row( RowEx.GetProcListEnd(i)),
        end_col( ColEx.GetProcListEnd(j));
    while (it_row!=end_row && it_col!=end_col){
        if ( it_row->first == it_col->first){
            result.push_back( it_row->first);
            ++it_row; ++it_col;
        }
        else if ( it_row->first < it_col->first)
            ++it_row;
        else
            ++it_col;
    }
    return result;
}


} // end of namespace DROPS
=======
/// \file exchange.tpp
/// \brief handling of a parallel distributed vectors and distributed matrices
/// \author LNM RWTH Aachen: Patrick Esser, Joerg Grande, Sven Gross; SC RWTH Aachen: Oliver Fortmeier

/*
 * This file is part of DROPS.
 *
 * DROPS is free software: you can redistribute it and/or modify
 * it under the terms of the GNU Lesser General Public License as published by
 * the Free Software Foundation, either version 3 of the License, or
 * (at your option) any later version.
 *
 * DROPS is distributed in the hope that it will be useful,
 * but WITHOUT ANY WARRANTY; without even the implied warranty of
 * MERCHANTABILITY or FITNESS FOR A PARTICULAR PURPOSE.  See the
 * GNU Lesser General Public License for more details.
 *
 * You should have received a copy of the GNU Lesser General Public License
 * along with DROPS. If not, see <http://www.gnu.org/licenses/>.
 *
 *
 * Copyright 2009 LNM/SC RWTH Aachen, Germany
*/

namespace DROPS{

// --------------------------------------------
// E X C H A N G E  D A T A  S E N D  C L A S S
// --------------------------------------------

/// \brief Send double data
template <>
ProcCL::RequestT ExchangeDataSendCL::Isend<>(const std::valarray<double>& v, int tag, Ulint offset) const;

/// \brief Send int data
template <>
ProcCL::RequestT ExchangeDataSendCL::Isend<>(const std::valarray<int>& v, int tag, Ulint offset) const;


// ------------------------------------
// E X C H A N G E  D A T A  C L A S S
// ------------------------------------

/// \brief Get number of received elements
size_t ExchangeDataCL::GetNumRecvEntries() const
{
    return Sysnums_.size();
}

/// \brief Receive data
template<typename T>
ProcCL::RequestT ExchangeDataCL::Irecv(int tag, VectorBaseCL<T>& recvBuf, Ulint offset) const
/** This procedure receives the datas with an non-blocking non-synchronous MPI
    Receive.
    \param tag     used tag for communication
    \param recvBuf buffer for storing received unknowns
    \param offset  first position, where to store unknowns
    \pre recvBuf has to be big enough to store all data
    \pre no other procedures is allowed to work on the memory (in particular no other Irecv!)
*/
{
    Assert(recvBuf.size()>=GetNumRecvEntries(), DROPSErrCL("ExchangeDataCL::Irecv: Receive buffer is not long enough!"), DebugParallelNumC);
    return ProcCL::Irecv(Addr(recvBuf)+offset, GetNumRecvEntries(), toProc_, tag);
}

/// \brief Add data (call for vectors)
template<typename T>
void ExchangeDataCL::Accumulate(VectorBaseCL<T>& v, Ulint offsetV, VectorBaseCL<T>& recvBuf, Ulint offsetRecv) const
/** This procedure accumulates received data. It assumes, that the data has been
    received.
    \param v          original value, that contains all local unknowns
    \param offsetV    start element of the vector, that contains local unknowns
    \param recvBuf    vector of all received elements
    \param offsetRecv first element in receive buffer
    \pre Communication has to be done before entering this procedure
*/
{
    // add the data to the positions described by Sysnums_
    for (Uint i=0; i<GetNumRecvEntries(); ++i)
        v[Sysnums_[i]+offsetV] += recvBuf[i+offsetRecv];
}

// --------------------------
// E X C H A N G E  C L A S S
// --------------------------

template <typename SimplexIterT>
void ExchangeCL::CollectSendSysNums(const SimplexIterT& begin, const SimplexIterT& end,
                                    VectorBaseCL<bool>& DistSysnums)
/// Iterate over all simplices between begin and end and put the sysnum (if distributed
/// sysnums exits on the simplex) into the SendList_ and set flag in DistSysnum, that
/// the sysnum is distributed.
{
    IdxT dof;
    Uint idx(RowIdx_->GetIdx());                                                    // index of the unknowns
    for (SimplexIterT sit(begin); sit!=end; ++sit){                                 // for all simplices
        if (!sit->IsLocal() && sit->Unknowns.Exist() && sit->Unknowns.Exist(idx)){  // check for distributed sysnum
            dof= sit->Unknowns(idx);
            for (int *procList=sit->GetProcList(); *procList!=-1; procList+=2){     // for all processors, that owns the simplex too
                if ( *procList!=ProcCL::MyRank() && *(procList+1)==PrioHasUnk ){    // if other processor stores unknowns
                    SendList_[*procList].push_back(dof);
                    for (Uint i=0; i<RowIdx_->NumUnknownsVertex(); ++i){             // remember, which sysnums are distributed
                        DistSysnums[dof+i]= true;
                    }
                    if ( RowIdx_->IsExtended() && RowIdx_->GetXidx()[dof]!=NoIdx ){  // if the index is extended and this dof is extended, send these extensions, too
                        SendList_[*procList].push_back(RowIdx_->GetXidx()[dof]);
                        for (Uint i=0; i<RowIdx_->NumUnknownsVertex(); ++i){
                            DistSysnums[RowIdx_->GetXidx()[dof]+i]= true;
                        }
                    }
                }
            }
        }
    }
}

/// \brief Find the position of an element in a sorted vector.
template <typename T>
  IdxT ExchangeCL::findPos(const std::vector<T>& a, const T& elem)
/// Find the position of an element in a sorted vector. If the element is
/// not found, return NoIdx
{
    typename std::vector<T>::const_iterator it= std::lower_bound(a.begin(), a.end(), elem);
    if (it==a.end() || *it!=elem)
        return NoIdx;
    return (IdxT)std::distance(a.begin(), it);
}


template <typename SimplexT>
  int ExchangeCL::HandlerGatherSysnums(DDD_OBJ objp, void* buf)
/// Gather sendposition on sender-side. Therefore iterate over the list of
/// sending sysnums and put them into the buffer. The content of the buffer
/// is described detailed in the documentation of TransferSendOrder.
/// (Should be private! Just public, so DDD can call this function)
/// \param objp pointer to the simplex
/// \param buf buffer
{
    SimplexT* const sp = ddd_cast<SimplexT*>(objp);
    IdxT* buffer= static_cast<IdxT*>(buf);
    Uint idx=RowIdx_->GetIdx();
    int pos=0;

    if (sp->Unknowns.Exist() && sp->Unknowns.Exist(idx)){
        const IdxT dof= sp->Unknowns(idx);
        for (const_SendList2ProcIter it(SendList_.begin()), end(SendList_.end()); it!=end; ++it, ++pos, buffer+= 6){
            buffer[0]= (IdxT)ProcCL::MyRank();                        // from processor
            buffer[1]= (IdxT)it->first;                               // to processor
            buffer[2]= findPos(it->second, dof);    // send position
            buffer[3]= dof;                         // local sysnum
            if (RowIdx_->IsExtended(dof)){
                buffer[4]= findPos(it->second, RowIdx_->GetXidx()[dof]);
                buffer[5]= RowIdx_->GetXidx()[dof];
            }
            else {
                buffer[4]= NoIdx;
                buffer[5]= NoIdx;
            }
        }
        Assert(pos<=maxNeighs_, DROPSErrCL("ExchangeCL::HandlerGatherSysnums: To many neigh processors"), DebugParallelNumC);
    }
    // Fill the rest of the buffer with dummy-values:
    for (; pos<maxNeighs_; ++pos, buffer+= 6) {
        buffer[0]= (IdxT)ProcCL::Size();
        buffer[1]= (IdxT)ProcCL::Size();
        buffer[2]= NoIdx;
        buffer[3]= NoIdx;
        buffer[4]= NoIdx;
        buffer[5]= NoIdx;
    }
    return 0;
}

template <typename SimplexT>
  int ExchangeCL::HandlerScatterSysnums(DDD_OBJ objp, void* buf)
/// Scatter sendposition on receiver-side. Therefore iterate over the
/// content of the buffer and check for the right content for this processor.
/// The content of the message is described detailed in the documentation of
/// TransferSendOrder. (Should be private! Just public, so DDD can call this function)
/// \param objp pointer to the simplex
/// \param buf buffer
{
    SimplexT* const sp = ddd_cast<SimplexT*>(objp);
    IdxT* buffer= static_cast<IdxT*>(buf);
    Uint idx=RowIdx_->GetIdx();
    int  fromProc=-1;
    IdxT sendPos=NoIdx;
    IdxT localSysnum, remoteSysnum;
    IdxT myRank=(IdxT)ProcCL::MyRank();

    // Check if there are unknowns on the simplex and processor
    if (sp->Unknowns.Exist() && sp->Unknowns.Exist(idx)){
        for (int i=0; i<maxNeighs_; ++i, buffer+=6){
            // Check if this is the correct processor
            if ( buffer[1]==myRank){
                fromProc= buffer[0];                              // sending processor
                if (buffer[2]!=NoIdx){
                    sendPos = buffer[2]*RowIdx_->NumUnknownsVertex(); // position of DOF in messages
                    remoteSysnum=buffer[3];                           // sysnum on sending processor
                    localSysnum=sp->Unknowns(idx);                        // local sysnum
                    // put these information into the lists
                    for (Uint j=0; j<RowIdx_->NumUnknownsVertex(); ++j){
                        RecvSysnums_[fromProc][sendPos+j]=localSysnum + j;          // where to add received dof
                        tmpMappingIdx_[fromProc][localSysnum+j]= remoteSysnum +j;   // mapping (proc,localsysnum)->remote sysnum
                        tmpSysProc_[localSysnum+j].push_back(fromProc);             // mapping localsysnum->[processors, owning sysnum]
                    }
                    // check if this is an extended dof
                    if (RowIdx_->IsExtended() && buffer[4]!=NoIdx){
                        Assert(RowIdx_->IsExtended(localSysnum), DROPSErrCL("ExchangeCL::HandlerScatterSysnums: Received extended dof to non-local extended dof"), DebugParallelNumC);
                        sendPos = buffer[4]*RowIdx_->NumUnknownsVertex();
                        remoteSysnum=buffer[5];
                        localSysnum=RowIdx_->GetXidx()[localSysnum];
                        for (Uint j=0; j<RowIdx_->NumUnknownsVertex(); ++j){
                            RecvSysnums_[fromProc][sendPos+j]=localSysnum + j;
                            tmpMappingIdx_[fromProc][localSysnum+j]= remoteSysnum +j;
                            tmpSysProc_[localSysnum+j].push_back(fromProc);
                        }
                    }
                }
                else{
                    throw DROPSErrCL("ExchangeCL::HandlerScatterSysnums: Received NoIdx as sendposition!");
                }
            }
        }
    }
    return 0;
}

/// \brief Get the number of local sysnums
Ulint ExchangeCL::GetNumLocIdx()  const
{
    Assert(created_, DROPSErrCL("ExchangeCL::GetNumLocIdx: Lists have not been created (Maybe use CreateList before!\n"), DebugParallelNumC);
    return numLocalIdx_;
}

/// \brief Get the number of distributed sysnums
Ulint ExchangeCL::GetNumDistIdx() const
{
    Assert(created_, DROPSErrCL("ExchangeCL::GetNumDistIdx: Lists have not been created (Maybe use CreateList before!\n"), DebugParallelNumC);
    return numDistrIdx_;
}

/// \brief Get number of distributed sysnums, this proc is exclusively responsible for
Ulint ExchangeCL::GetNumDistAccIdx() const{
    Assert(created_, DROPSErrCL("ExchangeCL::GetNumDistIdx: Lists have not been created (Maybe use CreateList before!\n"), DebugParallelNumC);
    return AccDistIndex.size();
}

/// \brief Get number of exclusive sysnums
Ulint ExchangeCL::GetNumExclusive() const{
    return numExclusive_;
}

/// \brief get the size of vector, that can be accumulated
Ulint ExchangeCL::GetNum() const
{
    Assert(created_, DROPSErrCL("ExchangeCL::GetNum: Lists have not been created (Maybe use CreateList before!\n"), DebugParallelNumC);
    return vecSize_;
}

/// \brief Get number of elements, that should be received (i.e. size of the receive buffer)
Ulint ExchangeCL::GetNumReceiveElements() const
{
    return numAllRecvUnk_;
}

/// \brief check if the list has been created
bool  ExchangeCL::Created() const{
    return created_;
}
/// \brief check if the mapping has been created
bool  ExchangeCL::MapCreated() const
{
    return mapCreated_;
}

/// \brief check if index for accumulated inner products are set
bool  ExchangeCL::AccIdxCreated() const
{
    return accIdxCreated_;
}

/// \brief get number of neighbor processors
Uint ExchangeCL::GetNumNeighs() const
{
    return numNeighs_;
}

/// \brief Start communication
void ExchangeCL::InitCommunication(const VectorCL &vec, RequestCT& req, int tag, Ulint offset, VectorCL* recvBuf) const
/** This procedure initializes the communication with neighbor processors, i.e.
    it calls Isend and Irecv to all neighbor processors.
    \param vec     all entries of vec, that are shared, are send to other procs, that owns this unknown too. Watch out, not to change these entries bevore recieving!
    \param req     Requests that should be used for sending and receiving
    \param tag     default -1: the tagused by this function. If tag=-1, then use the default tag=1001
    \param offset  default 0: For blocked vectors this offset is used to enter a special block
    \param recvBuf default 0: Buffer for receiving unknowns (default 0: using the standard receive buffer of this class)
    \pre List has to be created
    \pre request container has to be the size of (2*number of neighbors)
    \pre recvBuf must be big enough (if given) or standard receive buffer must be big enough (if not given, default)
*/
{
    InitCommunication<double>( vec, req, recvBuf ? *recvBuf : recvBuf_, tag, offset);
}

/// \brief Start communication
template<typename T>
void ExchangeCL::InitCommunication(const VectorBaseCL<T> &vec, RequestCT& req, VectorBaseCL<T>& recvBuf, int tag, Ulint offset) const
/** This procedure initializes the communication with neighbor processors, i.e.
    it calls Isend and Irecv to all neighbor processors.
    \param vec     all entries of vec, that are shared, are send to other procs, that owns this unknown too. Watch out, not to change these entries bevore recieving!
    \param req     Requests that should be used for sending and receiving
    \param tag     default -1: the tagused by this function. If tag=-1, then use the default tag=1001
    \param offset  default 0: For blocked vectors this offset is used to enter a special block
    \param recvBuf default 0: Buffer for receiving unknowns (default 0: using the standard receive buffer of this class)
    \pre List has to be created
    \pre request container has to be the size of (2*number of neighbors)
    \pre recvBuf must be big enough
*/
{
    Assert(created_,
           DROPSErrCL("ExchangeCL::InitCommunication: Lists have not been created (Maybe use CreateList before!\n"),
           DebugParallelNumC);
    Assert(req.size()==2*GetNumNeighs(),
           DROPSErrCL("ExchangeCL::InitCommunication: Request container has wrong length"),
           DebugParallelNumC);
    Assert(recvBuf.size()>=numDistrIdx_,
           DROPSErrCL("ExchangeCL::InitCommunication: Receive Buffer too small"),
           DebugParallelNumC);

    // set tag for sending and receiving
    const int mytag= (tag==-1) ? tag_ : tag;

    // iterate over all neighbors and init communication
    CommListCT::const_iterator lit=ExList_.begin(), end=ExList_.end();
    const size_t num_neigh= GetNumNeighs();
    Uint i=0;
    for (; lit!=end; ++lit, ++i){
        req[i]          = lit->Isend(vec, mytag, offset);
        req[i+num_neigh]= lit->Irecv(mytag, recvBuf, recvOffsets_[i]);
    }
}

/// \brief Accumulate the Vector
void ExchangeCL::AccFromAllProc(VectorCL &vec, RequestCT& req, Ulint offset, VectorCL* recvBuf) const
/** This procedure waits until all (I)sends from this proc into the wild
    proc-world and all (I)receive operations are finished. Then the accumulation
    can be performed.

    \param vec     recieve from other procs the values of the shared entries and add them
    \param tag     default -1: the tag used by this function. If tag=-1, then use the default tag=1001
    \param offset  default 0: For blocked vectors this offset is used to enter a special block
    \param recvBuf Buffer of received unknowns
    \pre List has to be created
    \pre request container has to be the size of (2*number of neighbors)
    \pre recvBuf must be big enough (if given) or standard receive buffer must be big enough (if not given, default)
*/
{
    AccFromAllProc<double>( vec, req, recvBuf ? *recvBuf : recvBuf_, offset);
}

/// \brief Accumulate the Vector
template<typename T>
void ExchangeCL::AccFromAllProc(VectorBaseCL<T> &vec, RequestCT& req, VectorBaseCL<T>& recvBuf, Ulint offset) const
/** This procedure waits until all (I)sends from this proc into the wild
    proc-world and all (I)receive operations are finished. Then the accumulation
    can be performed.

    \param vec     recieve from other procs the values of the shared entries and add them
    \param req     storage request for all neighbor procs
    \param offset  default 0: For blocked vectors this offset is used to enter a special block
    \param recvBuf Buffer of received unknowns
    \pre List has to be created
    \pre request container has to be the size of (2*number of neighbors)
    \pre recvBuf must be big enough
*/
{
    Assert(created_,
           DROPSErrCL("ExchangeCL::AccFromAllProc: Lists have not been created (Maybe use CreateList before!\n"),
           DebugParallelNumC);
    Assert(req.size()==2*GetNumNeighs(),
           DROPSErrCL("ExchangeCL::InitCommunication: Request container has wrong length"),
           DebugParallelNumC);
    Assert(recvBuf.size()>=numDistrIdx_,
           DROPSErrCL("ExchangeCL::InitCommunication: Receive Buffer is too small"),
           DebugParallelNumC);

    // Wait untill all sends and revceives are completed
    ProcCL::WaitAll(req);

    // start accumulation
    CommListCT::const_iterator lit=ExList_.begin(), end=ExList_.end();
    Uint i=0;
    for (; lit!=end; ++lit, ++i)
        lit->Accumulate(vec, offset, recvBuf, recvOffsets_[i]);
}

/****************************************************
*   L O C  D O T _                                  *
*****************************************************
*  inner product of two distributed vectors x and   *
*  y without performing an global reduce. The       *
*  vector x will be accumulated and stored in x_acc *
****************************************************/
double ExchangeCL::LocDot_(const VectorCL& x, const VectorCL& y, VectorCL* x_acc) const
{
    Assert(created_, DROPSErrCL("ExchangeCL::LocDot_: Lists have not been created (Maybe use CreateList before!\n"), DebugParallelNumC);
    Assert(x.size()==y.size(), DROPSErrCL("ExchangeCL::LocDot_: Vectors do not have the same length"), DebugParallelNumC);
    Assert(x.size()==vecSize_, DROPSErrCL("ExchangeCL::LocDot_: vector length does not fit to the created lists. Maybe used a wrong IdxDescCL?"), DebugParallelNumC);

    bool newx = (x_acc==0);

    double loc_sum=0;                       // sum of local entries
    double dist_sum=0;                      // sum of distributed entries

    InitCommunication(x, SendRecvReq_);        // send shared entries of x to all neighbor procs

    // assign all values of x to x_acc
    if (newx)
        x_acc= new VectorCL(x);
    else{
        Assert(x_acc->size()==vecSize_, DROPSErrCL("ExchangeCL::LocDot_: vector x_acc has not the right length"),DebugParallelNumC);
        *x_acc=x;
    }

    for (Ulint i=0; i<numLocalIdx_; ++i)    // do local summation
        loc_sum += x[LocalIndex[i]] * y[LocalIndex[i]];

    AccFromAllProc(*x_acc, SendRecvReq_);   // recieve values from neighbors and sum them up

    for (Ulint i=0; i<numDistrIdx_; ++i)    // do summation of distributed entries
        dist_sum += (*x_acc)[DistrIndex[i]] * y[DistrIndex[i]];


    if (newx){                              // if new x_acc where created give memory free
        delete x_acc;
        x_acc=0;
    }

    return loc_sum+dist_sum;                // return result
}

/****************************************************
*   A C C U R  L O C  D O T  N O  A C C _           *
*****************************************************
*  inner product of two accumulated vectors x and   *
*  y without performing an global reduce.           *
*****************************************************
*  pre: both vectors are accumulated                *
****************************************************/
double ExchangeCL::AccurLocDotNoAcc_(const VectorCL& x, const VectorCL& y) const
{
    Assert(created_, DROPSErrCL("ExchangeCL::AccurLocDotNoAcc_: Lists have not been created (Maybe use CreateList before!\n"), DebugParallelNumC);
    Assert(x.size()==y.size(), DROPSErrCL("ExchangeCL::AccurLocDotNoAcc_: Vectors do not have the same length"), DebugParallelNumC);
    Assert(x.size()==vecSize_, DROPSErrCL("ExchangeCL::AccurLocDotNoAcc_: vector length does not fit to the created lists. Maybe used a wrong IdxDescCL?"), DebugParallelNumC);
    Assert(accIdxCreated_, DROPSErrCL("ExchangeCL::AccurLocDotNoAcc_: Indices for accumulated distributed indices has not been created. (Maybe use CreateAccDist for CreateList)"), DebugParallelNumC);

    double loc_sum=0,       // sum of local entries
           acc_sum=0;       // sum of distributed entries

    // do local summation
    for (Ulint i=0; i<numLocalIdx_; ++i)
        loc_sum += x[LocalIndex[i]] * y[LocalIndex[i]];


    // now do the global summation
    for (Ulint i=0; i<AccDistIndex.size(); ++i)
        acc_sum += x[AccDistIndex[i]] * y[AccDistIndex[i]];

    return loc_sum+acc_sum;
}

/****************************************************
*   A C C U R  L O C  D O T  O N E  A C C _         *
*****************************************************
*  Accurate inner product of one accumulated vector *
*  (x_acc) and one distributed vecor (y) without    *
*  performing an global reduce. If y_acc not equal  *
*  zero, the acumulated form of y will be given     *
*  by return in y_acc.                              *
*****************************************************
*  pre: x_acc is accumulated, y is distributed      *
****************************************************/
double ExchangeCL::AccurLocDotOneAcc_(const VectorCL& x_acc, const VectorCL& y, VectorCL* y_acc) const
{
    Assert(created_, DROPSErrCL("ExchangeCL::AccurLocDotOneAcc_: Lists have not been created (Maybe use CreateList before!\n"), DebugParallelNumC);
    Assert(x_acc.size()==y.size(), DROPSErrCL("ExchangeCL::AccurLocDotOneAcc_: Vectors do not have the same length"), DebugParallelNumC);
    Assert(x_acc.size()==vecSize_, DROPSErrCL("ExchangeCL::AccurLocDotOneAcc_: vector length does not fit to the created lists. Maybe used a wrong IdxDescCL?"), DebugParallelNumC);
    Assert(accIdxCreated_, DROPSErrCL("ExchangeCL::AccurLocDotOneAcc_: Indices for accumulated distributed indices has not been created. (Maybe use CreateAccDist for CreateList)"), DebugParallelNumC);

    bool newy = (y_acc==0);

    double loc_sum=0,                       // sum of local entries
           acc_sum=0;                       // sum of distributed entries

    InitCommunication(y, SendRecvReq_);     // send shared entries of x to all neighbor procs

    if (newy)
        y_acc = new VectorCL(y);
    else{
        Assert(y_acc->size()==x_acc.size(), DROPSErrCL("ExchangeCL::AccurLocDotOneAcc_: y_acc has not the right size"), DebugParallelNumC);
        *y_acc=y;
    }

    // do local summation
    for (Ulint i=0; i<numLocalIdx_; ++i)
        loc_sum += x_acc[LocalIndex[i]] * y[LocalIndex[i]];

    AccFromAllProc(*y_acc, SendRecvReq_);   // recieve values from neighbors and sum them up

    // now do the global summation
    for (Ulint i=0; i<AccDistIndex.size(); ++i)
        acc_sum += x_acc[AccDistIndex[i]] * (*y_acc)[AccDistIndex[i]];

    // free memory
    if (newy){
        delete y_acc;
        y_acc=0;
    }

    return loc_sum+acc_sum;
}

/****************************************************
*   A C C U R  L O C  D O T  B O T H   A C C _      *
*****************************************************
*  Accurate inner product of two distributed        *
*  vectors (x and y) without performing an global   *
*  reduce. If x_acc or y_acc not equal zero, the    *
*  acumulated form of x or y will be given by return*
*  in x_acc or y_acc.                               *
*****************************************************
*  pre: x and y have distributed form               *
****************************************************/
double ExchangeCL::AccurLocDotBothAcc_(const VectorCL& x, const VectorCL& y, VectorCL* x_acc, VectorCL* y_acc) const
{
    Assert(created_, DROPSErrCL("ExchangeCL::AccurLocDotBothAcc_: Lists have not been created (Maybe use CreateList before!\n"), DebugParallelNumC);
    Assert(x.size()==y.size(), DROPSErrCL("ExchangeCL::AccurLocDotBothAcc_: Vectors do not have the same length"), DebugParallelNumC);
    Assert(x.size()==vecSize_, DROPSErrCL("ExchangeCL::AccurLocDotBothAcc_: vector length does not fit to the created lists. Maybe used a wrong IdxDescCL?"), DebugParallelNumC);
    Assert(accIdxCreated_, DROPSErrCL("ExchangeCL::AccurLocDotBothAcc_: Indices for accumulated distributed indices has not been created. (Maybe use CreateAccDist for CreateList)"), DebugParallelNumC);

    bool newx = (x_acc==0);
    bool newy = (y_acc==0);

    double loc_sum=0,                           // sum of local entries
           acc_sum=0;                           // sum of distributed entries

    RequestCT req_y(2*ExList_.size());
    VectorCL  secondRecvBuf(recvBuf_.size());

    InitCommunication(x, SendRecvReq_, tag_);               // send shared entries of x to all neighbor procs
    InitCommunication(y, req_y, tag_+1, 0, &secondRecvBuf); // send shared entries of y to all neighbor procs

    if (newx)
        x_acc = new VectorCL(x);
    else{
        Assert(x_acc->size()==x.size(), DROPSErrCL("ExchangeCL::AccurLocDotBothAcc_: x_acc has not the right size"), DebugParallelNumC);
        *x_acc=x;
    }

    if (newy)
        y_acc = new VectorCL(y);
    else{
        Assert(y_acc->size()==x.size(), DROPSErrCL("ExchangeCL::AccurLocDotBothAcc_: y_acc has not the right size"), DebugParallelNumC);
        *y_acc=y;
    }

    // do local summation
    for (Ulint i=0; i<numLocalIdx_; ++i)
        loc_sum += x[LocalIndex[i]] * y[LocalIndex[i]];

    AccFromAllProc(*x_acc, SendRecvReq_);                   // recieve values from neighbors and sum them up
    AccFromAllProc(*y_acc, req_y, 0, &secondRecvBuf);       // recieve values from neighbors and sum them up

    // now do the global summation
    for (Ulint i=0; i<AccDistIndex.size(); ++i)
        acc_sum += (*x_acc)[AccDistIndex[i]] * (*y_acc)[AccDistIndex[i]];

    // free memory
    if (newx){
        delete x_acc;
        x_acc=0;
    }

    if (newy){
        delete y_acc;
        y_acc=0;
    }

    return loc_sum+acc_sum;
}

/// \brief Local inner product without global reduce
/** This function computes the inner product of two vectors without global reduce. The vectors may be available
    in different forms. Therefore the \a acc_x and \a acc_y flag exists. If an accumulation is performed, the
    result can be given to the caller.*/
double ExchangeCL::LocDot (const VectorCL& x, bool acc_x,
                           const VectorCL& y, bool acc_y,
                           bool useAccur,
                           VectorCL* x_acc, VectorCL *y_acc) const
    /// \param[in]  x        first vector
    /// \param[in]  acc_x    is vector \a x given in accumulated form
    /// \param[in]  y        second vector
    /// \param[in]  acc_y    is vector \a y given in accumulated form
    /// \param[in]  useAccur should the accurater but slower version be used
    /// \param[out] x_acc    if not equal zero, pointer on the accumulated form of \a x (also non distributed values will be copied)
    /// \param[out] y_acc    if not equal zero, pointer on the accumulated form of \a y (also non distributed values will be copied)
    /// \return              inner product of \a x and \a y without global reduce
{
    Assert(created_, DROPSErrCL("ExchangeCL::LocDot: Lists have not been created (Maybe use CreateList before!\n"), DebugParallelNumC);
    Assert(x.size()==y.size(), DROPSErrCL("ExchangeCL::LocDot: Vectors do not have the same length"), DebugParallelNumC);
    Assert(x.size()==vecSize_, DROPSErrCL("ExchangeCL::LocDot: vector length does not fit to the created lists. Maybe used a wrong IdxDescCL?"), DebugParallelNumC);

    if (acc_x && x_acc!=0)
        *x_acc=x;
    if (acc_y && y_acc!=0)
        *y_acc=y;

    if (useAccur){
        if (acc_x && acc_y)
            return AccurLocDotNoAcc_(x,y);
        if (acc_x && !acc_y)
            return AccurLocDotOneAcc_(x,y,y_acc);
        if (acc_y && !acc_x)
            return AccurLocDotOneAcc_(y,x,x_acc);
        if (!acc_x && !acc_y)
            return AccurLocDotBothAcc_(x,y,x_acc,y_acc);
    }
    else{
        if (!acc_x && !acc_y)
        {   // x and y are not accumulated, so accumulate one
            if (x_acc && y_acc==0)              // accumulate x
                return LocDot_(x,y,x_acc);
            if (y_acc && x_acc==0)              // accumulate y
                return LocDot_(y,x,y_acc);
            if (x_acc==0 && y_acc==0)           // no accumulated form is wished
                return LocDot_(x,y,0);
            // x and y should be accumulated. That makes no sence
            throw DROPSErrCL("ExchangeCL::LocDot: It makes no sence to do LocDot to accumulate both vectors. Better use accurate version");
        }
        // form here on at least one vector is accumulated
        if (acc_x && !acc_y)
            return dot(x,y);
        if (acc_y && !acc_x)
            return dot(x,y);
        // if both vectors are accumulated, you are not allowed to call this function with useAccur==false
        if (acc_x && acc_y)
            throw DROPSErrCL("ExchangeCL::LocDot: Cannot perform a normal inner product on two accumulated vectors, set useAccur=true");
    }
    throw DROPSErrCL("ExchangeCL::LocDot: Internal error, no matching found");
}

/// \brief Local inner product with global reduce
double ExchangeCL::ParDot (const VectorCL& x, bool acc_x,
                           const VectorCL& y, bool acc_y,
                           bool useAccur,
                           VectorCL* x_acc, VectorCL *y_acc) const
/** This function computes the inner product of two vectors. The vectors may be available in different forms.
    Therefore the \a acc_x and \a acc_y flag exists. If an accumulation is performed, the
    result can be given to the caller.*/
    /// \param[in]  x        first vector
    /// \param[in]  acc_x    is vector \a x given in accumulated form
    /// \param[in]  y        second vector
    /// \param[in]  acc_y    is vector \a y given in accumulated form
    /// \param[in]  useAccur should the accurater but slower version be used
    /// \param[out] x_acc    if not equal zero, pointer on the accumulated form of \a x
    /// \param[out] y_acc    if not equal zero, pointer on the accumulated form of \a y
    /// \return              inner product of \a x and \a y without global reduce
{
    return ProcCL::GlobalSum(LocDot(x, acc_x, y, acc_y, useAccur, x_acc, y_acc));
}

/// \brief Squared norm of a vector without global reduce
/** This function computes the squared norm of a Vector without global reduce. The Vector \a r can available in
    accumulated or distributed form (according to switch \a acc_r). If wished the accumulated form of \a r will
    is given on return within \a r_acc.*/
double ExchangeCL::LocNorm_sq(const VectorCL &r, bool acc_r, bool useAccur, VectorCL* r_acc) const
    /// \param[in] r        Vector of which the norm should be computed
    /// \param[in] acc_r    is vector \a r given in accumulated form
    /// \param[in] useAccur should the accurater but slower version be used
    /// \param[out] r_acc   if not equal zero, pointer on the accumulated form of \a r
    /// \return             norm of the vector \a r
{
    double loc_norm_sq;
    if (acc_r && useAccur){
        loc_norm_sq=LocAccNorm_sq(r);
        if (r_acc){
            if (r_acc->size()!=r.size())
                r_acc->resize(r.size());
            *r_acc =r;
        }
    }
    else if (!acc_r && useAccur){
        if (r_acc && r_acc->size()!=r.size())
            r_acc->resize(r.size());

        bool new_tmp= (r_acc==0);
        VectorCL *tmp=0;

        if (new_tmp)
            tmp = new VectorCL(r.size());
        else
            tmp = r_acc;

        loc_norm_sq= LocAccNorm_sq(r,*tmp);

        if (new_tmp)
            delete tmp;
    }
    else if (!acc_r && !useAccur){
        bool newr= (r_acc==0);
        if (newr)
            r_acc = new VectorCL(r);
        else{
            if (r_acc->size()!=r.size()) r_acc->resize(r.size());
            *r_acc=r;
        }
        loc_norm_sq= DotAcc(*r_acc,r);
        if (newr){
            delete r_acc;
            r_acc=0;
        }

    }
    else
        throw DROPSErrCL("ExchangeCL::LocNorm_sq: Cannot perform norm on accumulated vector without flag useAccur\n");

    return loc_norm_sq;
}


/// \brief Norm of a Vector
/** This function computes the norm of a Vector. The Vector \a r can available in accumulated or
    distributed form (according to switch \a acc_r). If wished the accumulated form of \a r will is given
    on return within \a r_acc.*/
double ExchangeCL::Norm(const VectorCL &r, bool acc_r, bool useAccur, VectorCL* r_acc) const
    /// \param[in] r        Vector of which the norm should be computed
    /// \param[in] acc_r    is vector \a r given in accumulated form
    /// \param[in] useAccur should the accurater but slower version be used
    /// \param[out] r_acc   if not equal zero, pointer on the accumulated form of \a r
    /// \return             norm of the vector \a r
{
    double norm_sq= ProcCL::GlobalSum(LocNorm_sq(r, acc_r, useAccur, r_acc));
    if (norm_sq<0.){
        std::cout << "["<<ProcCL::MyRank()<<"] In function ExchangeCL::Norm:\n Norm of vector smaller than zero: "
                  << "acc_r "<<acc_r<<", use Accur "<<useAccur<<", (bool)r_acc "<<((bool)r_acc)
                  << ", squared value "<<norm_sq<<std::endl;
    }
    DROPS_Check_Norm(norm_sq, "ExchangeCL::Norm: negative squared norm because of accumulation!");

    return std::sqrt(norm_sq);
}

/// \brief Squared norm of a Vector
/** This function computes the square of a norm of a Vector. The Vector \a r can available in accumulated or
    distributed form (according to switch \a acc_r). If wished the accumulated form of \a r will is given
    on return within \a r_acc.*/
double ExchangeCL::Norm_sq(const VectorCL& r, bool acc_r, bool useAccur, VectorCL* r_acc) const
    /// \param[in] r        Vector of which the norm should be computed
    /// \param[in] acc_r    is vector \a r given in accumulated form
    /// \param[in] useAccur should the accurater but slower version be used
    /// \param[out] r_acc   if not equal zero, pointer on the accumulated form of \a r
    /// \return             square norm of the vector \a r
{
    double norm_sq= ProcCL::GlobalSum(LocNorm_sq(r, acc_r, useAccur, r_acc));
    DROPS_Check_Norm(norm_sq, "ExchangeCL::Norm_sq: negative squared norm because of accumulation!");
    return norm_sq;
}

/// \brief Get index of a distributed index on another proc
IdxT ExchangeCL::GetExternalIdxFromProc(IdxT myIdx, ProcNumT proc) const
/** To use this function in CreateList the parameter CreateMapIdx must be set on true!<br>
    This function computes the index of a local index on the processor proc. If the unknown does not
    exist on both procs or the unknown is not distributed NoIdx is returned.
    \pre CreateList must be calld with CreateMap=true
*/
{
    Assert (mapCreated_,
            DROPSErrCL("ExchangeCL::GetExternalIdxFromProc: The mapping: (external idx) -> (my idx) is not created. \nMaybe set flag CreateMapIdx for CreateList()!"),
            DebugParallelNumC);

    MappingIdxCT::const_iterator       proc_it  (MappingIdx_.lower_bound(proc));
    const MappingIdxCT::const_iterator proc_end (MappingIdx_.end());

    if (proc_it==proc_end)
        return NoIdx;

    ProcMappingIdxCT::const_iterator       idx_it  ( (proc_it->second).lower_bound(myIdx) );
    const ProcMappingIdxCT::const_iterator idx_end ( (proc_it->second).end() );

    if (idx_it==idx_end)
        return NoIdx;

    return idx_it->second;
    // return MappingIdx_[proc][myIdx];
}

/// \brief Check if a sysnum is distributed
bool ExchangeCL::IsDist(IdxT i) const
{
    if (ProcCL::Size()==1)
        return false;
    Assert(mapCreated_,
           DROPSErrCL("ExchangeCL::IsDist: The mapping: (external idx) -> (my idx) is not created. \nMaybe set flag CreateMapIdx for CreateList()!"),
           DebugParallelNumC);
    return SysProc_[i].size()>0;
}

/// \brief Check if a sysnum can be found on another proc
bool ExchangeCL::IsOnProc(IdxT i, ProcNumT p)
{
    Assert(mapCreated_,
           DROPSErrCL("ExchangeCL::IsOnProc: The mapping: (external idx) -> (my idx) is not created. \nMaybe set flag CreateMapIdx for CreateList()!"),
           DebugParallelNumC);
    return std::find(SysProc_[i].begin(),SysProc_[i].end(), p) != SysProc_[i].end();

}

/// \brief Get list of procs (except local proc) that owns a sysnum
const ExchangeCL::ProcNumCT& ExchangeCL::GetProcs(IdxT i) const
{
    Assert(mapCreated_,
           DROPSErrCL("ExchangeCL::GetProcs: The mapping: (external idx) -> (my idx) is not created. \nMaybe set flag CreateMapIdx for CreateList()!"),
           DebugParallelNumC);
    return SysProc_[i];
}

/// \brief Get number of procs, that owns a sysnum
Uint ExchangeCL::GetNumProcs(IdxT i) const
{
    if (ProcCL::Size()==1)
        return 0;
    Assert(mapCreated_,
           DROPSErrCL("ExchangeCL::GetNumProcs: The mapping: (external idx) -> (my idx) is not created. \nMaybe set flag CreateMapIdx for CreateList()!"),
           DebugParallelNumC);
    return SysProc_[i].size()+1;
}

/// \brief Check if calling processor has smallest rank, that owns a sysnum
bool ExchangeCL::IsExclusive(IdxT i) const
{
    if (ProcCL::Size()==1)
        return true;
    if (!IsDist(i))
        return true;
    for (ProcNumCT::const_iterator it(GetProcs(i).begin()); it!=GetProcs(i).end(); ++it)
        if (*it<ProcCL::MyRank())
            return false;
    return true;
}

int ExchangeCL::GetExclusiveProc(IdxT i) const
{
    if ( !IsDist(i))
        return ProcCL::MyRank();
    else{
/*        if (ProcCL::MyRank()==1){
            ProcNumCT procs= GetProcs(i);
            for (ProcNumCT::const_iterator it(procs.begin()); it!=procs.end(); ++it)
                std::cerr << "Procs " << *it << ' ';
            std::cerr << std::endl;
        }
*/
        return *std::min_element( GetProcs(i).begin(), GetProcs(i).end());
    }
}

/// \brief Get procs that shares at least one unknown with this proc
const ExchangeCL::ProcNumCT& ExchangeCL::GetNeighbors() const
{
    return Neighs_;
}

/// \brief Parallel InnerProduct of two distributed vectors and accumulate of one vector
/** Parallel InnerProduct with two distributed (unaccumulated) vectors x and y. The result is
    Accumulate(x)^T * y. Watch out: The vector x will be accumulated after the procedure!
 */
double ExchangeCL::ParDotAcc(VectorCL& x, const VectorCL& y)const
    /// \param[in,out] x in local distributed form, after the routine, this vector will be accumulated
    /// \param[in]     y in local distributed form, not changed
    /// \return          Accumulate(x)^T * y
{
    Assert(created_, DROPSErrCL("ExchangeCL::ParDotAcc: Lists have not been created (Maybe use CreateList before!\n"), DebugParallelNumC);
    Assert(x.size()==y.size(), DROPSErrCL("ExchangeCL::ParDotAcc: Vectors do not have the same length"), DebugParallelNumC);
    Assert(x.size()==vecSize_, DROPSErrCL("ExchangeCL::ParDotAcc: vector length does not fit to the created lists. Maybe used a wrong IdxDescCL?"), DebugParallelNumC);

    double loc_sum=0;   // local sum of all elements
    double acc_sum=0;   // local sum of all accumulated elements

    // first send all shared entries (nonblocking)
    InitCommunication(x, SendRecvReq_);

    // while sending, we can sum up unshared entries
    for (Ulint i=0; i<numLocalIdx_; ++i)
        loc_sum += x[LocalIndex[i]] * y[LocalIndex[i]];

    // now we need the accumulated values
    AccFromAllProc(x, SendRecvReq_);

    // these has to be sumed up too
    for (Ulint i=0; i<numDistrIdx_; ++i)
        acc_sum += x[DistrIndex[i]] * y[DistrIndex[i]];

    // now reduce the local_sum's over all procs
    return ProcCL::GlobalSum(loc_sum+acc_sum);
}

/// \brief Parallel InnerProduct of two distributed vectors and accumulate of one vector
/** Parallel InnerProduct with two distributed (unaccumulated) vectors x and y. The result is
    Accumulate(x)^T * y. Watch out: The vector x will be accumulated after the procedure and no global
    reduce operation will be performed!
 */
inline double ExchangeCL::DotAcc(VectorCL& x, const VectorCL& y) const
/// \param[in,out] x in local distributed form, after the routine, this vector will be accumulated
/// \param[in]     y in local distributed form, not changed
/// \return          Accumulate(x)^T * y (without reduce operation!)
{
    Assert(created_, DROPSErrCL("ExchangeCL::DotAcc: Lists have not been created (Maybe use CreateList before!\n"), DebugParallelNumC);
    Assert(x.size()==y.size(), DROPSErrCL("ExchangeCL::DotAcc: Vectors do not have the same length"), DebugParallelNumC);
    Assert(x.size()==vecSize_, DROPSErrCL("ExchangeCL::DotAcc: vector length does not fit to the created lists. Maybe used a wrong IdxDescCL?"), DebugParallelNumC);

    double loc_sum=0;
    RequestCT req(ExList_.size());
    InitCommunication(x, SendRecvReq_);

    for (Ulint i=0; i<numLocalIdx_; ++i)
        loc_sum += x[LocalIndex[i]] * y[LocalIndex[i]];

    AccFromAllProc(x, SendRecvReq_);

    for (Ulint i=0; i<numDistrIdx_; ++i)
        loc_sum += x[DistrIndex[i]] * y[DistrIndex[i]];

    return loc_sum;
}

/// \brief Parallel InnerProduc of two distributed vectors
/** This function is slower as the function ExchangeCL::ParDotAcc, because a local
    copie of one of the inputvectors have to be made
*/
double ExchangeCL::ParDot(const VectorCL &x, const VectorCL &y) const
    /// \param[in] x in distributed form
    /// \param[in] y in distributed form
    /// \return      InnerProduct of x and y
{
    VectorCL x_acc(x);          // temp vector for accumulation
    return ParDotAcc(x_acc,y);
}


/// \brief Parallel InnerProduct of two distributed vectors, get the accumulated vector
/** This function calculates the InnerProduct of two distributed vectors stores the
    accumulated form of the second parameter in the first parameter
*/
double ExchangeCL::ParDot(VectorCL &x_acc, const VectorCL &x, const VectorCL &y) const
    /// \param[out] x_acc accumulated form of x
    /// \param[in]  x     distributed form.
    /// \param[in]  y     distributed form
    /// \return           InnerProduct of x and y
{
    x_acc=x;
    return ParDotAcc(x_acc,y);
}

/// \brief Parallel InnerProduct of two distributed vectors. Computes both accumulated vectors (maybe accurater)
/** This function calculates the InnerProduct of two distributed vectors. Therefore both vectors will
    accumulate at first and then the InnerProduct will be performed. This function is slower as ParDotAcc(),
    because two accumulations have to be performed. But it should be more accurate.
*/
double ExchangeCL::AccParDot(const VectorCL& x, const VectorCL& y, VectorCL& x_acc, VectorCL& y_acc) const
{
    Assert(x.size()==y.size(), DROPSErrCL("ExchangeCL::AccParDot: Vectors do not have the same size"), DebugParallelNumC);
    Assert(accIdxCreated_, DROPSErrCL("ExchangeCL::AccParDot: Indices for accumulated distributed indices has not been created. (Maybe use CreateAccDist for CreateList)"), DebugParallelNumC);

    if (x_acc.size()!=x.size())
        x_acc.resize(x.size());
    x_acc = x;

    if (y_acc.size()!=y.size())
        y_acc.resize(y.size());
    y_acc = y;

    // Send to all other procs
    RequestCT req_y(2*ExList_.size());
    VectorCL secondRecvBuf(recvBuf_.size());

    InitCommunication(x, SendRecvReq_, tag_, 0);
    InitCommunication(y, req_y, tag_+1, 0, &secondRecvBuf);

    double loc_sum=0,
           acc_sum=0;

    // do local summation
    for (Ulint i=0; i<numLocalIdx_; ++i)
        loc_sum += x[LocalIndex[i]] * y[LocalIndex[i]];

    // now we need the accumulated values
    AccFromAllProc(x_acc, SendRecvReq_, 0);
    AccFromAllProc(y_acc, req_y, 0, &secondRecvBuf);

    // now do the global summation
    for (Ulint i=0; i<AccDistIndex.size(); ++i)
        acc_sum += x_acc[AccDistIndex[i]] * y_acc[AccDistIndex[i]];

    return ProcCL::GlobalSum(loc_sum+acc_sum);
}

/// \brief InnerProduct of two accumulated vectors without global reduce
double ExchangeCL::LocAccDot(const VectorCL& x_acc, const VectorCL& y_acc) const
/// \param[in] x_acc accumulated vector
/// \param[in] y_acc accumulated vector
/// \return          Inner product of x^T y, but without global reduce
{
    Assert(x_acc.size()==y_acc.size(), DROPSErrCL("ExchangeCL::LocAccDot: Vectors do not have the same size"), DebugParallelNumC);
    Assert(accIdxCreated_, DROPSErrCL("ExchangeCL::LocAccDot: Indices for accumulated distributed indices has not been created. (Maybe use CreateAccDist for CreateList)"), DebugParallelNumC);

    double loc_sum=0,
    acc_sum=0;

    // do local summation
    for (Ulint i=0; i<numLocalIdx_; ++i)
        loc_sum += x_acc[LocalIndex[i]] * y_acc[LocalIndex[i]];


    // now do the global summation
    for (Ulint i=0; i<AccDistIndex.size(); ++i)
        acc_sum += x_acc[AccDistIndex[i]] * y_acc[AccDistIndex[i]];

    return loc_sum+acc_sum;
}


/// \brief Norm of a distributed unaccumulated vector with higher accuracy
double ExchangeCL::AccNorm_sq(const VectorCL &r, VectorCL& r_acc) const
/// \param[in]  r     unaccumulated vector
/// \param[out] r_acc accumulated vektor r (has not be initialized)
{
    double norm_sq= ProcCL::GlobalSum(LocAccNorm_sq(r,r_acc));
    DROPS_Check_Norm(norm_sq,"ExchangeCL::AccNorm_sq: negative squared norm because of accumulation!");
    return norm_sq;
}

/// \brief Norm of a distributed unaccumulated vector without global reduce (higher accuracy)
double ExchangeCL::LocAccNorm_sq(const VectorCL& r, VectorCL& r_acc) const
/// \param[in]  r     unaccumulated vector
/// \param[out] r_acc accumulated vektor r (has not be initialized)
{
    Assert(accIdxCreated_, DROPSErrCL("ExchangeCL::LocAccNorm_sq: Indices for accumulated distributed indices has not been created. (Maybe use CreateAccDist for CreateList)"), DebugParallelNumC);

    if (r.size()!=r_acc.size())
        r_acc.resize(r.size());
    r_acc = r;

    InitCommunication(r, SendRecvReq_, tag_, 0);

    double loc_sum=0,
           acc_sum=0;

    // do local summation
    for (Ulint i=0; i<numLocalIdx_; ++i)
        loc_sum += r[LocalIndex[i]] * r[LocalIndex[i]];

    // now we need the accumulated values
    AccFromAllProc(r_acc, SendRecvReq_, 0);

    // now do the global summation
    for (Ulint i=0; i<AccDistIndex.size(); ++i)
        acc_sum += r_acc[AccDistIndex[i]] * r_acc[AccDistIndex[i]];

    return loc_sum+acc_sum;
}

/// \brief Norm of an accumulated vector without global reduce (higher accuracy)
double ExchangeCL::LocAccNorm_sq(const VectorCL& r_acc) const
{
    Assert(accIdxCreated_, DROPSErrCL("ExchangeCL::LocAccNorm_sq: Indices for accumulated distributed indices has not been created. (Maybe use CreateAccDist for CreateList)"), DebugParallelNumC);

    double loc_sum=0,
           acc_sum=0;

    for (Ulint i=0; i<numLocalIdx_; ++i)
        loc_sum += r_acc[LocalIndex[i]] * r_acc[LocalIndex[i]];

    // now do the global summation
    for (Ulint i=0; i<AccDistIndex.size(); ++i)
        acc_sum += r_acc[AccDistIndex[i]] * r_acc[AccDistIndex[i]];

    return loc_sum+acc_sum;
}

/// \brief InnerProduct with two accumulated vectors
double ExchangeCL::AccParDot(const VectorCL &x, const VectorCL& y_acc, VectorCL& x_acc) const
/// \param[in] x     unaccumulated vector.
/// \param[in] y_acc accumulated vector
/// \param[out] x_acc accumulated form of vector x
/// \return x^T y
{
    Assert(x.size()==y_acc.size(), DROPSErrCL("ExchangeCL::AccParDot: Vectors do not have the same size"), DebugParallelNumC);
    Assert(accIdxCreated_, DROPSErrCL("ExchangeCL::AccParDot: Indices for accumulated distributed indices has not been created. (Maybe use CreateAccDist for CreateList)"), DebugParallelNumC);

    if (x_acc.size()!=x.size())
        x_acc.resize(x.size());
    x_acc=x;

    InitCommunication(x, SendRecvReq_, tag_, 0);

    double loc_sum=0,
           acc_sum=0;

    // do local summation
    for (Ulint i=0; i<numLocalIdx_; ++i)
        loc_sum += x[LocalIndex[i]] * y_acc[LocalIndex[i]];

    // now we need the accumulated values
    AccFromAllProc(x_acc, SendRecvReq_, 0);

    // now do the global summation
    for (Ulint i=0; i<AccDistIndex.size(); ++i)
        acc_sum += x_acc[AccDistIndex[i]] * y_acc[AccDistIndex[i]];

    return ProcCL::GlobalSum(loc_sum+acc_sum);
}

/// \brief Norm of an accumulated vector
double ExchangeCL::AccNorm_sq(const VectorCL& r_acc) const
/// \param[in] r_acc accumulated vector
/// \return squared norm of the vector r_acc
{
    Assert(created_, DROPSErrCL("ExchangeCL::AccNrom_sq: Lists have not been created (Maybe use CreateList before!)\n"), DebugParallelNumC);
    Assert(r_acc.size()==vecSize_, DROPSErrCL("ExchangeCL::AccNrom_sq: vector length does not fit to the created lists. (Maybe used a wrong IdxDescCL?)"), DebugParallelNumC);

    double loc_sum=0,
           acc_sum=0;

    // do local summation
    for (Ulint i=0; i<numLocalIdx_; ++i)
        loc_sum += r_acc[LocalIndex[i]] * r_acc[LocalIndex[i]];

    // now do the global summation
    for (Ulint i=0; i<AccDistIndex.size(); ++i)
        acc_sum += r_acc[AccDistIndex[i]] * r_acc[AccDistIndex[i]];

    double norm_sq = ProcCL::GlobalSum(loc_sum+acc_sum);
    DROPS_Check_Norm(norm_sq, "ExchangeCL::AccNorm_sq: negative squared norm because of accumulation!");
    return norm_sq;
}

/// \brief Accumulation of a Vector
template<typename T>
void ExchangeCL::Accumulate(VectorBaseCL<T> &x) const
{
    Assert(created_, DROPSErrCL("ExchangeCL::Accumulate: Lists have not been created (Maybe use CreateList before!)\n"), DebugParallelNumC);
    if (x.size()!=vecSize_)
        printf ("ExchangeCL::Accumulate: Vector has size %lu, but should be %li; MyRank %i\n", (unsigned long)x.size(), vecSize_, ProcCL::MyRank());
    Assert(x.size()==vecSize_, DROPSErrCL("ExchangeCL::Accumulate: vector length does not fit to the created lists. (Maybe used a wrong IdxDescCL?)"), DebugParallelNumC);

    RequestCT req(ExList_.size());
    VectorBaseCL<T> recvBuf( recvBuf_.size());
    InitCommunication<T>(x, SendRecvReq_, recvBuf);
    AccFromAllProc<T>(x, SendRecvReq_, recvBuf);
}

// template specialization for double, using standard receive buffer
template<>
void ExchangeCL::Accumulate<double>(VectorBaseCL<double> &x) const;

/// \brief Returns the accumulated form of a vector
VectorCL ExchangeCL::GetAccumulate (const VectorCL &x) const
    /// \param[in] x vector in distributed form
    /// \return      accumulated form of x
{
    Assert(created_, DROPSErrCL("ExchangeCL::GetAccumulate: Lists have not been created (Maybe use CreateList before!)\n"), DebugParallelNumC);
    Assert(x.size()==vecSize_, DROPSErrCL("ExchangeCL::GetAccumulate: vector length does not fit to the created lists. (Maybe used a wrong IdxDescCL?)"), DebugParallelNumC);

    RequestCT req(ExList_.size());
    InitCommunication(x, SendRecvReq_);
    VectorCL x_acc(x);
    AccFromAllProc(x_acc, SendRecvReq_);
    return x_acc;
}

/// \brief Return accumulated vectors
std::vector<VectorCL> ExchangeCL::GetAccumulate (const std::vector<VectorCL>& x) const
{
    Assert(created_, DROPSErrCL("ExchangeCL::GetAccumulate: Lists have not been created (Maybe use CreateList before!)\n"), DebugParallelNumC);
#if DROPSDebugC&DebugParallelNumC
    for (size_t i=0; i<x.size(); ++i)
        Assert(x[i].size()==vecSize_, DROPSErrCL("ExchangeCL::GetAccumulate: vector length does not fit to the created lists. (Maybe used a wrong IdxDescCL?)"), DebugParallelNumC);
#endif

    // allocate memory for requests and receive buffers
    std::valarray<RequestCT> req(x.size());
    std::valarray<VectorCL>  recvBufs(x.size());
    for (size_t i=0; i<x.size(); ++i){
        req[i].resize(ExList_.size());
        recvBufs[i].resize(recvBuf_.size());
    }

    // send and receive entries of x
    for (size_t i=0; i<x.size(); ++i)
        InitCommunication(x[i], req[i], tag_+i, 0, &recvBufs[i]);

    // allocate mem for x_acc and init with x
    std::vector<VectorCL> x_acc(x.size());
    for (size_t i=0; i<x.size(); ++i){
        x_acc[i].resize(x[i].size());
        x_acc[i]=x[i];
    }

    // do accumulation
    for (size_t i=0; i<x.size(); ++i)
        AccFromAllProc(x_acc[i], req[i], 0, &recvBufs[i]);

    return x_acc;
}

/// \brief Calculate the square of the euclidian-norm and accumulates the vector
double ExchangeCL::Norm_sq_Acc(VectorCL &r_acc, const VectorCL &r) const
    /// Abbrev. to call Norm(const VectorCL&, bool, bool useAccur=true, VectorCL* r_acc=0)
    /// \param[out] r_acc accumulated form of r (can be uninitialized)
    /// \param[in]  r local distributed vecot
    /// \return       r^T * r
{
    return Norm(r, false, true, &r_acc);
}

/// \brief Calculate the square of the euclidian-norm of a vector
double ExchangeCL::Norm_sq(const VectorCL &r) const
    /// Abbrev. to call Norm_sq(const VectorCL&, bool, bool useAccur=true, VectorCL* r_acc=0)
    /// \param[in] r distributed form of a vector
    /// \return      squared euclidian norm of the vector r
{
    return Norm_sq( r, false, true);
}

/// \brief Returns the euclidian-norm of a vector
double ExchangeCL::Norm(const VectorCL &r) const
    /// Abbrev. to call Norm(const VectorCL&, bool, bool useAccur=true, VectorCL* r_acc=0)
    /// \param[in] r distributed form of a vector
    /// \return      euclidian norm of the vector r
{
    return Norm(r, false, true);
}

// -------------------------------------
// E X C H A N G E  B L O C K  C L A S S
// -------------------------------------

inline double ExchangeBlockCL::SumUpLocal(const VectorCL& x, const VectorCL& y) const
/** Compute the inner product on local elements of vector \a x and \a y */
{
    double locSum=0;
    for (size_t m=0; m<GetNumBlocks(); ++m){
        for (IdxT i=0; i<idxDesc_[m]->GetEx().GetNumLocIdx(); ++i){
            const IdxT vecPos= GetEx(m).LocalIndex[i]+blockOffset_[m];
            locSum+= x[vecPos] * y[vecPos];
        }
    }
    return locSum;
}

inline double ExchangeBlockCL::SumUpDist(const VectorCL& x, const VectorCL& y) const
/** Compute the inner product on distributed elements of vector \a x and \a y */
{
    double distSum=0;
    for (size_t m=0; m<GetNumBlocks(); ++m){
        for (IdxT i=0; i<idxDesc_[m]->GetEx().GetNumDistAccIdx(); ++i){
            const IdxT vecPos= GetEx(m).AccDistIndex[i]+blockOffset_[m];
            distSum+= x[vecPos] * y[vecPos];
        }
    }
    return distSum;
}

double ExchangeBlockCL::AccurLocDotNoAcc(const VectorCL& x, const VectorCL& y) const
/** Perform a (local) inner product on two accumulated vectors.
    Therefore neither neighborhood communication to exchange
    distributed entries nor global communication to reduce
    the sum is performed.
*/
{
    return SumUpLocal( x, y) + SumUpDist( x, y);
}

double ExchangeBlockCL::AccurLocDotOneAcc(const VectorCL& x_acc, const VectorCL& y, VectorCL* y_acc) const
/** Perform a (local) inner product on an accumulated and a distributed
    vector. Therefore the vector \a y will be accumulated.
    \param x_acc accumulated vector
    \param y     vector in distributed form
    \param y_acc If \a y_acc points to allocated memory, this vector is used
                 to store the accumulated  form of y. If \a y_acc is the null
                 pointer, temporary memory is allocated by this function.
*/
{
    // Start sending and receiving as soon as possible (by taking the default receive buffers)
    InitCommunication( y, SendRecvReq_);

    bool newy= (y_acc==0);                 // Check if memory for temporary version of accumulated y must be allocated
    if (newy)
        y_acc = new VectorCL(y);            // Create a copy of y
    else
        *y_acc= y;                          // Assign y_acc the values of y

    const double locSum= SumUpLocal( x_acc, y);         // do summation on local elements
    AccFromAllProc( *y_acc, SendRecvReq_);              // accumulate vector y
    const double distSum= SumUpDist( x_acc, *y_acc);    // do summation on distributed elements

    if (newy)
        delete y_acc;                       // free memory

    return locSum + distSum;
}

double ExchangeBlockCL::AccurLocDotBothAcc(const VectorCL& x, const VectorCL& y,
        VectorCL* x_acc, VectorCL* y_acc) const
/** Perform a (local) inner product on two accumulated vectos
    Therefore the vector \a x and \a y will be accumulated.
    \param x     vector in distributed form
    \param y     vector in distributed form
    \param x_acc If \a x_acc points to allocated memory, this vector is used
                 to store the accumulated  form of \a x. If \a x_acc is the null
                 pointer, temporary memory is allocated by this function.
    \param y_acc If \a y_acc points to allocated memory, this vector is used
                 to store the accumulated  form of \a y. If \a y_acc is the null
                 pointer, temporary memory is allocated by this function.
*/
{
    // Create an extra receive buffer (beside the default one) and extra requests
    VecRequestCT req_y( GetNumBlocks());
    std::vector<VectorCL> recvBuf_y( GetNumBlocks());
    for (size_t m=0; m<GetNumBlocks(); ++m){
        req_y[m].resize( 2*idxDesc_[m]->GetEx().GetNumNeighs());
        recvBuf_y[m].resize( idxDesc_[m]->GetEx().GetNumReceiveElements());
    }
    // Start sending and receiving elements of x and y as soon as possible
    InitCommunication( x, SendRecvReq_);
    InitCommunication( y, req_y, startTag_+GetNumBlocks(), &recvBuf_y);

    // Check if memory for temporary version of accumulated x and/or y must be allocated
    const bool newx= (x_acc==0), newy= (y_acc==0);
    if (newx)
        x_acc = new VectorCL(x);            // Create a copy of x
    else
        *x_acc= x;                          // Assign x_acc the values of x
    if (newy)
        y_acc = new VectorCL(y);            // Create a copy of y
    else
        *y_acc= y;                          // Assign y_acc the values of y

    const double locSum= SumUpLocal( x, y);             // do summation on local elements
    AccFromAllProc( *x_acc, SendRecvReq_);              // accumulate vector x
    AccFromAllProc( *y_acc, req_y, &recvBuf_y);         // accumulate vector y
    const double distSum= SumUpDist( *x_acc, *y_acc);   // do summation on distributed elements

    if (newx)
        delete x_acc;                       // free memory
    if (newy)
        delete y_acc;                       // free memory

    return locSum + distSum;
}

double ExchangeBlockCL::LocDot (const VectorCL& x, bool isXacc,
                                const VectorCL& y, bool isYacc,
                                bool useAccurate,
                                VectorCL* x_acc, VectorCL *y_acc) const
/** This function computes the inner product of two vectors without global reduce. The vectors may be available
    in different forms. Therefore the \a acc_x and \a acc_y flag exists. If an accumulation is performed, the
    result can be given to the caller.
    \param[in]  x           first vector
    \param[in]  isXacc      is vector \a x given in accumulated form
    \param[in]  y           second vector
    \param[in]  isYacc      is vector \a y given in accumulated form
    \param[in]  useAccurate should the more accurate but slower
    \param[out] x_acc       if not null, accumulated form of \a y
    \param[out] y_acc       if not null, accumulated form of \a y
    \return                 inner product of \a x and \a y without global reduce
*/
{
    Assert(x.size()==y.size(), DROPSErrCL("ExchangeBlockCL::LocDot: Vectors do not have the same length"), DebugParallelNumC);
    Assert(x.size()==GetNum(), DROPSErrCL("ExchangeBlockCL::LocDot: vector length does not fit to the created lists. Maybe used a wrong IdxDescCL?"), DebugParallelNumC);

    // if x or y is already accumulated and the result should be stored, do it right now
    if (isXacc && x_acc!=0) *x_acc=x;
    if (isYacc && y_acc!=0) *y_acc=y;

    // Check if accurate should be used
    if (useAccurate){
        if (isXacc && isYacc)
            return AccurLocDotNoAcc(x,y);
        if (isXacc && !isYacc)
            return AccurLocDotOneAcc(x,y,y_acc);
        if (isYacc && !isXacc)
            return AccurLocDotOneAcc(y,x,x_acc);
        if (!isYacc && !isXacc)
            return AccurLocDotBothAcc(x,y,x_acc,y_acc);
    }
    else{
        throw DROPSErrCL("ExchangeBlockCL::LocDot: Sorry, right now is just the accurate version implemented for blocked vectors");
    }
    throw DROPSErrCL("ExchangeBlockCL::LocDot: Internal error, no matching found");
}

double ExchangeBlockCL::ParDot (const VectorCL& x, bool isXacc,
                                const VectorCL& y, bool isYacc,
                                bool useAccurate,
                                VectorCL* x_acc, VectorCL *y_acc) const
/** For detailed information about the parameters, we refer to the
    documentation of the function ExchangeBlockCL::LocDot.
*/
{
    return ProcCL::GlobalSum(LocDot(x, isXacc, y, isYacc, useAccurate, x_acc, y_acc));
}


double ExchangeBlockCL::LocNorm_sq( const VectorCL &r, bool isRacc,
        bool useAccurate, VectorCL* r_acc) const
/** For detailed information about the parameters, we refer to the
    documentation of the function ExchangeBlockCL::LocDot.
*/
{
    if (!useAccurate)
        throw DROPSErrCL("ExchangeBlockCL::LocNorm_sq: ExchangeCL can only handle accurate dots, right now");

    if (isRacc){
        return LocDot(r, true, r, true, useAccurate, r_acc);
    }
    else{
        InitCommunication( r, SendRecvReq_);
        const bool newR= (r_acc==0);
        if (newR)
            r_acc= new VectorCL(r);
        else
            *r_acc= r;

        const double locSum= SumUpLocal( r, r);
        AccFromAllProc( *r_acc, SendRecvReq_);
        const double distSum= SumUpDist( *r_acc, *r_acc);

        if (newR)
            delete r_acc;
        return locSum + distSum;
    }
}

/// \brief Perform squared Euklidian norm with global reduction of the sum
double ExchangeBlockCL::Norm_sq( const VectorCL& r, bool isRacc,
        bool useAccurate, VectorCL* r_acc) const
/** For detailed information about the parameters, we refer to the
    documentation of the function ExchangeBlockCL::LocDot.
*/
{
    return ProcCL::GlobalSum(LocNorm_sq(r, isRacc, useAccurate, r_acc));
}

double ExchangeBlockCL::Norm( const VectorCL& r, bool isRacc,
        bool useAccurate, VectorCL* r_acc) const
/** For detailed information about the parameters, we refer to the
    documentation of the function ExchangeBlockCL::LocDot.
*/
{
    return std::sqrt(Norm_sq(r, isRacc, useAccurate, r_acc));
}

void ExchangeBlockCL::Accumulate( VectorCL& r) const
{
    InitCommunication( r, SendRecvReq_);
    AccFromAllProc( r, SendRecvReq_);
}

VectorCL ExchangeBlockCL::GetAccumulate( const VectorCL& r) const
{
    VectorCL r_acc(r);
    Accumulate(r_acc);
    return r_acc;
}

} // end of namespace DROPS
>>>>>>> c75f5295
<|MERGE_RESOLUTION|>--- conflicted
+++ resolved
@@ -1,4 +1,3 @@
-<<<<<<< HEAD
 /// \file exchange.tpp
 /// \brief handling of a parallel distributed vectors and distributed matrices
 /// \author LNM RWTH Aachen: ; SC RWTH Aachen: Oliver Fortmeier
@@ -79,6 +78,27 @@
     return ProcCL::Isend( Addr(v)+offset, 1, mpidatatype_, toproc_, tag);
 }
 
+template <typename T>
+inline ProcCL::RequestT SendNumDataCL<T>::Isend(
+     const double* v, int tag, Ulint offset) const
+/** Call the MPI Isend routine via the ProcCL. A request handler is return
+    for asking if the vector \a v can be overwritten. This function uses the
+    internal MPI datatype mpidatattype_ for sending.
+    \param v data to be send
+    \param tag a message tag
+    \param offset start sending form the offset element in \a v. Used for 
+                  blocked vectors.
+*/
+{
+/*    if ((int)v.size()-(int)offset<minlengthvec_){
+        printf("Proc %d, v should contain at least %d elements to be sent to %d\n", 
+            ProcCL::MyRank(), minlengthvec_, toproc_);
+    }
+    Assert( (int)v.size()-(int)offset>=minlengthvec_, 
+        DROPSErrCL("SendNumDataCL::Isend: Given vector does not hold enough entries"), 
+        DebugParallelNumC);*/
+    return ProcCL::Isend( v+offset, 1, mpidatatype_, toproc_, tag);
+}
 
 template <typename T>
 ProcCL::RequestT RecvNumDataCL<T>::Irecv(int tag, VectorBaseCL<T>& recvBuf,
@@ -190,1484 +210,4 @@
 }
 
 
-} // end of namespace DROPS
-=======
-/// \file exchange.tpp
-/// \brief handling of a parallel distributed vectors and distributed matrices
-/// \author LNM RWTH Aachen: Patrick Esser, Joerg Grande, Sven Gross; SC RWTH Aachen: Oliver Fortmeier
-
-/*
- * This file is part of DROPS.
- *
- * DROPS is free software: you can redistribute it and/or modify
- * it under the terms of the GNU Lesser General Public License as published by
- * the Free Software Foundation, either version 3 of the License, or
- * (at your option) any later version.
- *
- * DROPS is distributed in the hope that it will be useful,
- * but WITHOUT ANY WARRANTY; without even the implied warranty of
- * MERCHANTABILITY or FITNESS FOR A PARTICULAR PURPOSE.  See the
- * GNU Lesser General Public License for more details.
- *
- * You should have received a copy of the GNU Lesser General Public License
- * along with DROPS. If not, see <http://www.gnu.org/licenses/>.
- *
- *
- * Copyright 2009 LNM/SC RWTH Aachen, Germany
-*/
-
-namespace DROPS{
-
-// --------------------------------------------
-// E X C H A N G E  D A T A  S E N D  C L A S S
-// --------------------------------------------
-
-/// \brief Send double data
-template <>
-ProcCL::RequestT ExchangeDataSendCL::Isend<>(const std::valarray<double>& v, int tag, Ulint offset) const;
-
-/// \brief Send int data
-template <>
-ProcCL::RequestT ExchangeDataSendCL::Isend<>(const std::valarray<int>& v, int tag, Ulint offset) const;
-
-
-// ------------------------------------
-// E X C H A N G E  D A T A  C L A S S
-// ------------------------------------
-
-/// \brief Get number of received elements
-size_t ExchangeDataCL::GetNumRecvEntries() const
-{
-    return Sysnums_.size();
-}
-
-/// \brief Receive data
-template<typename T>
-ProcCL::RequestT ExchangeDataCL::Irecv(int tag, VectorBaseCL<T>& recvBuf, Ulint offset) const
-/** This procedure receives the datas with an non-blocking non-synchronous MPI
-    Receive.
-    \param tag     used tag for communication
-    \param recvBuf buffer for storing received unknowns
-    \param offset  first position, where to store unknowns
-    \pre recvBuf has to be big enough to store all data
-    \pre no other procedures is allowed to work on the memory (in particular no other Irecv!)
-*/
-{
-    Assert(recvBuf.size()>=GetNumRecvEntries(), DROPSErrCL("ExchangeDataCL::Irecv: Receive buffer is not long enough!"), DebugParallelNumC);
-    return ProcCL::Irecv(Addr(recvBuf)+offset, GetNumRecvEntries(), toProc_, tag);
-}
-
-/// \brief Add data (call for vectors)
-template<typename T>
-void ExchangeDataCL::Accumulate(VectorBaseCL<T>& v, Ulint offsetV, VectorBaseCL<T>& recvBuf, Ulint offsetRecv) const
-/** This procedure accumulates received data. It assumes, that the data has been
-    received.
-    \param v          original value, that contains all local unknowns
-    \param offsetV    start element of the vector, that contains local unknowns
-    \param recvBuf    vector of all received elements
-    \param offsetRecv first element in receive buffer
-    \pre Communication has to be done before entering this procedure
-*/
-{
-    // add the data to the positions described by Sysnums_
-    for (Uint i=0; i<GetNumRecvEntries(); ++i)
-        v[Sysnums_[i]+offsetV] += recvBuf[i+offsetRecv];
-}
-
-// --------------------------
-// E X C H A N G E  C L A S S
-// --------------------------
-
-template <typename SimplexIterT>
-void ExchangeCL::CollectSendSysNums(const SimplexIterT& begin, const SimplexIterT& end,
-                                    VectorBaseCL<bool>& DistSysnums)
-/// Iterate over all simplices between begin and end and put the sysnum (if distributed
-/// sysnums exits on the simplex) into the SendList_ and set flag in DistSysnum, that
-/// the sysnum is distributed.
-{
-    IdxT dof;
-    Uint idx(RowIdx_->GetIdx());                                                    // index of the unknowns
-    for (SimplexIterT sit(begin); sit!=end; ++sit){                                 // for all simplices
-        if (!sit->IsLocal() && sit->Unknowns.Exist() && sit->Unknowns.Exist(idx)){  // check for distributed sysnum
-            dof= sit->Unknowns(idx);
-            for (int *procList=sit->GetProcList(); *procList!=-1; procList+=2){     // for all processors, that owns the simplex too
-                if ( *procList!=ProcCL::MyRank() && *(procList+1)==PrioHasUnk ){    // if other processor stores unknowns
-                    SendList_[*procList].push_back(dof);
-                    for (Uint i=0; i<RowIdx_->NumUnknownsVertex(); ++i){             // remember, which sysnums are distributed
-                        DistSysnums[dof+i]= true;
-                    }
-                    if ( RowIdx_->IsExtended() && RowIdx_->GetXidx()[dof]!=NoIdx ){  // if the index is extended and this dof is extended, send these extensions, too
-                        SendList_[*procList].push_back(RowIdx_->GetXidx()[dof]);
-                        for (Uint i=0; i<RowIdx_->NumUnknownsVertex(); ++i){
-                            DistSysnums[RowIdx_->GetXidx()[dof]+i]= true;
-                        }
-                    }
-                }
-            }
-        }
-    }
-}
-
-/// \brief Find the position of an element in a sorted vector.
-template <typename T>
-  IdxT ExchangeCL::findPos(const std::vector<T>& a, const T& elem)
-/// Find the position of an element in a sorted vector. If the element is
-/// not found, return NoIdx
-{
-    typename std::vector<T>::const_iterator it= std::lower_bound(a.begin(), a.end(), elem);
-    if (it==a.end() || *it!=elem)
-        return NoIdx;
-    return (IdxT)std::distance(a.begin(), it);
-}
-
-
-template <typename SimplexT>
-  int ExchangeCL::HandlerGatherSysnums(DDD_OBJ objp, void* buf)
-/// Gather sendposition on sender-side. Therefore iterate over the list of
-/// sending sysnums and put them into the buffer. The content of the buffer
-/// is described detailed in the documentation of TransferSendOrder.
-/// (Should be private! Just public, so DDD can call this function)
-/// \param objp pointer to the simplex
-/// \param buf buffer
-{
-    SimplexT* const sp = ddd_cast<SimplexT*>(objp);
-    IdxT* buffer= static_cast<IdxT*>(buf);
-    Uint idx=RowIdx_->GetIdx();
-    int pos=0;
-
-    if (sp->Unknowns.Exist() && sp->Unknowns.Exist(idx)){
-        const IdxT dof= sp->Unknowns(idx);
-        for (const_SendList2ProcIter it(SendList_.begin()), end(SendList_.end()); it!=end; ++it, ++pos, buffer+= 6){
-            buffer[0]= (IdxT)ProcCL::MyRank();                        // from processor
-            buffer[1]= (IdxT)it->first;                               // to processor
-            buffer[2]= findPos(it->second, dof);    // send position
-            buffer[3]= dof;                         // local sysnum
-            if (RowIdx_->IsExtended(dof)){
-                buffer[4]= findPos(it->second, RowIdx_->GetXidx()[dof]);
-                buffer[5]= RowIdx_->GetXidx()[dof];
-            }
-            else {
-                buffer[4]= NoIdx;
-                buffer[5]= NoIdx;
-            }
-        }
-        Assert(pos<=maxNeighs_, DROPSErrCL("ExchangeCL::HandlerGatherSysnums: To many neigh processors"), DebugParallelNumC);
-    }
-    // Fill the rest of the buffer with dummy-values:
-    for (; pos<maxNeighs_; ++pos, buffer+= 6) {
-        buffer[0]= (IdxT)ProcCL::Size();
-        buffer[1]= (IdxT)ProcCL::Size();
-        buffer[2]= NoIdx;
-        buffer[3]= NoIdx;
-        buffer[4]= NoIdx;
-        buffer[5]= NoIdx;
-    }
-    return 0;
-}
-
-template <typename SimplexT>
-  int ExchangeCL::HandlerScatterSysnums(DDD_OBJ objp, void* buf)
-/// Scatter sendposition on receiver-side. Therefore iterate over the
-/// content of the buffer and check for the right content for this processor.
-/// The content of the message is described detailed in the documentation of
-/// TransferSendOrder. (Should be private! Just public, so DDD can call this function)
-/// \param objp pointer to the simplex
-/// \param buf buffer
-{
-    SimplexT* const sp = ddd_cast<SimplexT*>(objp);
-    IdxT* buffer= static_cast<IdxT*>(buf);
-    Uint idx=RowIdx_->GetIdx();
-    int  fromProc=-1;
-    IdxT sendPos=NoIdx;
-    IdxT localSysnum, remoteSysnum;
-    IdxT myRank=(IdxT)ProcCL::MyRank();
-
-    // Check if there are unknowns on the simplex and processor
-    if (sp->Unknowns.Exist() && sp->Unknowns.Exist(idx)){
-        for (int i=0; i<maxNeighs_; ++i, buffer+=6){
-            // Check if this is the correct processor
-            if ( buffer[1]==myRank){
-                fromProc= buffer[0];                              // sending processor
-                if (buffer[2]!=NoIdx){
-                    sendPos = buffer[2]*RowIdx_->NumUnknownsVertex(); // position of DOF in messages
-                    remoteSysnum=buffer[3];                           // sysnum on sending processor
-                    localSysnum=sp->Unknowns(idx);                        // local sysnum
-                    // put these information into the lists
-                    for (Uint j=0; j<RowIdx_->NumUnknownsVertex(); ++j){
-                        RecvSysnums_[fromProc][sendPos+j]=localSysnum + j;          // where to add received dof
-                        tmpMappingIdx_[fromProc][localSysnum+j]= remoteSysnum +j;   // mapping (proc,localsysnum)->remote sysnum
-                        tmpSysProc_[localSysnum+j].push_back(fromProc);             // mapping localsysnum->[processors, owning sysnum]
-                    }
-                    // check if this is an extended dof
-                    if (RowIdx_->IsExtended() && buffer[4]!=NoIdx){
-                        Assert(RowIdx_->IsExtended(localSysnum), DROPSErrCL("ExchangeCL::HandlerScatterSysnums: Received extended dof to non-local extended dof"), DebugParallelNumC);
-                        sendPos = buffer[4]*RowIdx_->NumUnknownsVertex();
-                        remoteSysnum=buffer[5];
-                        localSysnum=RowIdx_->GetXidx()[localSysnum];
-                        for (Uint j=0; j<RowIdx_->NumUnknownsVertex(); ++j){
-                            RecvSysnums_[fromProc][sendPos+j]=localSysnum + j;
-                            tmpMappingIdx_[fromProc][localSysnum+j]= remoteSysnum +j;
-                            tmpSysProc_[localSysnum+j].push_back(fromProc);
-                        }
-                    }
-                }
-                else{
-                    throw DROPSErrCL("ExchangeCL::HandlerScatterSysnums: Received NoIdx as sendposition!");
-                }
-            }
-        }
-    }
-    return 0;
-}
-
-/// \brief Get the number of local sysnums
-Ulint ExchangeCL::GetNumLocIdx()  const
-{
-    Assert(created_, DROPSErrCL("ExchangeCL::GetNumLocIdx: Lists have not been created (Maybe use CreateList before!\n"), DebugParallelNumC);
-    return numLocalIdx_;
-}
-
-/// \brief Get the number of distributed sysnums
-Ulint ExchangeCL::GetNumDistIdx() const
-{
-    Assert(created_, DROPSErrCL("ExchangeCL::GetNumDistIdx: Lists have not been created (Maybe use CreateList before!\n"), DebugParallelNumC);
-    return numDistrIdx_;
-}
-
-/// \brief Get number of distributed sysnums, this proc is exclusively responsible for
-Ulint ExchangeCL::GetNumDistAccIdx() const{
-    Assert(created_, DROPSErrCL("ExchangeCL::GetNumDistIdx: Lists have not been created (Maybe use CreateList before!\n"), DebugParallelNumC);
-    return AccDistIndex.size();
-}
-
-/// \brief Get number of exclusive sysnums
-Ulint ExchangeCL::GetNumExclusive() const{
-    return numExclusive_;
-}
-
-/// \brief get the size of vector, that can be accumulated
-Ulint ExchangeCL::GetNum() const
-{
-    Assert(created_, DROPSErrCL("ExchangeCL::GetNum: Lists have not been created (Maybe use CreateList before!\n"), DebugParallelNumC);
-    return vecSize_;
-}
-
-/// \brief Get number of elements, that should be received (i.e. size of the receive buffer)
-Ulint ExchangeCL::GetNumReceiveElements() const
-{
-    return numAllRecvUnk_;
-}
-
-/// \brief check if the list has been created
-bool  ExchangeCL::Created() const{
-    return created_;
-}
-/// \brief check if the mapping has been created
-bool  ExchangeCL::MapCreated() const
-{
-    return mapCreated_;
-}
-
-/// \brief check if index for accumulated inner products are set
-bool  ExchangeCL::AccIdxCreated() const
-{
-    return accIdxCreated_;
-}
-
-/// \brief get number of neighbor processors
-Uint ExchangeCL::GetNumNeighs() const
-{
-    return numNeighs_;
-}
-
-/// \brief Start communication
-void ExchangeCL::InitCommunication(const VectorCL &vec, RequestCT& req, int tag, Ulint offset, VectorCL* recvBuf) const
-/** This procedure initializes the communication with neighbor processors, i.e.
-    it calls Isend and Irecv to all neighbor processors.
-    \param vec     all entries of vec, that are shared, are send to other procs, that owns this unknown too. Watch out, not to change these entries bevore recieving!
-    \param req     Requests that should be used for sending and receiving
-    \param tag     default -1: the tagused by this function. If tag=-1, then use the default tag=1001
-    \param offset  default 0: For blocked vectors this offset is used to enter a special block
-    \param recvBuf default 0: Buffer for receiving unknowns (default 0: using the standard receive buffer of this class)
-    \pre List has to be created
-    \pre request container has to be the size of (2*number of neighbors)
-    \pre recvBuf must be big enough (if given) or standard receive buffer must be big enough (if not given, default)
-*/
-{
-    InitCommunication<double>( vec, req, recvBuf ? *recvBuf : recvBuf_, tag, offset);
-}
-
-/// \brief Start communication
-template<typename T>
-void ExchangeCL::InitCommunication(const VectorBaseCL<T> &vec, RequestCT& req, VectorBaseCL<T>& recvBuf, int tag, Ulint offset) const
-/** This procedure initializes the communication with neighbor processors, i.e.
-    it calls Isend and Irecv to all neighbor processors.
-    \param vec     all entries of vec, that are shared, are send to other procs, that owns this unknown too. Watch out, not to change these entries bevore recieving!
-    \param req     Requests that should be used for sending and receiving
-    \param tag     default -1: the tagused by this function. If tag=-1, then use the default tag=1001
-    \param offset  default 0: For blocked vectors this offset is used to enter a special block
-    \param recvBuf default 0: Buffer for receiving unknowns (default 0: using the standard receive buffer of this class)
-    \pre List has to be created
-    \pre request container has to be the size of (2*number of neighbors)
-    \pre recvBuf must be big enough
-*/
-{
-    Assert(created_,
-           DROPSErrCL("ExchangeCL::InitCommunication: Lists have not been created (Maybe use CreateList before!\n"),
-           DebugParallelNumC);
-    Assert(req.size()==2*GetNumNeighs(),
-           DROPSErrCL("ExchangeCL::InitCommunication: Request container has wrong length"),
-           DebugParallelNumC);
-    Assert(recvBuf.size()>=numDistrIdx_,
-           DROPSErrCL("ExchangeCL::InitCommunication: Receive Buffer too small"),
-           DebugParallelNumC);
-
-    // set tag for sending and receiving
-    const int mytag= (tag==-1) ? tag_ : tag;
-
-    // iterate over all neighbors and init communication
-    CommListCT::const_iterator lit=ExList_.begin(), end=ExList_.end();
-    const size_t num_neigh= GetNumNeighs();
-    Uint i=0;
-    for (; lit!=end; ++lit, ++i){
-        req[i]          = lit->Isend(vec, mytag, offset);
-        req[i+num_neigh]= lit->Irecv(mytag, recvBuf, recvOffsets_[i]);
-    }
-}
-
-/// \brief Accumulate the Vector
-void ExchangeCL::AccFromAllProc(VectorCL &vec, RequestCT& req, Ulint offset, VectorCL* recvBuf) const
-/** This procedure waits until all (I)sends from this proc into the wild
-    proc-world and all (I)receive operations are finished. Then the accumulation
-    can be performed.
-
-    \param vec     recieve from other procs the values of the shared entries and add them
-    \param tag     default -1: the tag used by this function. If tag=-1, then use the default tag=1001
-    \param offset  default 0: For blocked vectors this offset is used to enter a special block
-    \param recvBuf Buffer of received unknowns
-    \pre List has to be created
-    \pre request container has to be the size of (2*number of neighbors)
-    \pre recvBuf must be big enough (if given) or standard receive buffer must be big enough (if not given, default)
-*/
-{
-    AccFromAllProc<double>( vec, req, recvBuf ? *recvBuf : recvBuf_, offset);
-}
-
-/// \brief Accumulate the Vector
-template<typename T>
-void ExchangeCL::AccFromAllProc(VectorBaseCL<T> &vec, RequestCT& req, VectorBaseCL<T>& recvBuf, Ulint offset) const
-/** This procedure waits until all (I)sends from this proc into the wild
-    proc-world and all (I)receive operations are finished. Then the accumulation
-    can be performed.
-
-    \param vec     recieve from other procs the values of the shared entries and add them
-    \param req     storage request for all neighbor procs
-    \param offset  default 0: For blocked vectors this offset is used to enter a special block
-    \param recvBuf Buffer of received unknowns
-    \pre List has to be created
-    \pre request container has to be the size of (2*number of neighbors)
-    \pre recvBuf must be big enough
-*/
-{
-    Assert(created_,
-           DROPSErrCL("ExchangeCL::AccFromAllProc: Lists have not been created (Maybe use CreateList before!\n"),
-           DebugParallelNumC);
-    Assert(req.size()==2*GetNumNeighs(),
-           DROPSErrCL("ExchangeCL::InitCommunication: Request container has wrong length"),
-           DebugParallelNumC);
-    Assert(recvBuf.size()>=numDistrIdx_,
-           DROPSErrCL("ExchangeCL::InitCommunication: Receive Buffer is too small"),
-           DebugParallelNumC);
-
-    // Wait untill all sends and revceives are completed
-    ProcCL::WaitAll(req);
-
-    // start accumulation
-    CommListCT::const_iterator lit=ExList_.begin(), end=ExList_.end();
-    Uint i=0;
-    for (; lit!=end; ++lit, ++i)
-        lit->Accumulate(vec, offset, recvBuf, recvOffsets_[i]);
-}
-
-/****************************************************
-*   L O C  D O T _                                  *
-*****************************************************
-*  inner product of two distributed vectors x and   *
-*  y without performing an global reduce. The       *
-*  vector x will be accumulated and stored in x_acc *
-****************************************************/
-double ExchangeCL::LocDot_(const VectorCL& x, const VectorCL& y, VectorCL* x_acc) const
-{
-    Assert(created_, DROPSErrCL("ExchangeCL::LocDot_: Lists have not been created (Maybe use CreateList before!\n"), DebugParallelNumC);
-    Assert(x.size()==y.size(), DROPSErrCL("ExchangeCL::LocDot_: Vectors do not have the same length"), DebugParallelNumC);
-    Assert(x.size()==vecSize_, DROPSErrCL("ExchangeCL::LocDot_: vector length does not fit to the created lists. Maybe used a wrong IdxDescCL?"), DebugParallelNumC);
-
-    bool newx = (x_acc==0);
-
-    double loc_sum=0;                       // sum of local entries
-    double dist_sum=0;                      // sum of distributed entries
-
-    InitCommunication(x, SendRecvReq_);        // send shared entries of x to all neighbor procs
-
-    // assign all values of x to x_acc
-    if (newx)
-        x_acc= new VectorCL(x);
-    else{
-        Assert(x_acc->size()==vecSize_, DROPSErrCL("ExchangeCL::LocDot_: vector x_acc has not the right length"),DebugParallelNumC);
-        *x_acc=x;
-    }
-
-    for (Ulint i=0; i<numLocalIdx_; ++i)    // do local summation
-        loc_sum += x[LocalIndex[i]] * y[LocalIndex[i]];
-
-    AccFromAllProc(*x_acc, SendRecvReq_);   // recieve values from neighbors and sum them up
-
-    for (Ulint i=0; i<numDistrIdx_; ++i)    // do summation of distributed entries
-        dist_sum += (*x_acc)[DistrIndex[i]] * y[DistrIndex[i]];
-
-
-    if (newx){                              // if new x_acc where created give memory free
-        delete x_acc;
-        x_acc=0;
-    }
-
-    return loc_sum+dist_sum;                // return result
-}
-
-/****************************************************
-*   A C C U R  L O C  D O T  N O  A C C _           *
-*****************************************************
-*  inner product of two accumulated vectors x and   *
-*  y without performing an global reduce.           *
-*****************************************************
-*  pre: both vectors are accumulated                *
-****************************************************/
-double ExchangeCL::AccurLocDotNoAcc_(const VectorCL& x, const VectorCL& y) const
-{
-    Assert(created_, DROPSErrCL("ExchangeCL::AccurLocDotNoAcc_: Lists have not been created (Maybe use CreateList before!\n"), DebugParallelNumC);
-    Assert(x.size()==y.size(), DROPSErrCL("ExchangeCL::AccurLocDotNoAcc_: Vectors do not have the same length"), DebugParallelNumC);
-    Assert(x.size()==vecSize_, DROPSErrCL("ExchangeCL::AccurLocDotNoAcc_: vector length does not fit to the created lists. Maybe used a wrong IdxDescCL?"), DebugParallelNumC);
-    Assert(accIdxCreated_, DROPSErrCL("ExchangeCL::AccurLocDotNoAcc_: Indices for accumulated distributed indices has not been created. (Maybe use CreateAccDist for CreateList)"), DebugParallelNumC);
-
-    double loc_sum=0,       // sum of local entries
-           acc_sum=0;       // sum of distributed entries
-
-    // do local summation
-    for (Ulint i=0; i<numLocalIdx_; ++i)
-        loc_sum += x[LocalIndex[i]] * y[LocalIndex[i]];
-
-
-    // now do the global summation
-    for (Ulint i=0; i<AccDistIndex.size(); ++i)
-        acc_sum += x[AccDistIndex[i]] * y[AccDistIndex[i]];
-
-    return loc_sum+acc_sum;
-}
-
-/****************************************************
-*   A C C U R  L O C  D O T  O N E  A C C _         *
-*****************************************************
-*  Accurate inner product of one accumulated vector *
-*  (x_acc) and one distributed vecor (y) without    *
-*  performing an global reduce. If y_acc not equal  *
-*  zero, the acumulated form of y will be given     *
-*  by return in y_acc.                              *
-*****************************************************
-*  pre: x_acc is accumulated, y is distributed      *
-****************************************************/
-double ExchangeCL::AccurLocDotOneAcc_(const VectorCL& x_acc, const VectorCL& y, VectorCL* y_acc) const
-{
-    Assert(created_, DROPSErrCL("ExchangeCL::AccurLocDotOneAcc_: Lists have not been created (Maybe use CreateList before!\n"), DebugParallelNumC);
-    Assert(x_acc.size()==y.size(), DROPSErrCL("ExchangeCL::AccurLocDotOneAcc_: Vectors do not have the same length"), DebugParallelNumC);
-    Assert(x_acc.size()==vecSize_, DROPSErrCL("ExchangeCL::AccurLocDotOneAcc_: vector length does not fit to the created lists. Maybe used a wrong IdxDescCL?"), DebugParallelNumC);
-    Assert(accIdxCreated_, DROPSErrCL("ExchangeCL::AccurLocDotOneAcc_: Indices for accumulated distributed indices has not been created. (Maybe use CreateAccDist for CreateList)"), DebugParallelNumC);
-
-    bool newy = (y_acc==0);
-
-    double loc_sum=0,                       // sum of local entries
-           acc_sum=0;                       // sum of distributed entries
-
-    InitCommunication(y, SendRecvReq_);     // send shared entries of x to all neighbor procs
-
-    if (newy)
-        y_acc = new VectorCL(y);
-    else{
-        Assert(y_acc->size()==x_acc.size(), DROPSErrCL("ExchangeCL::AccurLocDotOneAcc_: y_acc has not the right size"), DebugParallelNumC);
-        *y_acc=y;
-    }
-
-    // do local summation
-    for (Ulint i=0; i<numLocalIdx_; ++i)
-        loc_sum += x_acc[LocalIndex[i]] * y[LocalIndex[i]];
-
-    AccFromAllProc(*y_acc, SendRecvReq_);   // recieve values from neighbors and sum them up
-
-    // now do the global summation
-    for (Ulint i=0; i<AccDistIndex.size(); ++i)
-        acc_sum += x_acc[AccDistIndex[i]] * (*y_acc)[AccDistIndex[i]];
-
-    // free memory
-    if (newy){
-        delete y_acc;
-        y_acc=0;
-    }
-
-    return loc_sum+acc_sum;
-}
-
-/****************************************************
-*   A C C U R  L O C  D O T  B O T H   A C C _      *
-*****************************************************
-*  Accurate inner product of two distributed        *
-*  vectors (x and y) without performing an global   *
-*  reduce. If x_acc or y_acc not equal zero, the    *
-*  acumulated form of x or y will be given by return*
-*  in x_acc or y_acc.                               *
-*****************************************************
-*  pre: x and y have distributed form               *
-****************************************************/
-double ExchangeCL::AccurLocDotBothAcc_(const VectorCL& x, const VectorCL& y, VectorCL* x_acc, VectorCL* y_acc) const
-{
-    Assert(created_, DROPSErrCL("ExchangeCL::AccurLocDotBothAcc_: Lists have not been created (Maybe use CreateList before!\n"), DebugParallelNumC);
-    Assert(x.size()==y.size(), DROPSErrCL("ExchangeCL::AccurLocDotBothAcc_: Vectors do not have the same length"), DebugParallelNumC);
-    Assert(x.size()==vecSize_, DROPSErrCL("ExchangeCL::AccurLocDotBothAcc_: vector length does not fit to the created lists. Maybe used a wrong IdxDescCL?"), DebugParallelNumC);
-    Assert(accIdxCreated_, DROPSErrCL("ExchangeCL::AccurLocDotBothAcc_: Indices for accumulated distributed indices has not been created. (Maybe use CreateAccDist for CreateList)"), DebugParallelNumC);
-
-    bool newx = (x_acc==0);
-    bool newy = (y_acc==0);
-
-    double loc_sum=0,                           // sum of local entries
-           acc_sum=0;                           // sum of distributed entries
-
-    RequestCT req_y(2*ExList_.size());
-    VectorCL  secondRecvBuf(recvBuf_.size());
-
-    InitCommunication(x, SendRecvReq_, tag_);               // send shared entries of x to all neighbor procs
-    InitCommunication(y, req_y, tag_+1, 0, &secondRecvBuf); // send shared entries of y to all neighbor procs
-
-    if (newx)
-        x_acc = new VectorCL(x);
-    else{
-        Assert(x_acc->size()==x.size(), DROPSErrCL("ExchangeCL::AccurLocDotBothAcc_: x_acc has not the right size"), DebugParallelNumC);
-        *x_acc=x;
-    }
-
-    if (newy)
-        y_acc = new VectorCL(y);
-    else{
-        Assert(y_acc->size()==x.size(), DROPSErrCL("ExchangeCL::AccurLocDotBothAcc_: y_acc has not the right size"), DebugParallelNumC);
-        *y_acc=y;
-    }
-
-    // do local summation
-    for (Ulint i=0; i<numLocalIdx_; ++i)
-        loc_sum += x[LocalIndex[i]] * y[LocalIndex[i]];
-
-    AccFromAllProc(*x_acc, SendRecvReq_);                   // recieve values from neighbors and sum them up
-    AccFromAllProc(*y_acc, req_y, 0, &secondRecvBuf);       // recieve values from neighbors and sum them up
-
-    // now do the global summation
-    for (Ulint i=0; i<AccDistIndex.size(); ++i)
-        acc_sum += (*x_acc)[AccDistIndex[i]] * (*y_acc)[AccDistIndex[i]];
-
-    // free memory
-    if (newx){
-        delete x_acc;
-        x_acc=0;
-    }
-
-    if (newy){
-        delete y_acc;
-        y_acc=0;
-    }
-
-    return loc_sum+acc_sum;
-}
-
-/// \brief Local inner product without global reduce
-/** This function computes the inner product of two vectors without global reduce. The vectors may be available
-    in different forms. Therefore the \a acc_x and \a acc_y flag exists. If an accumulation is performed, the
-    result can be given to the caller.*/
-double ExchangeCL::LocDot (const VectorCL& x, bool acc_x,
-                           const VectorCL& y, bool acc_y,
-                           bool useAccur,
-                           VectorCL* x_acc, VectorCL *y_acc) const
-    /// \param[in]  x        first vector
-    /// \param[in]  acc_x    is vector \a x given in accumulated form
-    /// \param[in]  y        second vector
-    /// \param[in]  acc_y    is vector \a y given in accumulated form
-    /// \param[in]  useAccur should the accurater but slower version be used
-    /// \param[out] x_acc    if not equal zero, pointer on the accumulated form of \a x (also non distributed values will be copied)
-    /// \param[out] y_acc    if not equal zero, pointer on the accumulated form of \a y (also non distributed values will be copied)
-    /// \return              inner product of \a x and \a y without global reduce
-{
-    Assert(created_, DROPSErrCL("ExchangeCL::LocDot: Lists have not been created (Maybe use CreateList before!\n"), DebugParallelNumC);
-    Assert(x.size()==y.size(), DROPSErrCL("ExchangeCL::LocDot: Vectors do not have the same length"), DebugParallelNumC);
-    Assert(x.size()==vecSize_, DROPSErrCL("ExchangeCL::LocDot: vector length does not fit to the created lists. Maybe used a wrong IdxDescCL?"), DebugParallelNumC);
-
-    if (acc_x && x_acc!=0)
-        *x_acc=x;
-    if (acc_y && y_acc!=0)
-        *y_acc=y;
-
-    if (useAccur){
-        if (acc_x && acc_y)
-            return AccurLocDotNoAcc_(x,y);
-        if (acc_x && !acc_y)
-            return AccurLocDotOneAcc_(x,y,y_acc);
-        if (acc_y && !acc_x)
-            return AccurLocDotOneAcc_(y,x,x_acc);
-        if (!acc_x && !acc_y)
-            return AccurLocDotBothAcc_(x,y,x_acc,y_acc);
-    }
-    else{
-        if (!acc_x && !acc_y)
-        {   // x and y are not accumulated, so accumulate one
-            if (x_acc && y_acc==0)              // accumulate x
-                return LocDot_(x,y,x_acc);
-            if (y_acc && x_acc==0)              // accumulate y
-                return LocDot_(y,x,y_acc);
-            if (x_acc==0 && y_acc==0)           // no accumulated form is wished
-                return LocDot_(x,y,0);
-            // x and y should be accumulated. That makes no sence
-            throw DROPSErrCL("ExchangeCL::LocDot: It makes no sence to do LocDot to accumulate both vectors. Better use accurate version");
-        }
-        // form here on at least one vector is accumulated
-        if (acc_x && !acc_y)
-            return dot(x,y);
-        if (acc_y && !acc_x)
-            return dot(x,y);
-        // if both vectors are accumulated, you are not allowed to call this function with useAccur==false
-        if (acc_x && acc_y)
-            throw DROPSErrCL("ExchangeCL::LocDot: Cannot perform a normal inner product on two accumulated vectors, set useAccur=true");
-    }
-    throw DROPSErrCL("ExchangeCL::LocDot: Internal error, no matching found");
-}
-
-/// \brief Local inner product with global reduce
-double ExchangeCL::ParDot (const VectorCL& x, bool acc_x,
-                           const VectorCL& y, bool acc_y,
-                           bool useAccur,
-                           VectorCL* x_acc, VectorCL *y_acc) const
-/** This function computes the inner product of two vectors. The vectors may be available in different forms.
-    Therefore the \a acc_x and \a acc_y flag exists. If an accumulation is performed, the
-    result can be given to the caller.*/
-    /// \param[in]  x        first vector
-    /// \param[in]  acc_x    is vector \a x given in accumulated form
-    /// \param[in]  y        second vector
-    /// \param[in]  acc_y    is vector \a y given in accumulated form
-    /// \param[in]  useAccur should the accurater but slower version be used
-    /// \param[out] x_acc    if not equal zero, pointer on the accumulated form of \a x
-    /// \param[out] y_acc    if not equal zero, pointer on the accumulated form of \a y
-    /// \return              inner product of \a x and \a y without global reduce
-{
-    return ProcCL::GlobalSum(LocDot(x, acc_x, y, acc_y, useAccur, x_acc, y_acc));
-}
-
-/// \brief Squared norm of a vector without global reduce
-/** This function computes the squared norm of a Vector without global reduce. The Vector \a r can available in
-    accumulated or distributed form (according to switch \a acc_r). If wished the accumulated form of \a r will
-    is given on return within \a r_acc.*/
-double ExchangeCL::LocNorm_sq(const VectorCL &r, bool acc_r, bool useAccur, VectorCL* r_acc) const
-    /// \param[in] r        Vector of which the norm should be computed
-    /// \param[in] acc_r    is vector \a r given in accumulated form
-    /// \param[in] useAccur should the accurater but slower version be used
-    /// \param[out] r_acc   if not equal zero, pointer on the accumulated form of \a r
-    /// \return             norm of the vector \a r
-{
-    double loc_norm_sq;
-    if (acc_r && useAccur){
-        loc_norm_sq=LocAccNorm_sq(r);
-        if (r_acc){
-            if (r_acc->size()!=r.size())
-                r_acc->resize(r.size());
-            *r_acc =r;
-        }
-    }
-    else if (!acc_r && useAccur){
-        if (r_acc && r_acc->size()!=r.size())
-            r_acc->resize(r.size());
-
-        bool new_tmp= (r_acc==0);
-        VectorCL *tmp=0;
-
-        if (new_tmp)
-            tmp = new VectorCL(r.size());
-        else
-            tmp = r_acc;
-
-        loc_norm_sq= LocAccNorm_sq(r,*tmp);
-
-        if (new_tmp)
-            delete tmp;
-    }
-    else if (!acc_r && !useAccur){
-        bool newr= (r_acc==0);
-        if (newr)
-            r_acc = new VectorCL(r);
-        else{
-            if (r_acc->size()!=r.size()) r_acc->resize(r.size());
-            *r_acc=r;
-        }
-        loc_norm_sq= DotAcc(*r_acc,r);
-        if (newr){
-            delete r_acc;
-            r_acc=0;
-        }
-
-    }
-    else
-        throw DROPSErrCL("ExchangeCL::LocNorm_sq: Cannot perform norm on accumulated vector without flag useAccur\n");
-
-    return loc_norm_sq;
-}
-
-
-/// \brief Norm of a Vector
-/** This function computes the norm of a Vector. The Vector \a r can available in accumulated or
-    distributed form (according to switch \a acc_r). If wished the accumulated form of \a r will is given
-    on return within \a r_acc.*/
-double ExchangeCL::Norm(const VectorCL &r, bool acc_r, bool useAccur, VectorCL* r_acc) const
-    /// \param[in] r        Vector of which the norm should be computed
-    /// \param[in] acc_r    is vector \a r given in accumulated form
-    /// \param[in] useAccur should the accurater but slower version be used
-    /// \param[out] r_acc   if not equal zero, pointer on the accumulated form of \a r
-    /// \return             norm of the vector \a r
-{
-    double norm_sq= ProcCL::GlobalSum(LocNorm_sq(r, acc_r, useAccur, r_acc));
-    if (norm_sq<0.){
-        std::cout << "["<<ProcCL::MyRank()<<"] In function ExchangeCL::Norm:\n Norm of vector smaller than zero: "
-                  << "acc_r "<<acc_r<<", use Accur "<<useAccur<<", (bool)r_acc "<<((bool)r_acc)
-                  << ", squared value "<<norm_sq<<std::endl;
-    }
-    DROPS_Check_Norm(norm_sq, "ExchangeCL::Norm: negative squared norm because of accumulation!");
-
-    return std::sqrt(norm_sq);
-}
-
-/// \brief Squared norm of a Vector
-/** This function computes the square of a norm of a Vector. The Vector \a r can available in accumulated or
-    distributed form (according to switch \a acc_r). If wished the accumulated form of \a r will is given
-    on return within \a r_acc.*/
-double ExchangeCL::Norm_sq(const VectorCL& r, bool acc_r, bool useAccur, VectorCL* r_acc) const
-    /// \param[in] r        Vector of which the norm should be computed
-    /// \param[in] acc_r    is vector \a r given in accumulated form
-    /// \param[in] useAccur should the accurater but slower version be used
-    /// \param[out] r_acc   if not equal zero, pointer on the accumulated form of \a r
-    /// \return             square norm of the vector \a r
-{
-    double norm_sq= ProcCL::GlobalSum(LocNorm_sq(r, acc_r, useAccur, r_acc));
-    DROPS_Check_Norm(norm_sq, "ExchangeCL::Norm_sq: negative squared norm because of accumulation!");
-    return norm_sq;
-}
-
-/// \brief Get index of a distributed index on another proc
-IdxT ExchangeCL::GetExternalIdxFromProc(IdxT myIdx, ProcNumT proc) const
-/** To use this function in CreateList the parameter CreateMapIdx must be set on true!<br>
-    This function computes the index of a local index on the processor proc. If the unknown does not
-    exist on both procs or the unknown is not distributed NoIdx is returned.
-    \pre CreateList must be calld with CreateMap=true
-*/
-{
-    Assert (mapCreated_,
-            DROPSErrCL("ExchangeCL::GetExternalIdxFromProc: The mapping: (external idx) -> (my idx) is not created. \nMaybe set flag CreateMapIdx for CreateList()!"),
-            DebugParallelNumC);
-
-    MappingIdxCT::const_iterator       proc_it  (MappingIdx_.lower_bound(proc));
-    const MappingIdxCT::const_iterator proc_end (MappingIdx_.end());
-
-    if (proc_it==proc_end)
-        return NoIdx;
-
-    ProcMappingIdxCT::const_iterator       idx_it  ( (proc_it->second).lower_bound(myIdx) );
-    const ProcMappingIdxCT::const_iterator idx_end ( (proc_it->second).end() );
-
-    if (idx_it==idx_end)
-        return NoIdx;
-
-    return idx_it->second;
-    // return MappingIdx_[proc][myIdx];
-}
-
-/// \brief Check if a sysnum is distributed
-bool ExchangeCL::IsDist(IdxT i) const
-{
-    if (ProcCL::Size()==1)
-        return false;
-    Assert(mapCreated_,
-           DROPSErrCL("ExchangeCL::IsDist: The mapping: (external idx) -> (my idx) is not created. \nMaybe set flag CreateMapIdx for CreateList()!"),
-           DebugParallelNumC);
-    return SysProc_[i].size()>0;
-}
-
-/// \brief Check if a sysnum can be found on another proc
-bool ExchangeCL::IsOnProc(IdxT i, ProcNumT p)
-{
-    Assert(mapCreated_,
-           DROPSErrCL("ExchangeCL::IsOnProc: The mapping: (external idx) -> (my idx) is not created. \nMaybe set flag CreateMapIdx for CreateList()!"),
-           DebugParallelNumC);
-    return std::find(SysProc_[i].begin(),SysProc_[i].end(), p) != SysProc_[i].end();
-
-}
-
-/// \brief Get list of procs (except local proc) that owns a sysnum
-const ExchangeCL::ProcNumCT& ExchangeCL::GetProcs(IdxT i) const
-{
-    Assert(mapCreated_,
-           DROPSErrCL("ExchangeCL::GetProcs: The mapping: (external idx) -> (my idx) is not created. \nMaybe set flag CreateMapIdx for CreateList()!"),
-           DebugParallelNumC);
-    return SysProc_[i];
-}
-
-/// \brief Get number of procs, that owns a sysnum
-Uint ExchangeCL::GetNumProcs(IdxT i) const
-{
-    if (ProcCL::Size()==1)
-        return 0;
-    Assert(mapCreated_,
-           DROPSErrCL("ExchangeCL::GetNumProcs: The mapping: (external idx) -> (my idx) is not created. \nMaybe set flag CreateMapIdx for CreateList()!"),
-           DebugParallelNumC);
-    return SysProc_[i].size()+1;
-}
-
-/// \brief Check if calling processor has smallest rank, that owns a sysnum
-bool ExchangeCL::IsExclusive(IdxT i) const
-{
-    if (ProcCL::Size()==1)
-        return true;
-    if (!IsDist(i))
-        return true;
-    for (ProcNumCT::const_iterator it(GetProcs(i).begin()); it!=GetProcs(i).end(); ++it)
-        if (*it<ProcCL::MyRank())
-            return false;
-    return true;
-}
-
-int ExchangeCL::GetExclusiveProc(IdxT i) const
-{
-    if ( !IsDist(i))
-        return ProcCL::MyRank();
-    else{
-/*        if (ProcCL::MyRank()==1){
-            ProcNumCT procs= GetProcs(i);
-            for (ProcNumCT::const_iterator it(procs.begin()); it!=procs.end(); ++it)
-                std::cerr << "Procs " << *it << ' ';
-            std::cerr << std::endl;
-        }
-*/
-        return *std::min_element( GetProcs(i).begin(), GetProcs(i).end());
-    }
-}
-
-/// \brief Get procs that shares at least one unknown with this proc
-const ExchangeCL::ProcNumCT& ExchangeCL::GetNeighbors() const
-{
-    return Neighs_;
-}
-
-/// \brief Parallel InnerProduct of two distributed vectors and accumulate of one vector
-/** Parallel InnerProduct with two distributed (unaccumulated) vectors x and y. The result is
-    Accumulate(x)^T * y. Watch out: The vector x will be accumulated after the procedure!
- */
-double ExchangeCL::ParDotAcc(VectorCL& x, const VectorCL& y)const
-    /// \param[in,out] x in local distributed form, after the routine, this vector will be accumulated
-    /// \param[in]     y in local distributed form, not changed
-    /// \return          Accumulate(x)^T * y
-{
-    Assert(created_, DROPSErrCL("ExchangeCL::ParDotAcc: Lists have not been created (Maybe use CreateList before!\n"), DebugParallelNumC);
-    Assert(x.size()==y.size(), DROPSErrCL("ExchangeCL::ParDotAcc: Vectors do not have the same length"), DebugParallelNumC);
-    Assert(x.size()==vecSize_, DROPSErrCL("ExchangeCL::ParDotAcc: vector length does not fit to the created lists. Maybe used a wrong IdxDescCL?"), DebugParallelNumC);
-
-    double loc_sum=0;   // local sum of all elements
-    double acc_sum=0;   // local sum of all accumulated elements
-
-    // first send all shared entries (nonblocking)
-    InitCommunication(x, SendRecvReq_);
-
-    // while sending, we can sum up unshared entries
-    for (Ulint i=0; i<numLocalIdx_; ++i)
-        loc_sum += x[LocalIndex[i]] * y[LocalIndex[i]];
-
-    // now we need the accumulated values
-    AccFromAllProc(x, SendRecvReq_);
-
-    // these has to be sumed up too
-    for (Ulint i=0; i<numDistrIdx_; ++i)
-        acc_sum += x[DistrIndex[i]] * y[DistrIndex[i]];
-
-    // now reduce the local_sum's over all procs
-    return ProcCL::GlobalSum(loc_sum+acc_sum);
-}
-
-/// \brief Parallel InnerProduct of two distributed vectors and accumulate of one vector
-/** Parallel InnerProduct with two distributed (unaccumulated) vectors x and y. The result is
-    Accumulate(x)^T * y. Watch out: The vector x will be accumulated after the procedure and no global
-    reduce operation will be performed!
- */
-inline double ExchangeCL::DotAcc(VectorCL& x, const VectorCL& y) const
-/// \param[in,out] x in local distributed form, after the routine, this vector will be accumulated
-/// \param[in]     y in local distributed form, not changed
-/// \return          Accumulate(x)^T * y (without reduce operation!)
-{
-    Assert(created_, DROPSErrCL("ExchangeCL::DotAcc: Lists have not been created (Maybe use CreateList before!\n"), DebugParallelNumC);
-    Assert(x.size()==y.size(), DROPSErrCL("ExchangeCL::DotAcc: Vectors do not have the same length"), DebugParallelNumC);
-    Assert(x.size()==vecSize_, DROPSErrCL("ExchangeCL::DotAcc: vector length does not fit to the created lists. Maybe used a wrong IdxDescCL?"), DebugParallelNumC);
-
-    double loc_sum=0;
-    RequestCT req(ExList_.size());
-    InitCommunication(x, SendRecvReq_);
-
-    for (Ulint i=0; i<numLocalIdx_; ++i)
-        loc_sum += x[LocalIndex[i]] * y[LocalIndex[i]];
-
-    AccFromAllProc(x, SendRecvReq_);
-
-    for (Ulint i=0; i<numDistrIdx_; ++i)
-        loc_sum += x[DistrIndex[i]] * y[DistrIndex[i]];
-
-    return loc_sum;
-}
-
-/// \brief Parallel InnerProduc of two distributed vectors
-/** This function is slower as the function ExchangeCL::ParDotAcc, because a local
-    copie of one of the inputvectors have to be made
-*/
-double ExchangeCL::ParDot(const VectorCL &x, const VectorCL &y) const
-    /// \param[in] x in distributed form
-    /// \param[in] y in distributed form
-    /// \return      InnerProduct of x and y
-{
-    VectorCL x_acc(x);          // temp vector for accumulation
-    return ParDotAcc(x_acc,y);
-}
-
-
-/// \brief Parallel InnerProduct of two distributed vectors, get the accumulated vector
-/** This function calculates the InnerProduct of two distributed vectors stores the
-    accumulated form of the second parameter in the first parameter
-*/
-double ExchangeCL::ParDot(VectorCL &x_acc, const VectorCL &x, const VectorCL &y) const
-    /// \param[out] x_acc accumulated form of x
-    /// \param[in]  x     distributed form.
-    /// \param[in]  y     distributed form
-    /// \return           InnerProduct of x and y
-{
-    x_acc=x;
-    return ParDotAcc(x_acc,y);
-}
-
-/// \brief Parallel InnerProduct of two distributed vectors. Computes both accumulated vectors (maybe accurater)
-/** This function calculates the InnerProduct of two distributed vectors. Therefore both vectors will
-    accumulate at first and then the InnerProduct will be performed. This function is slower as ParDotAcc(),
-    because two accumulations have to be performed. But it should be more accurate.
-*/
-double ExchangeCL::AccParDot(const VectorCL& x, const VectorCL& y, VectorCL& x_acc, VectorCL& y_acc) const
-{
-    Assert(x.size()==y.size(), DROPSErrCL("ExchangeCL::AccParDot: Vectors do not have the same size"), DebugParallelNumC);
-    Assert(accIdxCreated_, DROPSErrCL("ExchangeCL::AccParDot: Indices for accumulated distributed indices has not been created. (Maybe use CreateAccDist for CreateList)"), DebugParallelNumC);
-
-    if (x_acc.size()!=x.size())
-        x_acc.resize(x.size());
-    x_acc = x;
-
-    if (y_acc.size()!=y.size())
-        y_acc.resize(y.size());
-    y_acc = y;
-
-    // Send to all other procs
-    RequestCT req_y(2*ExList_.size());
-    VectorCL secondRecvBuf(recvBuf_.size());
-
-    InitCommunication(x, SendRecvReq_, tag_, 0);
-    InitCommunication(y, req_y, tag_+1, 0, &secondRecvBuf);
-
-    double loc_sum=0,
-           acc_sum=0;
-
-    // do local summation
-    for (Ulint i=0; i<numLocalIdx_; ++i)
-        loc_sum += x[LocalIndex[i]] * y[LocalIndex[i]];
-
-    // now we need the accumulated values
-    AccFromAllProc(x_acc, SendRecvReq_, 0);
-    AccFromAllProc(y_acc, req_y, 0, &secondRecvBuf);
-
-    // now do the global summation
-    for (Ulint i=0; i<AccDistIndex.size(); ++i)
-        acc_sum += x_acc[AccDistIndex[i]] * y_acc[AccDistIndex[i]];
-
-    return ProcCL::GlobalSum(loc_sum+acc_sum);
-}
-
-/// \brief InnerProduct of two accumulated vectors without global reduce
-double ExchangeCL::LocAccDot(const VectorCL& x_acc, const VectorCL& y_acc) const
-/// \param[in] x_acc accumulated vector
-/// \param[in] y_acc accumulated vector
-/// \return          Inner product of x^T y, but without global reduce
-{
-    Assert(x_acc.size()==y_acc.size(), DROPSErrCL("ExchangeCL::LocAccDot: Vectors do not have the same size"), DebugParallelNumC);
-    Assert(accIdxCreated_, DROPSErrCL("ExchangeCL::LocAccDot: Indices for accumulated distributed indices has not been created. (Maybe use CreateAccDist for CreateList)"), DebugParallelNumC);
-
-    double loc_sum=0,
-    acc_sum=0;
-
-    // do local summation
-    for (Ulint i=0; i<numLocalIdx_; ++i)
-        loc_sum += x_acc[LocalIndex[i]] * y_acc[LocalIndex[i]];
-
-
-    // now do the global summation
-    for (Ulint i=0; i<AccDistIndex.size(); ++i)
-        acc_sum += x_acc[AccDistIndex[i]] * y_acc[AccDistIndex[i]];
-
-    return loc_sum+acc_sum;
-}
-
-
-/// \brief Norm of a distributed unaccumulated vector with higher accuracy
-double ExchangeCL::AccNorm_sq(const VectorCL &r, VectorCL& r_acc) const
-/// \param[in]  r     unaccumulated vector
-/// \param[out] r_acc accumulated vektor r (has not be initialized)
-{
-    double norm_sq= ProcCL::GlobalSum(LocAccNorm_sq(r,r_acc));
-    DROPS_Check_Norm(norm_sq,"ExchangeCL::AccNorm_sq: negative squared norm because of accumulation!");
-    return norm_sq;
-}
-
-/// \brief Norm of a distributed unaccumulated vector without global reduce (higher accuracy)
-double ExchangeCL::LocAccNorm_sq(const VectorCL& r, VectorCL& r_acc) const
-/// \param[in]  r     unaccumulated vector
-/// \param[out] r_acc accumulated vektor r (has not be initialized)
-{
-    Assert(accIdxCreated_, DROPSErrCL("ExchangeCL::LocAccNorm_sq: Indices for accumulated distributed indices has not been created. (Maybe use CreateAccDist for CreateList)"), DebugParallelNumC);
-
-    if (r.size()!=r_acc.size())
-        r_acc.resize(r.size());
-    r_acc = r;
-
-    InitCommunication(r, SendRecvReq_, tag_, 0);
-
-    double loc_sum=0,
-           acc_sum=0;
-
-    // do local summation
-    for (Ulint i=0; i<numLocalIdx_; ++i)
-        loc_sum += r[LocalIndex[i]] * r[LocalIndex[i]];
-
-    // now we need the accumulated values
-    AccFromAllProc(r_acc, SendRecvReq_, 0);
-
-    // now do the global summation
-    for (Ulint i=0; i<AccDistIndex.size(); ++i)
-        acc_sum += r_acc[AccDistIndex[i]] * r_acc[AccDistIndex[i]];
-
-    return loc_sum+acc_sum;
-}
-
-/// \brief Norm of an accumulated vector without global reduce (higher accuracy)
-double ExchangeCL::LocAccNorm_sq(const VectorCL& r_acc) const
-{
-    Assert(accIdxCreated_, DROPSErrCL("ExchangeCL::LocAccNorm_sq: Indices for accumulated distributed indices has not been created. (Maybe use CreateAccDist for CreateList)"), DebugParallelNumC);
-
-    double loc_sum=0,
-           acc_sum=0;
-
-    for (Ulint i=0; i<numLocalIdx_; ++i)
-        loc_sum += r_acc[LocalIndex[i]] * r_acc[LocalIndex[i]];
-
-    // now do the global summation
-    for (Ulint i=0; i<AccDistIndex.size(); ++i)
-        acc_sum += r_acc[AccDistIndex[i]] * r_acc[AccDistIndex[i]];
-
-    return loc_sum+acc_sum;
-}
-
-/// \brief InnerProduct with two accumulated vectors
-double ExchangeCL::AccParDot(const VectorCL &x, const VectorCL& y_acc, VectorCL& x_acc) const
-/// \param[in] x     unaccumulated vector.
-/// \param[in] y_acc accumulated vector
-/// \param[out] x_acc accumulated form of vector x
-/// \return x^T y
-{
-    Assert(x.size()==y_acc.size(), DROPSErrCL("ExchangeCL::AccParDot: Vectors do not have the same size"), DebugParallelNumC);
-    Assert(accIdxCreated_, DROPSErrCL("ExchangeCL::AccParDot: Indices for accumulated distributed indices has not been created. (Maybe use CreateAccDist for CreateList)"), DebugParallelNumC);
-
-    if (x_acc.size()!=x.size())
-        x_acc.resize(x.size());
-    x_acc=x;
-
-    InitCommunication(x, SendRecvReq_, tag_, 0);
-
-    double loc_sum=0,
-           acc_sum=0;
-
-    // do local summation
-    for (Ulint i=0; i<numLocalIdx_; ++i)
-        loc_sum += x[LocalIndex[i]] * y_acc[LocalIndex[i]];
-
-    // now we need the accumulated values
-    AccFromAllProc(x_acc, SendRecvReq_, 0);
-
-    // now do the global summation
-    for (Ulint i=0; i<AccDistIndex.size(); ++i)
-        acc_sum += x_acc[AccDistIndex[i]] * y_acc[AccDistIndex[i]];
-
-    return ProcCL::GlobalSum(loc_sum+acc_sum);
-}
-
-/// \brief Norm of an accumulated vector
-double ExchangeCL::AccNorm_sq(const VectorCL& r_acc) const
-/// \param[in] r_acc accumulated vector
-/// \return squared norm of the vector r_acc
-{
-    Assert(created_, DROPSErrCL("ExchangeCL::AccNrom_sq: Lists have not been created (Maybe use CreateList before!)\n"), DebugParallelNumC);
-    Assert(r_acc.size()==vecSize_, DROPSErrCL("ExchangeCL::AccNrom_sq: vector length does not fit to the created lists. (Maybe used a wrong IdxDescCL?)"), DebugParallelNumC);
-
-    double loc_sum=0,
-           acc_sum=0;
-
-    // do local summation
-    for (Ulint i=0; i<numLocalIdx_; ++i)
-        loc_sum += r_acc[LocalIndex[i]] * r_acc[LocalIndex[i]];
-
-    // now do the global summation
-    for (Ulint i=0; i<AccDistIndex.size(); ++i)
-        acc_sum += r_acc[AccDistIndex[i]] * r_acc[AccDistIndex[i]];
-
-    double norm_sq = ProcCL::GlobalSum(loc_sum+acc_sum);
-    DROPS_Check_Norm(norm_sq, "ExchangeCL::AccNorm_sq: negative squared norm because of accumulation!");
-    return norm_sq;
-}
-
-/// \brief Accumulation of a Vector
-template<typename T>
-void ExchangeCL::Accumulate(VectorBaseCL<T> &x) const
-{
-    Assert(created_, DROPSErrCL("ExchangeCL::Accumulate: Lists have not been created (Maybe use CreateList before!)\n"), DebugParallelNumC);
-    if (x.size()!=vecSize_)
-        printf ("ExchangeCL::Accumulate: Vector has size %lu, but should be %li; MyRank %i\n", (unsigned long)x.size(), vecSize_, ProcCL::MyRank());
-    Assert(x.size()==vecSize_, DROPSErrCL("ExchangeCL::Accumulate: vector length does not fit to the created lists. (Maybe used a wrong IdxDescCL?)"), DebugParallelNumC);
-
-    RequestCT req(ExList_.size());
-    VectorBaseCL<T> recvBuf( recvBuf_.size());
-    InitCommunication<T>(x, SendRecvReq_, recvBuf);
-    AccFromAllProc<T>(x, SendRecvReq_, recvBuf);
-}
-
-// template specialization for double, using standard receive buffer
-template<>
-void ExchangeCL::Accumulate<double>(VectorBaseCL<double> &x) const;
-
-/// \brief Returns the accumulated form of a vector
-VectorCL ExchangeCL::GetAccumulate (const VectorCL &x) const
-    /// \param[in] x vector in distributed form
-    /// \return      accumulated form of x
-{
-    Assert(created_, DROPSErrCL("ExchangeCL::GetAccumulate: Lists have not been created (Maybe use CreateList before!)\n"), DebugParallelNumC);
-    Assert(x.size()==vecSize_, DROPSErrCL("ExchangeCL::GetAccumulate: vector length does not fit to the created lists. (Maybe used a wrong IdxDescCL?)"), DebugParallelNumC);
-
-    RequestCT req(ExList_.size());
-    InitCommunication(x, SendRecvReq_);
-    VectorCL x_acc(x);
-    AccFromAllProc(x_acc, SendRecvReq_);
-    return x_acc;
-}
-
-/// \brief Return accumulated vectors
-std::vector<VectorCL> ExchangeCL::GetAccumulate (const std::vector<VectorCL>& x) const
-{
-    Assert(created_, DROPSErrCL("ExchangeCL::GetAccumulate: Lists have not been created (Maybe use CreateList before!)\n"), DebugParallelNumC);
-#if DROPSDebugC&DebugParallelNumC
-    for (size_t i=0; i<x.size(); ++i)
-        Assert(x[i].size()==vecSize_, DROPSErrCL("ExchangeCL::GetAccumulate: vector length does not fit to the created lists. (Maybe used a wrong IdxDescCL?)"), DebugParallelNumC);
-#endif
-
-    // allocate memory for requests and receive buffers
-    std::valarray<RequestCT> req(x.size());
-    std::valarray<VectorCL>  recvBufs(x.size());
-    for (size_t i=0; i<x.size(); ++i){
-        req[i].resize(ExList_.size());
-        recvBufs[i].resize(recvBuf_.size());
-    }
-
-    // send and receive entries of x
-    for (size_t i=0; i<x.size(); ++i)
-        InitCommunication(x[i], req[i], tag_+i, 0, &recvBufs[i]);
-
-    // allocate mem for x_acc and init with x
-    std::vector<VectorCL> x_acc(x.size());
-    for (size_t i=0; i<x.size(); ++i){
-        x_acc[i].resize(x[i].size());
-        x_acc[i]=x[i];
-    }
-
-    // do accumulation
-    for (size_t i=0; i<x.size(); ++i)
-        AccFromAllProc(x_acc[i], req[i], 0, &recvBufs[i]);
-
-    return x_acc;
-}
-
-/// \brief Calculate the square of the euclidian-norm and accumulates the vector
-double ExchangeCL::Norm_sq_Acc(VectorCL &r_acc, const VectorCL &r) const
-    /// Abbrev. to call Norm(const VectorCL&, bool, bool useAccur=true, VectorCL* r_acc=0)
-    /// \param[out] r_acc accumulated form of r (can be uninitialized)
-    /// \param[in]  r local distributed vecot
-    /// \return       r^T * r
-{
-    return Norm(r, false, true, &r_acc);
-}
-
-/// \brief Calculate the square of the euclidian-norm of a vector
-double ExchangeCL::Norm_sq(const VectorCL &r) const
-    /// Abbrev. to call Norm_sq(const VectorCL&, bool, bool useAccur=true, VectorCL* r_acc=0)
-    /// \param[in] r distributed form of a vector
-    /// \return      squared euclidian norm of the vector r
-{
-    return Norm_sq( r, false, true);
-}
-
-/// \brief Returns the euclidian-norm of a vector
-double ExchangeCL::Norm(const VectorCL &r) const
-    /// Abbrev. to call Norm(const VectorCL&, bool, bool useAccur=true, VectorCL* r_acc=0)
-    /// \param[in] r distributed form of a vector
-    /// \return      euclidian norm of the vector r
-{
-    return Norm(r, false, true);
-}
-
-// -------------------------------------
-// E X C H A N G E  B L O C K  C L A S S
-// -------------------------------------
-
-inline double ExchangeBlockCL::SumUpLocal(const VectorCL& x, const VectorCL& y) const
-/** Compute the inner product on local elements of vector \a x and \a y */
-{
-    double locSum=0;
-    for (size_t m=0; m<GetNumBlocks(); ++m){
-        for (IdxT i=0; i<idxDesc_[m]->GetEx().GetNumLocIdx(); ++i){
-            const IdxT vecPos= GetEx(m).LocalIndex[i]+blockOffset_[m];
-            locSum+= x[vecPos] * y[vecPos];
-        }
-    }
-    return locSum;
-}
-
-inline double ExchangeBlockCL::SumUpDist(const VectorCL& x, const VectorCL& y) const
-/** Compute the inner product on distributed elements of vector \a x and \a y */
-{
-    double distSum=0;
-    for (size_t m=0; m<GetNumBlocks(); ++m){
-        for (IdxT i=0; i<idxDesc_[m]->GetEx().GetNumDistAccIdx(); ++i){
-            const IdxT vecPos= GetEx(m).AccDistIndex[i]+blockOffset_[m];
-            distSum+= x[vecPos] * y[vecPos];
-        }
-    }
-    return distSum;
-}
-
-double ExchangeBlockCL::AccurLocDotNoAcc(const VectorCL& x, const VectorCL& y) const
-/** Perform a (local) inner product on two accumulated vectors.
-    Therefore neither neighborhood communication to exchange
-    distributed entries nor global communication to reduce
-    the sum is performed.
-*/
-{
-    return SumUpLocal( x, y) + SumUpDist( x, y);
-}
-
-double ExchangeBlockCL::AccurLocDotOneAcc(const VectorCL& x_acc, const VectorCL& y, VectorCL* y_acc) const
-/** Perform a (local) inner product on an accumulated and a distributed
-    vector. Therefore the vector \a y will be accumulated.
-    \param x_acc accumulated vector
-    \param y     vector in distributed form
-    \param y_acc If \a y_acc points to allocated memory, this vector is used
-                 to store the accumulated  form of y. If \a y_acc is the null
-                 pointer, temporary memory is allocated by this function.
-*/
-{
-    // Start sending and receiving as soon as possible (by taking the default receive buffers)
-    InitCommunication( y, SendRecvReq_);
-
-    bool newy= (y_acc==0);                 // Check if memory for temporary version of accumulated y must be allocated
-    if (newy)
-        y_acc = new VectorCL(y);            // Create a copy of y
-    else
-        *y_acc= y;                          // Assign y_acc the values of y
-
-    const double locSum= SumUpLocal( x_acc, y);         // do summation on local elements
-    AccFromAllProc( *y_acc, SendRecvReq_);              // accumulate vector y
-    const double distSum= SumUpDist( x_acc, *y_acc);    // do summation on distributed elements
-
-    if (newy)
-        delete y_acc;                       // free memory
-
-    return locSum + distSum;
-}
-
-double ExchangeBlockCL::AccurLocDotBothAcc(const VectorCL& x, const VectorCL& y,
-        VectorCL* x_acc, VectorCL* y_acc) const
-/** Perform a (local) inner product on two accumulated vectos
-    Therefore the vector \a x and \a y will be accumulated.
-    \param x     vector in distributed form
-    \param y     vector in distributed form
-    \param x_acc If \a x_acc points to allocated memory, this vector is used
-                 to store the accumulated  form of \a x. If \a x_acc is the null
-                 pointer, temporary memory is allocated by this function.
-    \param y_acc If \a y_acc points to allocated memory, this vector is used
-                 to store the accumulated  form of \a y. If \a y_acc is the null
-                 pointer, temporary memory is allocated by this function.
-*/
-{
-    // Create an extra receive buffer (beside the default one) and extra requests
-    VecRequestCT req_y( GetNumBlocks());
-    std::vector<VectorCL> recvBuf_y( GetNumBlocks());
-    for (size_t m=0; m<GetNumBlocks(); ++m){
-        req_y[m].resize( 2*idxDesc_[m]->GetEx().GetNumNeighs());
-        recvBuf_y[m].resize( idxDesc_[m]->GetEx().GetNumReceiveElements());
-    }
-    // Start sending and receiving elements of x and y as soon as possible
-    InitCommunication( x, SendRecvReq_);
-    InitCommunication( y, req_y, startTag_+GetNumBlocks(), &recvBuf_y);
-
-    // Check if memory for temporary version of accumulated x and/or y must be allocated
-    const bool newx= (x_acc==0), newy= (y_acc==0);
-    if (newx)
-        x_acc = new VectorCL(x);            // Create a copy of x
-    else
-        *x_acc= x;                          // Assign x_acc the values of x
-    if (newy)
-        y_acc = new VectorCL(y);            // Create a copy of y
-    else
-        *y_acc= y;                          // Assign y_acc the values of y
-
-    const double locSum= SumUpLocal( x, y);             // do summation on local elements
-    AccFromAllProc( *x_acc, SendRecvReq_);              // accumulate vector x
-    AccFromAllProc( *y_acc, req_y, &recvBuf_y);         // accumulate vector y
-    const double distSum= SumUpDist( *x_acc, *y_acc);   // do summation on distributed elements
-
-    if (newx)
-        delete x_acc;                       // free memory
-    if (newy)
-        delete y_acc;                       // free memory
-
-    return locSum + distSum;
-}
-
-double ExchangeBlockCL::LocDot (const VectorCL& x, bool isXacc,
-                                const VectorCL& y, bool isYacc,
-                                bool useAccurate,
-                                VectorCL* x_acc, VectorCL *y_acc) const
-/** This function computes the inner product of two vectors without global reduce. The vectors may be available
-    in different forms. Therefore the \a acc_x and \a acc_y flag exists. If an accumulation is performed, the
-    result can be given to the caller.
-    \param[in]  x           first vector
-    \param[in]  isXacc      is vector \a x given in accumulated form
-    \param[in]  y           second vector
-    \param[in]  isYacc      is vector \a y given in accumulated form
-    \param[in]  useAccurate should the more accurate but slower
-    \param[out] x_acc       if not null, accumulated form of \a y
-    \param[out] y_acc       if not null, accumulated form of \a y
-    \return                 inner product of \a x and \a y without global reduce
-*/
-{
-    Assert(x.size()==y.size(), DROPSErrCL("ExchangeBlockCL::LocDot: Vectors do not have the same length"), DebugParallelNumC);
-    Assert(x.size()==GetNum(), DROPSErrCL("ExchangeBlockCL::LocDot: vector length does not fit to the created lists. Maybe used a wrong IdxDescCL?"), DebugParallelNumC);
-
-    // if x or y is already accumulated and the result should be stored, do it right now
-    if (isXacc && x_acc!=0) *x_acc=x;
-    if (isYacc && y_acc!=0) *y_acc=y;
-
-    // Check if accurate should be used
-    if (useAccurate){
-        if (isXacc && isYacc)
-            return AccurLocDotNoAcc(x,y);
-        if (isXacc && !isYacc)
-            return AccurLocDotOneAcc(x,y,y_acc);
-        if (isYacc && !isXacc)
-            return AccurLocDotOneAcc(y,x,x_acc);
-        if (!isYacc && !isXacc)
-            return AccurLocDotBothAcc(x,y,x_acc,y_acc);
-    }
-    else{
-        throw DROPSErrCL("ExchangeBlockCL::LocDot: Sorry, right now is just the accurate version implemented for blocked vectors");
-    }
-    throw DROPSErrCL("ExchangeBlockCL::LocDot: Internal error, no matching found");
-}
-
-double ExchangeBlockCL::ParDot (const VectorCL& x, bool isXacc,
-                                const VectorCL& y, bool isYacc,
-                                bool useAccurate,
-                                VectorCL* x_acc, VectorCL *y_acc) const
-/** For detailed information about the parameters, we refer to the
-    documentation of the function ExchangeBlockCL::LocDot.
-*/
-{
-    return ProcCL::GlobalSum(LocDot(x, isXacc, y, isYacc, useAccurate, x_acc, y_acc));
-}
-
-
-double ExchangeBlockCL::LocNorm_sq( const VectorCL &r, bool isRacc,
-        bool useAccurate, VectorCL* r_acc) const
-/** For detailed information about the parameters, we refer to the
-    documentation of the function ExchangeBlockCL::LocDot.
-*/
-{
-    if (!useAccurate)
-        throw DROPSErrCL("ExchangeBlockCL::LocNorm_sq: ExchangeCL can only handle accurate dots, right now");
-
-    if (isRacc){
-        return LocDot(r, true, r, true, useAccurate, r_acc);
-    }
-    else{
-        InitCommunication( r, SendRecvReq_);
-        const bool newR= (r_acc==0);
-        if (newR)
-            r_acc= new VectorCL(r);
-        else
-            *r_acc= r;
-
-        const double locSum= SumUpLocal( r, r);
-        AccFromAllProc( *r_acc, SendRecvReq_);
-        const double distSum= SumUpDist( *r_acc, *r_acc);
-
-        if (newR)
-            delete r_acc;
-        return locSum + distSum;
-    }
-}
-
-/// \brief Perform squared Euklidian norm with global reduction of the sum
-double ExchangeBlockCL::Norm_sq( const VectorCL& r, bool isRacc,
-        bool useAccurate, VectorCL* r_acc) const
-/** For detailed information about the parameters, we refer to the
-    documentation of the function ExchangeBlockCL::LocDot.
-*/
-{
-    return ProcCL::GlobalSum(LocNorm_sq(r, isRacc, useAccurate, r_acc));
-}
-
-double ExchangeBlockCL::Norm( const VectorCL& r, bool isRacc,
-        bool useAccurate, VectorCL* r_acc) const
-/** For detailed information about the parameters, we refer to the
-    documentation of the function ExchangeBlockCL::LocDot.
-*/
-{
-    return std::sqrt(Norm_sq(r, isRacc, useAccurate, r_acc));
-}
-
-void ExchangeBlockCL::Accumulate( VectorCL& r) const
-{
-    InitCommunication( r, SendRecvReq_);
-    AccFromAllProc( r, SendRecvReq_);
-}
-
-VectorCL ExchangeBlockCL::GetAccumulate( const VectorCL& r) const
-{
-    VectorCL r_acc(r);
-    Accumulate(r_acc);
-    return r_acc;
-}
-
-} // end of namespace DROPS
->>>>>>> c75f5295
+} // end of namespace DROPS