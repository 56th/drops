/// \file mpistream.cpp
/// \brief SendStreamCL and ReicStreamCL for transfering objects (simplexes + data) as byte-messages.
/// \author LNM RWTH Aachen: Patrick Esser, Joerg Grande, Sven Gross, Yuanjun Zhang; SC RWTH Aachen: Oliver Fortmeier, Daniel Medina Cardona.

/*
 * This file is part of DROPS.
 *
 * DROPS is free software: you can redistribute it and/or modify
 * it under the terms of the GNU Lesser General Public License as published by
 * the Free Software Foundation, either version 3 of the License, or
 * (at your option) any later version.
 *
 * DROPS is distributed in the hope that it will be useful,
 * but WITHOUT ANY WARRANTY; without even the implied warranty of
 * MERCHANTABILITY or FITNESS FOR A PARTICULAR PURPOSE.  See the
 * GNU Lesser General Public License for more details.
 *
 * You should have received a copy of the GNU Lesser General Public License
 * along with DROPS. If not, see <http://www.gnu.org/licenses/>.
 *
 *
 * Copyright 2009 LNM/SC RWTH Aachen, Germany
*/

#include "parallel/mpistream.h"
#include "parallel/DiST.h"
#include "geom/simplex.h"
#include "geom/multigrid.h"
#include "num/unknowns.h"

namespace DROPS{
namespace DiST{

bool use_binaryMPIstreams= true;

namespace Helper{

ProcCL::RequestT MPIstringbufCL::Isend (int dest, int tag)
{
    const std::streamsize size= pptr() - pbase();
    return ProcCL::Isend( pbase(), size, dest, tag);
}

void MPIstringbufCL::Recv (int source, int tag)
{
    if (!str().empty())
        throw ErrorCL( "MPIstringbufCL::Recv: Not cleared before reuse.\n");

    const int bufsize= ProcCL::GetMessageLength<char_type>( source, tag);
    str( std::string( bufsize, SendRecvStreamAsciiTerminatorC));
    ProcCL::Recv( eback(), bufsize, source, tag);
}


MPIrefbufCL* MPIrefbufCL::setbuf (char_type* b, std::streamsize s)
{
    if (mode_ & std::ios_base::in)
        setg( b, b, b + s);
    if (mode_ & std::ios_base::out)
        setp( b, b + s);
    return this;
}

MPIrefbufCL::pos_type MPIrefbufCL::seekoff (off_type off,
    std::ios_base::seekdir base, std::ios_base::openmode m)
{
    pos_type ret=  pos_type( off_type( -1));
    const bool testin=  (std::ios_base::in  & mode_ & m) != 0;
    const bool testout= (std::ios_base::out & mode_ & m) != 0;
    pos_type new_g_pos, new_p_pos;
    bool ok= true;
    if (testin) {
        if (base == std::ios_base::beg)
            new_g_pos= off;
        else if (base == std::ios_base::cur)
            new_g_pos=  (gptr() - eback()) + off;
        else
            new_g_pos= (egptr() - eback()) + off;
        char_type* const new_gptr= eback() + new_g_pos;
        if (new_gptr < eback() || new_gptr > egptr())
            ok= false;
    }
    if (testout) {
        if (base == std::ios_base::beg)
            new_p_pos= off;
        else if (base == std::ios_base::cur)
            new_p_pos= ( pptr() - pbase()) + off;
        else
            new_p_pos= (epptr() - pbase()) + off;
        char_type* const new_pptr= pbase() + new_p_pos;
        if (new_pptr < pbase() || new_pptr > epptr())
            ok= false;
    }
    if (ok) {
        if (testin) {
            ret= new_g_pos;
            setg( eback(), eback() + new_g_pos, egptr());
        }
        if (testout) {
            ret= new_p_pos;
            setp( pbase(), epptr());
            pbump( new_p_pos);
        }
    }
    return ret;
}

std::streamsize MPIrefbufCL::xsgetn (char_type* p, std::streamsize n)
{
    const std::streamsize m= std::min( n, egptr() - gptr());
    std::memcpy( p, gptr(), m*sizeof(char_type));
    gbump( m);
    // if ( gptr() == egptr())
    //     uflow();
    return m;
}

std::streamsize MPIrefbufCL::xsputnb(const char_type* p, std::streamsize n)
{
    const std::streamsize m= std::min( n, epptr() - pptr());
    std::memcpy( pptr(), p, m*sizeof(char_type));
    pbump( m);
    // if (pptr() == epptr())
    //     overflow();
    return m;
}

MPIostreamCL& operator<< (MPIostreamCL& os, const GeomIdCL& h)
{
    os << h.level << h.bary[0] << h.bary[1] << h.bary[2] << h.dim;
    return os;
}

MPIistreamCL& operator>> (MPIistreamCL& is, GeomIdCL& h)
{
    is >> h.level >> h.bary[0] >> h.bary[1] >> h.bary[2] >> h.dim;
    return is;
}


inline std::streamsize terminated_header_size ()
{
    return std::numeric_limits<std::streamsize>::digits10 + 2;
}

std::string terminated_array_header( std::streamsize n)
{
    std::ostringstream s;
    s.width( terminated_header_size() - 1);
    s.fill( '0');
    s << n << SendRecvStreamAsciiTerminatorC;
    return s.str();
}

MPIostreamCL& write_array_header (MPIostreamCL& os, std::streamsize n)
{
    if (os.isBinary())
        os << n;
    else {
        const std::string& s= terminated_array_header( n);
        os.write( &s[0], s.size());
    }
    return os;
}

MPIostreamCL& write_char_array (MPIostreamCL& os,
    const MPIostreamCL::char_type* p, std::streamsize n)
{
    write_array_header( os, n);
    os.write( p, n);
    return os;
}

MPIostreamCL& operator<< (MPIostreamCL& os, const SendStreamCL& sub)
{
    return write_char_array( os, sub.begin(), sub.cur() - sub.begin());
}

MPIostreamCL& operator<< (MPIostreamCL& os, const RecvStreamCL& sub)
{
    return write_char_array( os, sub.begin(), sub.cur() - sub.begin());
}

MPIistreamCL& operator>> (MPIistreamCL& is, RecvStreamCL& sub)
{
    std::streamsize n;
    is >> n;
    sub.buf_.str( std::string( n, SendRecvStreamAsciiTerminatorC));
    is.read( sub.begin(), n);
    return is;
}

MPIostreamCL& operator<< (MPIostreamCL& os, const RefMPIostreamCL& sub)
{
    return write_char_array( os, sub.begin(), sub.cur() - sub.begin());
}


RecvStreamCL& operator>> (RecvStreamCL& is, RefMPIistreamCL& sub)
{
    std::streamsize n;
    is >> n;
    sub.setbuf( is.cur(), n);
    is.seekg( n, std::ios_base::cur);
    return is;
}

<<<<<<< HEAD
SendStreamCL& operator<< ( SendStreamCL& sendstream, const UnknownHandleCL& unk)
{
    unk.Pack( sendstream);
    return sendstream;
}

RecvStreamCL& operator<< ( RecvStreamCL& recvstream, UnknownHandleCL& unk)
{
    unk.UnPack( recvstream);
    return recvstream;
}
=======
RefMPIistreamCL& operator>> (RefMPIistreamCL& is, RefMPIistreamCL& sub)
{
    std::streamsize n;
    is >> n;
    sub.setbuf( is.cur(), n);
    is.seekg( n, std::ios_base::cur);
    return is;
}

>>>>>>> f130f474

} // end of namespace Helper
} // end of namespace DiST
} // end of namespace DROPS
<|MERGE_RESOLUTION|>--- conflicted
+++ resolved
@@ -1,234 +1,219 @@
-/// \file mpistream.cpp
-/// \brief SendStreamCL and ReicStreamCL for transfering objects (simplexes + data) as byte-messages.
-/// \author LNM RWTH Aachen: Patrick Esser, Joerg Grande, Sven Gross, Yuanjun Zhang; SC RWTH Aachen: Oliver Fortmeier, Daniel Medina Cardona.
-
-/*
- * This file is part of DROPS.
- *
- * DROPS is free software: you can redistribute it and/or modify
- * it under the terms of the GNU Lesser General Public License as published by
- * the Free Software Foundation, either version 3 of the License, or
- * (at your option) any later version.
- *
- * DROPS is distributed in the hope that it will be useful,
- * but WITHOUT ANY WARRANTY; without even the implied warranty of
- * MERCHANTABILITY or FITNESS FOR A PARTICULAR PURPOSE.  See the
- * GNU Lesser General Public License for more details.
- *
- * You should have received a copy of the GNU Lesser General Public License
- * along with DROPS. If not, see <http://www.gnu.org/licenses/>.
- *
- *
- * Copyright 2009 LNM/SC RWTH Aachen, Germany
-*/
-
-#include "parallel/mpistream.h"
-#include "parallel/DiST.h"
-#include "geom/simplex.h"
-#include "geom/multigrid.h"
-#include "num/unknowns.h"
-
-namespace DROPS{
-namespace DiST{
-
-bool use_binaryMPIstreams= true;
-
-namespace Helper{
-
-ProcCL::RequestT MPIstringbufCL::Isend (int dest, int tag)
-{
-    const std::streamsize size= pptr() - pbase();
-    return ProcCL::Isend( pbase(), size, dest, tag);
-}
-
-void MPIstringbufCL::Recv (int source, int tag)
-{
-    if (!str().empty())
-        throw ErrorCL( "MPIstringbufCL::Recv: Not cleared before reuse.\n");
-
-    const int bufsize= ProcCL::GetMessageLength<char_type>( source, tag);
-    str( std::string( bufsize, SendRecvStreamAsciiTerminatorC));
-    ProcCL::Recv( eback(), bufsize, source, tag);
-}
-
-
-MPIrefbufCL* MPIrefbufCL::setbuf (char_type* b, std::streamsize s)
-{
-    if (mode_ & std::ios_base::in)
-        setg( b, b, b + s);
-    if (mode_ & std::ios_base::out)
-        setp( b, b + s);
-    return this;
-}
-
-MPIrefbufCL::pos_type MPIrefbufCL::seekoff (off_type off,
-    std::ios_base::seekdir base, std::ios_base::openmode m)
-{
-    pos_type ret=  pos_type( off_type( -1));
-    const bool testin=  (std::ios_base::in  & mode_ & m) != 0;
-    const bool testout= (std::ios_base::out & mode_ & m) != 0;
-    pos_type new_g_pos, new_p_pos;
-    bool ok= true;
-    if (testin) {
-        if (base == std::ios_base::beg)
-            new_g_pos= off;
-        else if (base == std::ios_base::cur)
-            new_g_pos=  (gptr() - eback()) + off;
-        else
-            new_g_pos= (egptr() - eback()) + off;
-        char_type* const new_gptr= eback() + new_g_pos;
-        if (new_gptr < eback() || new_gptr > egptr())
-            ok= false;
-    }
-    if (testout) {
-        if (base == std::ios_base::beg)
-            new_p_pos= off;
-        else if (base == std::ios_base::cur)
-            new_p_pos= ( pptr() - pbase()) + off;
-        else
-            new_p_pos= (epptr() - pbase()) + off;
-        char_type* const new_pptr= pbase() + new_p_pos;
-        if (new_pptr < pbase() || new_pptr > epptr())
-            ok= false;
-    }
-    if (ok) {
-        if (testin) {
-            ret= new_g_pos;
-            setg( eback(), eback() + new_g_pos, egptr());
-        }
-        if (testout) {
-            ret= new_p_pos;
-            setp( pbase(), epptr());
-            pbump( new_p_pos);
-        }
-    }
-    return ret;
-}
-
-std::streamsize MPIrefbufCL::xsgetn (char_type* p, std::streamsize n)
-{
-    const std::streamsize m= std::min( n, egptr() - gptr());
-    std::memcpy( p, gptr(), m*sizeof(char_type));
-    gbump( m);
-    // if ( gptr() == egptr())
-    //     uflow();
-    return m;
-}
-
-std::streamsize MPIrefbufCL::xsputnb(const char_type* p, std::streamsize n)
-{
-    const std::streamsize m= std::min( n, epptr() - pptr());
-    std::memcpy( pptr(), p, m*sizeof(char_type));
-    pbump( m);
-    // if (pptr() == epptr())
-    //     overflow();
-    return m;
-}
-
-MPIostreamCL& operator<< (MPIostreamCL& os, const GeomIdCL& h)
-{
-    os << h.level << h.bary[0] << h.bary[1] << h.bary[2] << h.dim;
-    return os;
-}
-
-MPIistreamCL& operator>> (MPIistreamCL& is, GeomIdCL& h)
-{
-    is >> h.level >> h.bary[0] >> h.bary[1] >> h.bary[2] >> h.dim;
-    return is;
-}
-
-
-inline std::streamsize terminated_header_size ()
-{
-    return std::numeric_limits<std::streamsize>::digits10 + 2;
-}
-
-std::string terminated_array_header( std::streamsize n)
-{
-    std::ostringstream s;
-    s.width( terminated_header_size() - 1);
-    s.fill( '0');
-    s << n << SendRecvStreamAsciiTerminatorC;
-    return s.str();
-}
-
-MPIostreamCL& write_array_header (MPIostreamCL& os, std::streamsize n)
-{
-    if (os.isBinary())
-        os << n;
-    else {
-        const std::string& s= terminated_array_header( n);
-        os.write( &s[0], s.size());
-    }
-    return os;
-}
-
-MPIostreamCL& write_char_array (MPIostreamCL& os,
-    const MPIostreamCL::char_type* p, std::streamsize n)
-{
-    write_array_header( os, n);
-    os.write( p, n);
-    return os;
-}
-
-MPIostreamCL& operator<< (MPIostreamCL& os, const SendStreamCL& sub)
-{
-    return write_char_array( os, sub.begin(), sub.cur() - sub.begin());
-}
-
-MPIostreamCL& operator<< (MPIostreamCL& os, const RecvStreamCL& sub)
-{
-    return write_char_array( os, sub.begin(), sub.cur() - sub.begin());
-}
-
-MPIistreamCL& operator>> (MPIistreamCL& is, RecvStreamCL& sub)
-{
-    std::streamsize n;
-    is >> n;
-    sub.buf_.str( std::string( n, SendRecvStreamAsciiTerminatorC));
-    is.read( sub.begin(), n);
-    return is;
-}
-
-MPIostreamCL& operator<< (MPIostreamCL& os, const RefMPIostreamCL& sub)
-{
-    return write_char_array( os, sub.begin(), sub.cur() - sub.begin());
-}
-
-
-RecvStreamCL& operator>> (RecvStreamCL& is, RefMPIistreamCL& sub)
-{
-    std::streamsize n;
-    is >> n;
-    sub.setbuf( is.cur(), n);
-    is.seekg( n, std::ios_base::cur);
-    return is;
-}
-
-<<<<<<< HEAD
-SendStreamCL& operator<< ( SendStreamCL& sendstream, const UnknownHandleCL& unk)
-{
-    unk.Pack( sendstream);
-    return sendstream;
-}
-
-RecvStreamCL& operator<< ( RecvStreamCL& recvstream, UnknownHandleCL& unk)
-{
-    unk.UnPack( recvstream);
-    return recvstream;
-}
-=======
-RefMPIistreamCL& operator>> (RefMPIistreamCL& is, RefMPIistreamCL& sub)
-{
-    std::streamsize n;
-    is >> n;
-    sub.setbuf( is.cur(), n);
-    is.seekg( n, std::ios_base::cur);
-    return is;
-}
-
->>>>>>> f130f474
-
-} // end of namespace Helper
-} // end of namespace DiST
-} // end of namespace DROPS
+/// \file mpistream.cpp
+/// \brief SendStreamCL and ReicStreamCL for transfering objects (simplexes + data) as byte-messages.
+/// \author LNM RWTH Aachen: Patrick Esser, Joerg Grande, Sven Gross, Yuanjun Zhang; SC RWTH Aachen: Oliver Fortmeier, Daniel Medina Cardona.
+
+/*
+ * This file is part of DROPS.
+ *
+ * DROPS is free software: you can redistribute it and/or modify
+ * it under the terms of the GNU Lesser General Public License as published by
+ * the Free Software Foundation, either version 3 of the License, or
+ * (at your option) any later version.
+ *
+ * DROPS is distributed in the hope that it will be useful,
+ * but WITHOUT ANY WARRANTY; without even the implied warranty of
+ * MERCHANTABILITY or FITNESS FOR A PARTICULAR PURPOSE.  See the
+ * GNU Lesser General Public License for more details.
+ *
+ * You should have received a copy of the GNU Lesser General Public License
+ * along with DROPS. If not, see <http://www.gnu.org/licenses/>.
+ *
+ *
+ * Copyright 2009 LNM/SC RWTH Aachen, Germany
+*/
+
+#include "parallel/mpistream.h"
+#include "parallel/DiST.h"
+#include "geom/simplex.h"
+#include "geom/multigrid.h"
+
+namespace DROPS{
+namespace DiST{
+
+bool use_binaryMPIstreams= true;
+
+namespace Helper{
+
+ProcCL::RequestT MPIstringbufCL::Isend (int dest, int tag)
+{
+    const std::streamsize size= pptr() - pbase();
+    return ProcCL::Isend( pbase(), size, dest, tag);
+}
+
+void MPIstringbufCL::Recv (int source, int tag)
+{
+    if (!str().empty())
+        throw ErrorCL( "MPIstringbufCL::Recv: Not cleared before reuse.\n");
+
+    const int bufsize= ProcCL::GetMessageLength<char_type>( source, tag);
+    str( std::string( bufsize, SendRecvStreamAsciiTerminatorC));
+    ProcCL::Recv( eback(), bufsize, source, tag);
+}
+
+
+MPIrefbufCL* MPIrefbufCL::setbuf (char_type* b, std::streamsize s)
+{
+    if (mode_ & std::ios_base::in)
+        setg( b, b, b + s);
+    if (mode_ & std::ios_base::out)
+        setp( b, b + s);
+    return this;
+}
+
+MPIrefbufCL::pos_type MPIrefbufCL::seekoff (off_type off,
+    std::ios_base::seekdir base, std::ios_base::openmode m)
+{
+    pos_type ret=  pos_type( off_type( -1));
+    const bool testin=  (std::ios_base::in  & mode_ & m) != 0;
+    const bool testout= (std::ios_base::out & mode_ & m) != 0;
+    pos_type new_g_pos, new_p_pos;
+    bool ok= true;
+    if (testin) {
+        if (base == std::ios_base::beg)
+            new_g_pos= off;
+        else if (base == std::ios_base::cur)
+            new_g_pos=  (gptr() - eback()) + off;
+        else
+            new_g_pos= (egptr() - eback()) + off;
+        char_type* const new_gptr= eback() + new_g_pos;
+        if (new_gptr < eback() || new_gptr > egptr())
+            ok= false;
+    }
+    if (testout) {
+        if (base == std::ios_base::beg)
+            new_p_pos= off;
+        else if (base == std::ios_base::cur)
+            new_p_pos= ( pptr() - pbase()) + off;
+        else
+            new_p_pos= (epptr() - pbase()) + off;
+        char_type* const new_pptr= pbase() + new_p_pos;
+        if (new_pptr < pbase() || new_pptr > epptr())
+            ok= false;
+    }
+    if (ok) {
+        if (testin) {
+            ret= new_g_pos;
+            setg( eback(), eback() + new_g_pos, egptr());
+        }
+        if (testout) {
+            ret= new_p_pos;
+            setp( pbase(), epptr());
+            pbump( new_p_pos);
+        }
+    }
+    return ret;
+}
+
+std::streamsize MPIrefbufCL::xsgetn (char_type* p, std::streamsize n)
+{
+    const std::streamsize m= std::min( n, egptr() - gptr());
+    std::memcpy( p, gptr(), m*sizeof(char_type));
+    gbump( m);
+    // if ( gptr() == egptr())
+    //     uflow();
+    return m;
+}
+
+std::streamsize MPIrefbufCL::xsputnb(const char_type* p, std::streamsize n)
+{
+    const std::streamsize m= std::min( n, epptr() - pptr());
+    std::memcpy( pptr(), p, m*sizeof(char_type));
+    pbump( m);
+    // if (pptr() == epptr())
+    //     overflow();
+    return m;
+}
+
+MPIostreamCL& operator<< (MPIostreamCL& os, const GeomIdCL& h)
+{
+    os << h.level << h.bary[0] << h.bary[1] << h.bary[2] << h.dim;
+    return os;
+}
+
+MPIistreamCL& operator>> (MPIistreamCL& is, GeomIdCL& h)
+{
+    is >> h.level >> h.bary[0] >> h.bary[1] >> h.bary[2] >> h.dim;
+    return is;
+}
+
+
+inline std::streamsize terminated_header_size ()
+{
+    return std::numeric_limits<std::streamsize>::digits10 + 2;
+}
+
+std::string terminated_array_header( std::streamsize n)
+{
+    std::ostringstream s;
+    s.width( terminated_header_size() - 1);
+    s.fill( '0');
+    s << n << SendRecvStreamAsciiTerminatorC;
+    return s.str();
+}
+
+MPIostreamCL& write_array_header (MPIostreamCL& os, std::streamsize n)
+{
+    if (os.isBinary())
+        os << n;
+    else {
+        const std::string& s= terminated_array_header( n);
+        os.write( &s[0], s.size());
+    }
+    return os;
+}
+
+MPIostreamCL& write_char_array (MPIostreamCL& os,
+    const MPIostreamCL::char_type* p, std::streamsize n)
+{
+    write_array_header( os, n);
+    os.write( p, n);
+    return os;
+}
+
+MPIostreamCL& operator<< (MPIostreamCL& os, const SendStreamCL& sub)
+{
+    return write_char_array( os, sub.begin(), sub.cur() - sub.begin());
+}
+
+MPIostreamCL& operator<< (MPIostreamCL& os, const RecvStreamCL& sub)
+{
+    return write_char_array( os, sub.begin(), sub.cur() - sub.begin());
+}
+
+MPIistreamCL& operator>> (MPIistreamCL& is, RecvStreamCL& sub)
+{
+    std::streamsize n;
+    is >> n;
+    sub.buf_.str( std::string( n, SendRecvStreamAsciiTerminatorC));
+    is.read( sub.begin(), n);
+    return is;
+}
+
+MPIostreamCL& operator<< (MPIostreamCL& os, const RefMPIostreamCL& sub)
+{
+    return write_char_array( os, sub.begin(), sub.cur() - sub.begin());
+}
+
+
+RecvStreamCL& operator>> (RecvStreamCL& is, RefMPIistreamCL& sub)
+{
+    std::streamsize n;
+    is >> n;
+    sub.setbuf( is.cur(), n);
+    is.seekg( n, std::ios_base::cur);
+    return is;
+}
+
+RefMPIistreamCL& operator>> (RefMPIistreamCL& is, RefMPIistreamCL& sub)
+{
+    std::streamsize n;
+    is >> n;
+    sub.setbuf( is.cur(), n);
+    is.seekg( n, std::ios_base::cur);
+    return is;
+}
+
+
+} // end of namespace Helper
+} // end of namespace DiST
+} // end of namespace DROPS