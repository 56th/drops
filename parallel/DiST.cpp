/// \file DiST.cpp
/// \brief The DiST (short for distributed simplex type) module is responsible for the distributed geometric data structure on a parallel machine.
/// It should replace the DDD library in the near future.
/// \author LNM RWTH Aachen: Patrick Esser, Joerg Grande, Sven Gross, Yuanjun Zhang; SC RWTH Aachen: Oliver Fortmeier, Daniel Medina Cardona.

/*
 * This file is part of DROPS.
 *
 * DROPS is free software: you can redistribute it and/or modify
 * it under the terms of the GNU Lesser General Public License as published by
 * the Free Software Foundation, either version 3 of the License, or
 * (at your option) any later version.
 *
 * DROPS is distributed in the hope that it will be useful,
 * but WITHOUT ANY WARRANTY; without even the implied warranty of
 * MERCHANTABILITY or FITNESS FOR A PARTICULAR PURPOSE.  See the
 * GNU Lesser General Public License for more details.
 *
 * You should have received a copy of the GNU Lesser General Public License
 * along with DROPS. If not, see <http://www.gnu.org/licenses/>.
 *
 *
 * Copyright 2009 LNM/SC RWTH Aachen, Germany
*/

#include "parallel/DiST.h"
#include "geom/simplex.h"
#include "geom/multigrid.h"

#include <set>

namespace DROPS{
namespace DiST{

std::ostream& operator<< ( std::ostream& os, const Helper::SimplexTransferInfoCL::ProcSetT& pl)
// for debugging
{
	Helper::SimplexTransferInfoCL::ProcSetT::const_iterator it( pl.begin());
    if (it!=pl.end()) {
    	os << '(' << it->first << ',' << PriorityToString( it->second) << ')';
    	++it;
    }
    for (; it!=pl.end(); ++it) {
        os << ", (" << it->first << ',' << PriorityToString( it->second) << ')';
    }
    return os;
}

namespace Helper{

// E R R O R   C L A S S
//-----------------------

std::ostream& ErrorCL::what(std::ostream& out) const
{
    out << "["<<ProcCL::MyRank()<<"] ";
    out << _ErrMesg << std::endl;
    if (gid_!=NoGID) {
        if (!InfoCL::Instance().Exists(gid_))
            out << "simplex " << gid_ << " not known to DiST!" << std::endl;
        else {
            const RemoteDataCL& rd= InfoCL::Instance().GetRemoteData(gid_);
            rd.DebugInfo(out);
            rd.GetLocalObject().DebugInfo(out);
        }
    }
    return out;
}

void ErrorCL::handle() const
{
    ProcCL::RecoverStdOstreams();
    what(std::cout);
    std::cout.flush();
    std::abort();
}

<<<<<<< HEAD
// S T R E A M  C L A S S E S
//---------------------------

/** This member function is just a mask of the already in DROPS implemented
    blocking receive, the only difference is that we always receive objects
    of datatype MPI_CHAR.
    \param source from whom should I receive
    \param tag    the tag which has been used to send the message
*/
void RecvStreamCL::Recv(int source, int tag)
{
    int bufsize = ProcCL::GetMessageLength<char>( source, tag);
    std::string temp(bufsize,' ');
    ProcCL::Recv(&temp[0], bufsize, source, tag);
    this->str( str() + temp);
}

SendStreamCL& operator<< ( SendStreamCL& os, const GeomIdCL& h)
{
    os << h.level << h.bary[0] << h.bary[1] << h.bary[2] << h.dim;
    return os;
}

SendStreamCL& operator<< ( SendStreamCL& os, const Point3DCL& h)
{
    os << h[0] << h[1] << h[2];
    return os;
}

SendStreamCL& operator<< ( SendStreamCL& sendstream, const UnknownHandleCL& unk)
{
    unk.Pack( sendstream);
    return sendstream;
}

RecvStreamCL& operator>> ( RecvStreamCL& is, GeomIdCL& h)
{
    is >> h.level >> h.bary[0] >> h.bary[1] >> h.bary[2] >> h.dim;
    return is;
}

RecvStreamCL& operator>> ( RecvStreamCL& is, Point3DCL& h)
{
    is >> h[0] >> h[1] >> h[2];
    return is;
}
=======
>>>>>>> c8bffdad

RecvStreamCL& operator<< ( RecvStreamCL& recvstream, UnknownHandleCL& unk)
{
    unk.UnPack( recvstream);
    return recvstream;
}

// R E M O T E  D A T A  C L
//--------------------------

std::ostream& operator<< ( std::ostream& os, const RemoteDataCL::ProcListT& pl)
// for debugging
{
	RemoteDataCL::ProcList_const_iterator it( pl.begin());
    if (it!=pl.end()) {
    	os << '(' << it->proc << ',' << PriorityToString( it->prio) << ')';
    	++it;
    }
    for (; it!=pl.end(); ++it) {
        os << ", (" << it->proc << ',' << PriorityToString( it->prio) << ')';
    }
    return os;
}

void RemoteDataCL::MakeConsistent()
{
    const int me= ProcCL::MyRank();
    // find local entry
    ProcListT::iterator it= GetProcListBegin(),
            end= GetProcListEnd();
    for (; it->proc!=me && it!=end; ++it) {}
    if (it==end) {
    	std::cerr << "RemoteDataCL::MakeConsistent: found no entry for local object in proc list, my rank = " << me << std::endl;
    	this->DebugInfo(std::cerr);
        throw ErrorCL( "RemoteDataCL::MakeConsistent: found no entry for local object in proc list", GetLocalObject().GetGID());
    }
    // local entry at first position
    std::swap( *GetProcListBegin(), *it);
}

void RemoteDataCL::UpdateOwner( const LoadVecT& load)
/// Owner is proc with smallest load. If more than one proc with same minimal load exist, the one with minimal rank is taken.
{
    double minLoad= std::numeric_limits<double>::max();
    owner_= std::numeric_limits<int>::max();
    const bool masterExists= PrioExists(PrioMaster);
    for (ProcListT::const_iterator it= GetProcListBegin(), end= GetProcListEnd(); it!=end; ++it) {
        if (masterExists && it->prio < PrioMaster)
        	continue;
        const int proc= it->proc;
        if (load[proc] < minLoad) {
            minLoad= load[proc];
            owner_= proc;
        } else if ((load[proc] == minLoad) && (proc < owner_))
            owner_= proc;
    }
}

Priority RemoteDataCL::GetPrio(int rank) const
{
    for (ProcListT::const_iterator it= GetProcListBegin(), end= GetProcListEnd(); it!=end; ++it)
        if (it->proc==rank)
            return it->prio;

    return NoPrio;
}

void RemoteDataCL::Identify( const TransferableCL& parent, const PrioListCL& prios)
/// \pre Should only be called for local objects (IsLocal()==true).
/// \pre Should be called on all procs storing the local object.
/// \post Processor list is a copy of parent's one except for the priorities. These are set to PrioMaster on all processes.
/// \param prios List of priorities that should be considered for \a parent
{
    Assert( IsLocal(), DROPSErrCL("RemoteDataCL::Identify: object is already distributed"), DebugDiSTC);
    procList_.resize(0); // remove local entry
    for (ProcListT::const_iterator it= parent.GetProcListBegin(), end= parent.GetProcListEnd(); it!=end; ++it)
        if ( prios.contains(it->prio))
            procList_.push_back( ProcListEntryCL( it->proc, PrioMaster));
    // proc list is consistent due to consistency of parent's proc list.
    // update owner
    UpdateOwner( InfoCL::Instance().GetLoadVector());
}

void RemoteDataCL::DebugInfo( std::ostream& os) const
{
    os << "Simplex " << localObj_->GetGID() << ", owner = " << owner_ << '\n'
       << " o stored on " << procList_ << std::endl;
}

bool RemoteDataCL::IsSane( std::ostream& os) const
{
    bool sane= true;
    // Check if first entry belongs to me
    if ( GetProcListBegin()->proc!=ProcCL::MyRank()){
        os << "First entry in the process list is not me!" << std::endl;
        sane= false;
    }
    // Check that owner was set properly (does not check for consistency on other processes)
    if ( owner_<0 || owner_>=ProcCL::Size()) {
        os << "Found invalid owner with rank " << owner_ << std::endl;
        sane= false;
    }
    return sane;
}

SendStreamCL& operator<< ( SendStreamCL& os, const RemoteDataCL::ProcListT& pl)
{
    os << pl.size();
    for (RemoteDataCL::ProcListT::const_iterator it= pl.begin(), end= pl.end(); it!=end; ++it)
        os << int(it->proc) << int(it->prio);
    return os;
}

RecvStreamCL& operator>> ( RecvStreamCL& is, RemoteDataCL::ProcListT& pl)
{
    size_t num;
    int proc, prio;
    is >> num;
    pl.clear();
    pl.reserve(num);
    for (size_t i=0; i<num; ++i) {
        is >> proc >> prio;
        pl.push_back( RemoteDataCL::ProcListEntryCL( proc, Priority(prio)));
    }
    return is;
}

Uint RemoteDataCL::GetNumProcs( Priority prio) const
{
	if (prio == NoPrio)
		return procList_.size();
    Uint num= 0;
    for (ProcList_const_iterator it=GetProcListBegin(); it!=GetProcListEnd(); ++it){
        if ( it->prio>=prio)
        	++num;
    }
    return num;
}


// R E M O T E  D A T A  L I S T  C L
//-----------------------------------

/// handler for the DiST interface to check, whether proc/prio lists are the same on different processes
class RemoteDataListCL::DebugHandlerCL
{
  private:
    std::ostream& os_;

  public:
    DebugHandlerCL( std::ostream& os) : os_(os) {}

    bool Gather( const TransferableCL& t, Helper::SendStreamCL& s)
    { // write proc/prio list
        Helper::RemoteDataCL::ProcListT proclist( t.GetProcListBegin(), t.GetProcListEnd());
        s << proclist << t.GetOwner();
        return true;
    }

    bool Scatter( TransferableCL& t, const size_t numData, Helper::RecvStreamCL& r)
    { // read proc/prio lists and compare with own
        Helper::RemoteDataCL::ProcListT myplist( t.GetProcListBegin(), t.GetProcListEnd());
        for (size_t i=0; i<numData; ++i) {
            Helper::RemoteDataCL::ProcListT plist;
            int owner;
            r >> plist >> owner;
            if (owner != t.GetOwner()) {
            	os_ << "Inconsistent owner, mine = " << t.GetOwner() << ", remote = " << owner << std::endl;
                t.DebugInfo( os_);
            	return false;
            }
            if (myplist.size() != plist.size()) {
                os_ << "Differing size of remote data for simplex " << t.GetGID() << std::endl;
                t.DebugInfo( os_);
                return false;
            }
            for (Helper::RemoteDataCL::ProcListT::const_iterator pit= plist.begin(), pend= plist.end(); pit!=pend; ++pit)
                if (!is_in( myplist.begin(), myplist.end(), *pit)) {
                    os_ << "Missing remote data entry ( " << pit->proc << ", " << pit->prio << " ) for simplex " << t.GetGID() << std::endl;
                    t.DebugInfo( os_);
                    return false;
                }
        }
        return true;
    }

    bool Check( Usint dim)
    // do interface comm
    {
        InterfaceCL::DimListT dimlist;
        dimlist.push_back( dim);

        const PrioListT   allPrios;
        const LevelListCL allLvls;
        // communicate over all objects
        InterfaceCL comm( allLvls, allPrios, allPrios, dimlist);
        return comm.Communicate( *this);
    }
};

void RemoteDataListCL::DebugInfo( std::ostream& os) const
{
    os << "#Elements in RemoteDataList: " << this->size() << '\n';
    for ( const_iterator it(begin()); it!=end(); ++it){
        it->second.DebugInfo(os);
    }
}

bool RemoteDataListCL::IsSane( std::ostream& os) const
{
    bool sane= true;
    if ( !this->empty()){
        // Check if each entry in this list has the same dimension
        const Usint dim= this->begin()->first.dim;
        for ( const_iterator it(this->begin()); it!=this->end(); ++it){
            if ( it->first.dim!=dim){
                os << "Dimension in RemoteDataListCL is not consistent!" << std::endl;
                it->second.DebugInfo( os);
                sane= false;
            }
            sane =  sane && it->second.IsSane( os);
        }
        // Check that remote data is the same on different processes
        DebugHandlerCL debug( os);
        sane= sane && debug.Check(dim);
    }
    return sane;
}

// S I M P L E X  T R A N S F E R  I N F O  C L
//---------------------------------------------

void SimplexTransferInfoCL::AddProc( int p, Priority prio, UpdatePolicyE changeLocalPrio)
{
    ProcSetT::iterator it= postProcs_.find(p);
    if (it == postProcs_.end()) // not in proc list, yet
        postProcs_[p]= prio;
    else if (p != ProcCL::MyRank()) // merge prios
        it->second= merge_prio( it->second, prio);
    else { // p == me
        switch (changeLocalPrio) {
            case overwrite: // set prio
                it->second= prio; break;
            case merge: // merge with present prio
                it->second= merge_prio( it->second, prio); break;
            default:; // do nothing
        }
    }
}

void SimplexTransferInfoCL::AddProcSet( const ProcSetT& procs)
{
    for (ProcSetT::const_iterator it= procs.begin(), end= procs.end(); it!=end; ++it) {
        const int proc= it->first;
        if (postProcs_.find(proc) == postProcs_.end()) { // not in proc list, yet
            Priority prio= rd_.GetPrio(proc);
            if (prio==NoPrio) // not found in remote data
                prio= PrioMaster;
            postProcs_[proc]= prio;
        }
    }
}

int SimplexTransferInfoCL::GetPostProc( Priority prio) const
{
	for (ProcSetT::const_iterator it= postProcs_.begin(), end= postProcs_.end(); it!=end; ++it)
		if (it->second==prio)
			return it->first;
	return -1;
}

void SimplexTransferInfoCL::ComputeSendToProcs( bool tetra)
/// For tetrahedra (\a tetra == true) we have to treat the special case that the object should be sent also to processes which already have a remote copy.
{
    if (tetra) {
    	const int me= ProcCL::MyRank();
    	if (postProcs_.size()==2 && rd_.GetNumProcs()==2) { // Ma/Gh before and after transfer: only send to remote post procs with same prio
    		procsToSend_.clear();
    		Priority myprio= rd_.GetLocalPrio();
    		const int p= GetPostProc(myprio);
			if (p!=-1 && p!=me)
				procsToSend_[p]= myprio;
    	} else { // send to all remote post procs
			procsToSend_= postProcs_;
			procsToSend_.erase( me);
    	}
    } else { // for all sub-simplices (non-tetra): procsToSend_ = postProcs_ - remote data proc list
        procsToSend_= postProcs_;
    	for (RemoteDataCL::ProcListT::const_iterator it= rd_.GetProcListBegin(), end= rd_.GetProcListEnd(); it!=end; ++it)
    		procsToSend_.erase( it->proc);
    }
}

}   // end of namespace Helper


// T R A N S F E R  A B L E  C L
//------------------------------
void TransferableCL::DebugInfo( std::ostream& os) const
{
    os << " parallel information:\n"
       << " o priority: " << PriorityToString( GetPrio()) << "\n";
    if ( IsLocal()){
        os << " o only stored locally\n";
    }
    else{
        os << " o " << (IsOnProcBnd() ? "is" : "is not") << " located at a process boundary\n"
           << " o owner: " << GetRemoteData().GetOwnerProc() << '\n'
           << " o processes: ";
        for ( DiST::Helper::RemoteDataCL::ProcList_const_iterator p(GetRemoteData().GetProcListBegin());
              p!= GetRemoteData().GetProcListEnd(); ++p){
                  os << p->proc << " (" << PriorityToString( p->prio) << ") ";
        }
        os << '\n';
    }
}


// I N T E R F A C E  C L
// ----------------------

void Print( const std::set<int>& set, std::ostream& os)
{
    for( std::set<int>::const_iterator it=set.begin(), end=set.end(); it!=end; ++it)
        os << *it << " ";
    os << std::endl;
}

void InterfaceCL::SetupCommunicationStructure()
/** For a more detailed description, see InterfaceCL::Communicate, where the use of
    ownerRecvFrom_, ownerSendTo_ and IRecvFromOwners_ is given. */
{
    ownerRecvFrom_.clear();
    ownerSendTo_.clear();
    IRecvFromOwners_.clear();
    // note: ISendToOwner is not needed, created on the fly in GatherData(...)

    typedef Helper::RemoteDataCL::ProcList_const_iterator ProcList_const_iterator;

    // fill ownerRecvFrom_ and ownerSendTo_:
    // each owner has to determine the process ranks to receive data from and send data to
    for ( iterator it = begin_; it != end_; ++it) {
        const int owner= it->second.GetOwnerProc();
        if ( owner==ProcCL::MyRank()){
            ProcList_const_iterator pit=it->second.GetProcListBegin();
            for ( ; pit!=it->second.GetProcListEnd(); ++pit){
                if (from_.contains( pit->prio))
                    ownerRecvFrom_.insert( pit->proc);
                if (to_.contains( pit->prio))
                    ownerSendTo_.insert( pit->proc);
            }
        }
    }
    // fill IRecvFromOwners_:
    // during owner->to communication, each process p has to determine the owner processes to receive data from
    for ( iterator it = begin_to_; it != end_; ++it) {
        if (to_.contains( it->second.GetLocalPrio()))
            IRecvFromOwners_.insert( it->second.GetOwnerProc());
    }
//    std::cout << "[" << ProcCL::MyRank() << "] ownerRecvFrom  = "; Print(ownerRecvFrom_, std::cout);
//    std::cout << "[" << ProcCL::MyRank() << "] ownerSendTo    = "; Print(ownerSendTo_, std::cout);
//    std::cout << "[" << ProcCL::MyRank() << "] IRecvFromOwner = "; Print(IRecvFromOwners_, std::cout);
}

void InterfaceCL::ExchangeData( CommPhase phase)
/** The interface communication has four phases.
    (1) The data collected by the gather routine is sent to processes which are owner of
    at least one entity. Let p denote a process who is owner of an entity.
    (2) Then, p receives data from the processes given in the member variable
    ownerRecvFrom_ and orders the data according the GID of the corresponding entity.
    (3) After receiving the data from the processes owning a non-owner copy, p generates
    a send stream containing the following data:
    GID_1 numData_1 data_1, GID_2 numData_2 data_2, ..., GID_n numData_n data_n NoGID.
    Here, numData_i describes the number of copies of the entity with GID_i which have
    sent some data to the owner.
    (4a) The data which are collected in phase (3) is sent to the processes who own
    at least one entity covered by the "to"-interface.
    (4b) For receiving the data, each process receives data from the previously computed
    list IRecvFromOwners_.
    \param phase How to communicate, i.e., copies -> owner -> copies, copies -> owner, owner -> copies

    \todo Split up the function to control the communication better and
          to make it easier to read
    \todo Test for one-way communication is missing since no other priorities as master
          are given so far.
*/
{
    // Type for collecting the data, i.e., phase (3)
    typedef DROPS_STD_UNORDERED_MAP< Helper::GeomIdCL, std::vector<char>, Helper::Hashing > CollectDataT;
    typedef DROPS_STD_UNORDERED_MAP< Helper::GeomIdCL, size_t, Helper::Hashing >            CollectNumDataT;

    int firstSendTag=5, secondSendTag=6; // tags for sending (phase (1) and (4a))

    // Phase (1): Send data to owning processes
    //-----------------------------------------
    std::vector<ProcCL::RequestT> reqFirstSend; reqFirstSend.reserve(sendbuf_.size());
    for ( SendListT::iterator it=sendbuf_.begin(); it!=sendbuf_.end(); ++it){
        // Append NoGID as tag, that there is no more data on the stream
        (*it->second) << Helper::NoGID;
        if ( phase==bothPhases || phase==toowner){
            if ( it->first!=ProcCL::MyRank()){
                // initiate the MPI call for sending the data (in all other cases,
                // the data are just copied)
                reqFirstSend.push_back( it->second->Isend( it->first, firstSendTag));
            }
        }
    }

    // Phase (2): Owning process receives data
    //----------------------------------------
    // temporary variables for receiving and collecting the data
    CollectDataT      collect;      // Collect data for one GID from each sender
    CollectNumDataT   collectNum;   // Collect number of bytes from each sender for each GID
    Helper::GeomIdCL  tmpGID;       // GID on the stream from the gather routine
    std::vector<char> tmpBuf;       // data of the stream from the gather routine
    size_t            numData;      // number of gathered bytes

    // if I am the owner of some entity, I have to receive something
    for ( std::set<int>::const_iterator pit=ownerRecvFrom_.begin(); pit!=ownerRecvFrom_.end(); ++pit){
        /// Receive data from the copies or use the sendstream to myself as receive buffer
        Helper::RecvStreamCL* locrecvbuf=0;
        if ( phase==fromowner && ProcCL::MyRank()!=*pit)
            continue;
        if ( *pit!=ProcCL::MyRank()){
            locrecvbuf= new Helper::RecvStreamCL( binary_);
            locrecvbuf->Recv( *pit, firstSendTag);
        }
        else{
            locrecvbuf= new Helper::RecvStreamCL( *sendbuf_[ ProcCL::MyRank()]);
        }
        // read the GID from the stream
        (*locrecvbuf) >> tmpGID;
        // as long as the stream containing data
        while ( tmpGID!=Helper::NoGID){
            (*locrecvbuf) >> numData;
            if ( !(*locrecvbuf)){
                throw DROPSErrCL("InterfaceCL::Communicate: Receive stream is broken!");
            }
            tmpBuf.resize( numData);
            locrecvbuf->read( Addr(tmpBuf), numData);
            // ... putting the data to the corresponding GID and ...
            collect[tmpGID].insert( collect[tmpGID].end(), tmpBuf.begin(), tmpBuf.end());
            if (!binary_){ /// \todo wieso das?
                collect[tmpGID].push_back(' ');
            }
            // ... remembering how many data has been sent.
            ++collectNum[tmpGID];
            // get the GID of the next element
            (*locrecvbuf) >> tmpGID;
        }
        // free memory of the receive buffer
        delete locrecvbuf; locrecvbuf=0;
    }


    // Phase (3): Generate the send buffers
    //-------------------------------------
    SendListT sendstreams;
    CollectNumDataT::const_iterator itNum(collectNum.begin());
    // Generate for each receiver a buffer. So at least NoGID is sent to all receivers
    // which are waiting for some stuff. (receivers == ownerSendTo_)
    sendstreams[ProcCL::MyRank()]= 0;
    if (  phase==bothPhases || phase==fromowner){
        std::set<int>::const_iterator pit;
        for ( pit=ownerSendTo_.begin(); pit!=ownerSendTo_.end(); ++pit)
            sendstreams[*pit]= new Helper::SendStreamCL(binary_);
    }
    if ( !sendstreams[ProcCL::MyRank()])
        sendstreams[ProcCL::MyRank()]= new Helper::SendStreamCL(binary_);

    // for each collected GID, put the GID, number of copies where gather was called, and
    // the gathered data into a stream buffer.
    for ( CollectDataT::iterator it(collect.begin()); it!= collect.end(); ++it, ++itNum){
        Helper::RemoteDataCL& rd= InfoCL::Instance().GetRemoteData( it->first);
        Helper::RemoteDataCL::ProcList_const_iterator pit=rd.GetProcListBegin();
        for ( ; pit!=rd.GetProcListEnd(); ++pit){
            if ( to_.contains( pit->prio)) {
                if ( phase==toowner && pit->proc!=ProcCL::MyRank())
                    continue;
                Assert( sendstreams[pit->proc],
                    DROPSErrCL("InterfaceCL::Communicate: Missing sendbuffer"),
                    DebugDiSTC);
                (*sendstreams[pit->proc]) << it->first << itNum->second;
                sendstreams[pit->proc]->write( Addr(it->second), it->second.size());
#if DROPSDebugC & DebugDiSTC
                // append delimiting char to find inconsistent gather/scatter routines
                const char delim= '|';
                (*sendstreams[pit->proc]) << delim;
#endif
            }
        }
    }
    // Append each stream with NoGID as a tag that the stream contains no more data
    for ( SendListT::iterator it=sendstreams.begin(); it!=sendstreams.end(); ++it){
        (*it->second) << Helper::NoGID;
    }

    // Phase (4a): send buffers to non-owner copies
    // --------------------------------------------
    std::vector<ProcCL::RequestT> reqSecondSend; reqSecondSend.reserve(sendbuf_.size());
    if ( phase!=toowner){
        for ( SendListT::iterator it=sendstreams.begin(); it!=sendstreams.end(); ++it){
            // If receiver is not me, send the stream
            if ( it->first!=ProcCL::MyRank()){
                reqSecondSend.push_back( it->second->Isend( it->first, secondSendTag));
            }
        }
    }

    // Phase (4b): Receive data from owning processes
    // ----------------------------------------------
    for ( std::set<int>::const_iterator pit=IRecvFromOwners_.begin(); pit!=IRecvFromOwners_.end(); ++pit){
        if ( *pit!=ProcCL::MyRank()){
            if ( phase!=toowner){
                recvbuf_[*pit]= new Helper::RecvStreamCL(binary_);
                recvbuf_[*pit]->Recv( *pit, secondSendTag);
            }
        }
        else {       // Copy the sendbuffer to the receive stream
            recvbuf_[*pit]= new Helper::RecvStreamCL( *sendstreams[*pit]);
        }
    }

    // Wait until all messages has left me before deleting the buffers
    if ( !reqFirstSend.empty())
        ProcCL::WaitAll( reqFirstSend);
    if ( !reqSecondSend.empty())
        ProcCL::WaitAll( reqSecondSend);
    // delete all send streams
    for ( SendListT::iterator sit=sendbuf_.begin(); sit!=sendbuf_.end(); ++sit){
        delete sit->second; sit->second=0;
    }
    sendbuf_.clear();
    for ( SendListT::iterator sit=sendstreams.begin(); sit!=sendstreams.end(); ++sit){
        delete sit->second; sit->second=0;
    }
    sendstreams.clear();
}

// M O D I F Y  C L A S S
//-----------------------

/// handler for the DiST interface to merge proc lists
class ModifyCL::MergeProcListHandlerCL
{
  private:
    ModifyCL& mod_;

  public:
    MergeProcListHandlerCL( ModifyCL& mod) : mod_(mod) {}

    bool Gather( const TransferableCL& t, Helper::SendStreamCL& s)
    {
        ModifyCL::UpdateListT& ul= mod_.entsToUpdt_[t.GetDim()];
        ModifyCL::UpdateIterator it= ul.find( &t);
        if (it==ul.end())
            return false;
        const Helper::RemoteDataCL::ProcListT proclist( it->second.GetPostProcs().begin(), it->second.GetPostProcs().end());
        s << proclist;
        return true;
    }

    bool Scatter( TransferableCL& t, const size_t numData, Helper::RecvStreamCL& r){
        ModifyCL::UpdateListT& ul= mod_.entsToUpdt_[t.GetDim()];
        ModifyCL::UpdateIterator it= ul.find( &t);
        if (it==ul.end())
            return false;
        for (size_t i=0; i<numData; ++i) {
            Helper::RemoteDataCL::ProcListT proclist;
            r >> proclist;
            for (Helper::RemoteDataCL::ProcListT::const_iterator pit= proclist.begin(), pend= proclist.end(); pit!=pend; ++pit)
                it->second.AddProc( pit->proc, pit->prio, Helper::SimplexTransferInfoCL::merge);
        }
        return true;
    }

    void Call()
    // do interface comm
    {
        std::vector<Helper::GeomIdCL> updateVec;

        // collect all objects to communicate
        for (int dim=0; dim<4; ++dim)
            for (ModifyCL::UpdateIterator it= mod_.UpdateBegin(dim), end= mod_.UpdateEnd(dim); it!=end; ++it)
                updateVec.push_back( it->first->GetGID());

        InterfaceCL comm( updateVec.begin(), updateVec.end(), mod_.binary_);
        comm.Communicate( *this);
    }
};

/// handler for the DiST interface to communicate update lists
class ModifyCL::CommToUpdateHandlerCL
{
  private:
    ModifyCL& mod_;

  public:
    CommToUpdateHandlerCL( ModifyCL& mod) : mod_(mod) {}

    bool Gather( const TransferableCL& t, Helper::SendStreamCL& os)
    {
        const Usint dim= t.GetDim();
        ModifyCL::UpdateListT& ul= mod_.entsToUpdt_[dim];
        ModifyCL::UpdateIterator it= ul.find( &t);
        if (it==ul.end())
            return false;
        if (dim==GetDim<TetraCL>()) { // tetra: write SimplexTransferInfoCL::UpdateSubs_
            const bool updateSubs= it->second.UpdateSubs();
            os << updateSubs;
            const int remoteProc= (++(it->second.GetRemoteData().GetProcListBegin()))->proc, // only called for distributed objects, so there are 2 tetras
                postRemote= it->second.WillBeOnProc(remoteProc) ? remoteProc : -1;
            os << postRemote;
        }
        return true;
    }

    bool Scatter( TransferableCL& t, const size_t numData, Helper::RecvStreamCL& is)
    {
        const Usint dim= t.GetDim();
        if (dim==GetDim<TetraCL>()) { // tetra
            bool updateSubs= false, upSubs, transferHere= false;
            int postproc;
            for (size_t i=0; i<numData; ++i) {
            	is >> upSubs >> postproc;
            	updateSubs= updateSubs || upSubs;
            	transferHere= transferHere || postproc==ProcCL::MyRank(); // some remote will transfer tetra to me
            }
            ModifyCL::UpdateListT& ul= mod_.entsToUpdt_[dim];
            ModifyCL::UpdateIterator it= ul.find( &t);
            if (it==ul.end()) { // not already in update list
            	it= mod_.AddSimplexToUpdate( dim, &t, updateSubs);
            	// add (local proc,local prio) to update list, otherwise local Ma/Gh copy will be lost
          	    it->second.AddProc( ProcCL::MyRank(), t.GetPrio());
            }
        } else // non-tetra
        	mod_.AddSimplexToUpdate( dim, &t, false);
        return true;
    }

    void Call()
    // do interface comm
    {
        InterfaceCL::DimListT dimlist;
        for (int dim=0; dim<4; ++dim)
            dimlist.push_back( dim);

        const PrioListT   allPrios;
        const LevelListCL allLvls;
        // communicate over all objects
        InterfaceCL comm( allLvls, allPrios, allPrios, dimlist, /*dist*/ true, mod_.binary_);
        comm.Communicate( *this);
    }
};

void ModifyCL::Init()
{
    Assert( !modifiable_, DROPSErrCL("ModifyCL::Init: Class is already in the modifiable mode"), DebugDiSTC);
    modifiable_= true;
    entsToUpdt_= new UpdateListT[4];
}

void ModifyCL::Finalize()
{
    Assert( modifiable_, DROPSErrCL("TransferCL::Finalize: Class is not in the modifiable mode, call Init() first!"), DebugDiSTC);
    // algorithm based on migration algorithm of FMDB
    CreateUpdateList();
    const bool foundDel= AssignPostProcs();
    UpdateRemoteData();

    if (foundDel) { // unregister/remove unused simplices (depending on del_)
        if (del_) InfoCL::Instance().PreMultiGridMod();
        DeleteUnusedSimplices( del_);
        if (del_) InfoCL::Instance().PostMultiGridMod();
    }
    // Now we are ready to remove the update lists
    delete[] entsToUpdt_;
    entsToUpdt_= 0;
    modifiable_= false;
}

void ModifyCL::ChangePrio( const TransferableCL& t, Priority prio)
{
    Assert( modifiable_, DROPSErrCL("ModifyCL::ChangePrio: Class is not in the modifiable mode, call Init() first!"), DebugDiSTC);

    UpdateIterator it= AddSimplexToUpdate( t.GetDim(), &t, false);
    it->second.AddProc( ProcCL::MyRank(), prio, /*changeLocalPrio*/Helper::SimplexTransferInfoCL::overwrite);
}

void ModifyCL::Delete( const TransferableCL& t)
{
    Assert( modifiable_, DROPSErrCL("ModifyCL::Delete: Class is not in the modifiable mode, call Init() first!"), DebugDiSTC);

    AddSimplexToUpdate( t.GetDim(), &t, false);
}

void ModifyCL::Keep( const TransferableCL& t)
{
    Assert( modifiable_, DROPSErrCL("ModifyCL::Keep: Class is not in the modifiable mode, call Init() first!"), DebugDiSTC);

    UpdateIterator it= AddSimplexToUpdate( t.GetDim(), &t, false);
    Helper::RemoteDataCL& rd= it->second.GetRemoteData();
    for (Helper::RemoteDataCL::ProcList_const_iterator pit= rd.GetProcListBegin(), pend= rd.GetProcListEnd(); pit!= pend; ++pit)
        it->second.AddProc( pit->proc, pit->prio, /*changeLocalPrio*/Helper::SimplexTransferInfoCL::keep);
}

ModifyCL::UpdateIterator ModifyCL::AddSimplexToUpdate( int dim, const TransferableCL* t, bool updateSubs)
{
    UpdateListT& simplices= entsToUpdt_[dim];
    // map::insert only inserts, if key is not found in the map, otherwise iterator of the found element is returned
    return simplices.insert( std::make_pair( t, Helper::SimplexTransferInfoCL( InfoCL::Instance().GetRemoteData( *t), updateSubs))).first;
}

void ModifyCL::CreateUpdateList()
{
    UpdateListT& tetras= entsToUpdt_[3];
    // insert all subsimplices of tetras to update in respective update lists
    for (UpdateIterator it= tetras.begin(), end= tetras.end(); it!=end; ++it)
        if (it->second.UpdateSubs()) {
            TetraCL* t;
            simplex_cast<TetraCL>( *it->first, t);

            for ( Uint i=0; i<NumVertsC; ++i)
                AddSimplexToUpdate( 0, t->GetVertex(i), false);
            for ( Uint i=0; i<NumEdgesC; ++i)
                AddSimplexToUpdate( 1, t->GetEdge(i), false);
            for ( Uint i=0; i<NumFacesC; ++i)
                AddSimplexToUpdate( 2, t->GetFace(i), false);
        }
    // communicate simplices to update
    CommToUpdateHandlerCL commToUpdate(*this);
    commToUpdate.Call();
}

bool ModifyCL::AssignPostProcs()
/// returns whether there are entities to be removed.
{
    const ProcSetT* postProcs;
    UpdateListT &verts= entsToUpdt_[0],
        &edges= entsToUpdt_[1],
        &faces= entsToUpdt_[2],
        &tetras= entsToUpdt_[3];
    int me= ProcCL::MyRank();
    Helper::RemoteDataListCL& remoteTetras= InfoCL::Instance().GetRemoteList<TetraCL>();

    for (Helper::RemoteDataListCL::iterator it= remoteTetras.begin(), end= remoteTetras.end(); it!=end; ++it) {
        TetraCL* t;
        simplex_cast<TetraCL>( it->second.GetLocalObject(), t);
        const UpdateIterator tit= tetras.find( it->second.GetLocalObjectPtr()),
                tend= tetras.end();

        // get tetra's newProcs set
        ProcSetT tmpProcSet;
        if (tit!=tend) { // tetra to be updated
            postProcs= &(tit->second.GetPostProcs());
        } else { // tetra will not be moved  ->  newProcs = (me,tetraPrio)
            tmpProcSet.insert( std::make_pair( me, t->GetPrio()));
            postProcs= &tmpProcSet;
        }

        // update proc sets of tetra's sub-simplices
        for ( Uint i=0; i<NumVertsC; ++i) {
            const UpdateIterator sit= verts.find( t->GetVertex(i)),
                    send= verts.end();
            if (sit!=send) // simplex to be updated
                sit->second.AddProcSet( *postProcs);
            }
        for ( Uint i=0; i<NumEdgesC; ++i) {
            const UpdateIterator sit= edges.find( t->GetEdge(i)),
                    send= edges.end();
            if (sit!=send) // simplex to be updated
                sit->second.AddProcSet( *postProcs);
            }
        for ( Uint i=0; i<NumFacesC; ++i) {
            const UpdateIterator sit= faces.find( t->GetFace(i)),
                    send= faces.end();
            if (sit!=send) // simplex to be updated
                sit->second.AddProcSet( *postProcs);
        }
    }
    // merge proc/prio lists. Note: local prio wins as in SimplexTransferInfoCL::AddProc (otherwise ChangePrio does not work properly)
    MergeProcListHandlerCL mergeProcList( *this);
    mergeProcList.Call();

    // now simplices to remove and proc/prio lists for sending can be determined
    bool foundDel= false; // is there any entity to be deleted?
    for (int dim=0; dim<4; ++dim)
        for (UpdateIterator it= UpdateBegin(dim), end= UpdateEnd(dim); it!=end; ++it) {
            Helper::SimplexTransferInfoCL& info= it->second;
            if (!info.WillBeOnProc(me)) {
                foundDel= true;
                info.SetRemoveMark();
            }
            info.ComputeSendToProcs( dim==3); // tetras have to be treated in a special way
        }
    return foundDel;
}

void ModifyCL::UpdateRemoteData()
{
    const Helper::RemoteDataCL::LoadVecT& loadOfProc= InfoCL::Instance().GetLoadVector();
    for (int dim=0; dim<4; ++dim)
        for (UpdateListT::iterator it= entsToUpdt_[dim].begin(), end= entsToUpdt_[dim].end(); it!=end; ++it) {
            Helper::SimplexTransferInfoCL& sti= it->second;
            if (!sti.WillBeRemoved()) {
                // update remote data
                Helper::RemoteDataCL::ProcListT proclist( sti.GetPostProcs().begin(), sti.GetPostProcs().end());
                sti.GetRemoteData().SetProcList( proclist);
                sti.GetRemoteData().UpdateOwner(loadOfProc);
            }
        }
}

void ModifyCL::DeleteUnusedSimplices( bool del)
{
    // remove entries from remote data list
    for (int dim=3; dim>=0; --dim) {
        Helper::RemoteDataListCL& rdl= InfoCL::Instance().GetRemoteList( dim);
        for (UpdateListT::iterator it= entsToUpdt_[dim].begin(), end= entsToUpdt_[dim].end(); it!=end; ++it)
            if (it->second.WillBeRemoved()) {
                TransferableCL& t= it->second.GetRemoteData().GetLocalObject();
                t.SetRemoveMark();
                rdl.Unregister( t);
            }
    }
    if (!del) return;

    // now remove simplices from multigrid
    SimplexFactoryCL& sf= mg_.GetSimplexFactory();
    for (int lvl= mg_.GetLastLevel(); lvl>=0; --lvl) {
        sf.DestroyMarkedTetras(lvl);
        sf.DestroyMarkedVEFs(lvl);
    }
}



// T R A N S F E R  C L A S S
//---------------------------

void TransferCL::Init()
{
    base::Init();
}

void TransferCL::Finalize()
/// \todo Delete Sendbuffer as last operation in this function?
{
    Assert( modifiable_, DROPSErrCL("TransferCL::Finalize: Class is not in the modifiable mode, call Init() first!"), DebugDiSTC);
    // algorithm based on migration algorithm of FMDB
    CreateUpdateList();
    AssignPostProcs();
    FillSendBuffer();

    std::vector<ProcCL::RequestT> req; req.reserve(sendBuffer_.size());
    // non-blocking sends
    for (SendBufT::const_iterator it(sendBuffer_.begin()), end(sendBuffer_.end()); it!=end; ++it)
        req.push_back( it->second->Isend( it->first));

    InfoCL::Instance().PreMultiGridMod();
    Receive();

    // Wait until each message has left me, before deleting the send buffer
    ProcCL::WaitAll(req);

    // All messages are delivered, so free all allocated memory
    for (SendBufT::iterator it= sendBuffer_.begin(), end= sendBuffer_.end(); it!=end; ++it)
        delete it->second;
    sendBuffer_.clear();
    req.clear();

    DeleteUnusedSimplices( del_);
    InfoCL::Instance().PostMultiGridMod();
    UpdateOwners();
    // Now we are ready to remove the update lists
    delete[] entsToUpdt_;
    entsToUpdt_= 0;
    modifiable_= false;
}

void TransferCL::Transfer( const TetraCL& t, int toProc, Priority prio, bool del)
{
    Assert( modifiable_, DROPSErrCL("TransferCL::MarkForTransfer: Class is not in the modifiable mode, call Init() first!"), DebugDiSTC);

    UpdateIterator it= AddSimplexToUpdate( 3, &t, /*updateSubs*/true);
    Helper::SimplexTransferInfoCL& info= it->second;
    /// add/merge proc/prio
    info.AddProc( toProc, prio);
    if (!del) { // keep local object, if not already there
    	prio= info.GetRemoteData().GetLocalPrio();
        if (info.GetPostProc(prio)==-1) // prio not found
        	info.AddProc( ProcCL::MyRank(), prio);
    } else
    	info.RemoveProc( ProcCL::MyRank());

    // Code below was copied from ParMultiGridCL::Transfer. Please use ParMultiGridCL::Transfer directly!
//    if (t.IsRegularlyRef() && t.IsMaster() && prio==PrioMaster)
//        t.UnCommitRegRefMark();

}

struct TransferCL::CompByDescLevelCL {
    bool operator() (const UpdateEntryT& u, const UpdateEntryT& v)
    {
        return u.first->GetLevel() > v.first->GetLevel();
    }
};

TransferCL::SortedListT* TransferCL::SortUpdateTetras()
{
    const int dim= GetDim<TetraCL>();
    SortedListT* sortedTetras= new SortedListT( entsToUpdt_[dim].begin(), entsToUpdt_[dim].end());
    sortedTetras->sort( CompByDescLevelCL());
    return sortedTetras;
}

void TransferCL::UpdateSendRemoteData( const TransferableCL& t, Helper::SimplexTransferInfoCL& sti)
{
    Helper::RemoteDataCL& rd= sti.GetRemoteData();
    // update remote data
    Helper::RemoteDataCL::ProcListT proclist( sti.GetPostProcs().begin(), sti.GetPostProcs().end());
    const bool isTetra= t.GetDim()==GetDim<TetraCL>();
    if (sti.GetBroadcaster()==ProcCL::MyRank() || isTetra) {
    	// write simplex and remote data to all procs in SendToProcs
        for (ProcSetT::const_iterator sit= sti.GetSendToProcs().begin(), send= sti.GetSendToProcs().end(); sit!=send; ++sit) {
            (*sendBuffer_[sit->first]) << t << proclist;
            if (isTetra)
                (*sendBuffer_[sit->first]) << int(rd.GetLocalPrio());
        }
    }
    if (!sti.WillBeRemoved())
        rd.SetProcList( proclist);
}

void TransferCL::UpdateOwners()
{
    const Helper::RemoteDataCL::LoadVecT& loadOfProc= InfoCL::Instance().GetLoadVector();
    InfoCL& info= InfoCL::Instance();
    for (int dim=0; dim<4; ++dim)
        for (Helper::RemoteDataListCL::iterator it= info.GetRemoteList(dim).begin(), end= info.GetRemoteList(dim).end(); it!=end; ++it)
                it->second.UpdateOwner(loadOfProc);
}

/** Generate for each process that gets some data a buffer containing all
    information to be sent.
*/
void TransferCL::FillSendBuffer()
{
    int me= ProcCL::MyRank();
    typedef std::map<int,SArrayCL<size_t,4> > msgCountT;
    msgCountT numMsg; // number of simplices of dimension 0,..,3 to be sent to certain proc
    // first count number of messages to be sent
    for (int dim=0; dim<4; ++dim)
        for (UpdateListT::const_iterator it= entsToUpdt_[dim].begin(), end= entsToUpdt_[dim].end(); it!=end; ++it)
            if (it->second.GetBroadcaster()==me || dim==GetDim<TetraCL>()) {
                const Helper::SimplexTransferInfoCL& sti= it->second;
                for (ProcSetT::const_iterator pit= sti.GetSendToProcs().begin(), pend= sti.GetSendToProcs().end(); pit!=pend; ++pit)
                    numMsg[pit->first][dim]++;
            }
    // allocate send buffers
    for (msgCountT::iterator it= numMsg.begin(), end= numMsg.end(); it!=end; ++it) {
        Helper::SendStreamCL* buf= new Helper::SendStreamCL( binary_);
        sendBuffer_[it->first]= buf;
        // write number of verts/edges/faces/tetras to be sent
        for (int dim=0; dim<4; ++dim)
            (*buf) << it->second[dim];
    }
    // sort tetras to update by descending level (so that children are received first to enable parents to set the Children_ array)
    SortedListT* sortedTetras= SortUpdateTetras();
    // now update remote data and write simplices and corresponding remote data to send buffers. First for verts, edges, faces...
    for (int dim=0; dim<3; ++dim)
        for (UpdateListT::iterator it= entsToUpdt_[dim].begin(), end= entsToUpdt_[dim].end(); it!=end; ++it)
            UpdateSendRemoteData( *it->first, it->second);
    // ...now for tetra in sorted order
    for (SortedListT::iterator it= sortedTetras->begin(), end= sortedTetras->end(); it!=end; ++it)
        UpdateSendRemoteData( *it->first, it->second);
    delete sortedTetras;
}

void TransferCL::Receive()
{
    // compute send pattern (procs I send to get a "1")
    std::valarray<int> send(0, ProcCL::Size());
    for ( SendBufT::const_iterator it(sendBuffer_.begin()), end(sendBuffer_.end()); it!=end; ++it){
        send[ it->first]= 1;
    }
    // get the receive pattern (procs I receive from have a nonzero entry)
    std::valarray<int> IreceiveFrom= ProcCL::Alltoall( send);
    // get the number of procs to receive from
    int numRecvFrom= 0;
    for ( int p=0; p < ProcCL::Size(); ++p)
        if ( IreceiveFrom[p]>0)
        	++numRecvFrom;
    // receive from other processes
    std::vector<Helper::RecvStreamCL*> recv( numRecvFrom);
    std::vector<SArrayCL<size_t,4> >   numMsg( numRecvFrom);
    for ( int p=0, i=0; p < ProcCL::Size(); ++p)
        if ( IreceiveFrom[p]>0) {
        	recv[i]= new Helper::RecvStreamCL( binary_);
            recv[i]->Recv( p);
            // receive number of verts/edges/faces/tetras
            for (int dim=0; dim<4; ++dim)
                (*recv[i]) >> numMsg[i][dim];
            ++i;
        }
    // Receive vertices
    for (int i=0; i<numRecvFrom; ++i)
    	ReceiveSimplices<VertexCL>( *recv[i], numMsg[i][0]);
    // Receive edges
    for (int i=0; i<numRecvFrom; ++i)
    	ReceiveSimplices<EdgeCL>  ( *recv[i], numMsg[i][1]);
    // Receive faces
    for (int i=0; i<numRecvFrom; ++i)
    	ReceiveSimplices<FaceCL>  ( *recv[i], numMsg[i][2]);
    // receive tetras
    for (int i=0; i<numRecvFrom; ++i) {
    	ReceiveSimplices<TetraCL> ( *recv[i], numMsg[i][3]);
    	// current receive stream not needed anymore
    	delete recv[i];
    }
}

template <>
VertexCL& TransferCL::CreateSimplex<VertexCL>( const VertexCL& s, const Helper::RemoteDataCL::ProcListT& pl)
{
    return mg_.GetSimplexFactory().MakeCopy( s, pl);
}

template <>
EdgeCL& TransferCL::CreateSimplex<EdgeCL>    ( const EdgeCL& s,   const Helper::RemoteDataCL::ProcListT& pl)
{
    return mg_.GetSimplexFactory().MakeCopy( s, pl);
}

template <>
FaceCL& TransferCL::CreateSimplex<FaceCL>    ( const FaceCL& s,   const Helper::RemoteDataCL::ProcListT& pl)
{
    return mg_.GetSimplexFactory().MakeCopy( s, pl);
}

template <>
TetraCL& TransferCL::CreateSimplex<TetraCL>  ( const TetraCL& s,  const Helper::RemoteDataCL::ProcListT& pl)
{
    TetraCL& t= mg_.GetSimplexFactory().MakeCopy( s, pl);
    // now link to faces
    for ( Uint i=0; i<NumFacesC; ++i)
        const_cast<FaceCL*>(t.GetFace(i))->LinkTetra(&t);
    return t;
}

template <>
void DiST::TransferCL::ReceiveSimplices<TetraCL>( DiST::Helper::RecvStreamCL& recvstream, size_t num)
{
    for ( size_t i=0; i<num; ++i) {
        TetraCL stmp;                                   // temporary to receive a single simplex
        DiST::Helper::RemoteDataCL::ProcListT procList; // temporary to receive process list

        // receive simplex
        stmp.UnPack( recvstream);
        Assert( stmp.GetDim()==GetDim<TetraCL>(), DROPSErrCL("Mismatch in dimension of a received simplex!"), DebugDiSTC);
        // receive proc/prio list
        recvstream >> procList;
        int formerPrio;
        recvstream >> formerPrio;
        bool modMFR= true;
        TetraCL* tp= 0;
        if (!InfoCL::Instance().Exists(stmp.GetGID())) {
        	tp= &CreateSimplex<TetraCL>( stmp, procList); // creates simplex and remote data list entry
        	if (formerPrio==PrioGhost && procList.size()==1) // there will be a merge afterwards by master received from another proc who will take care of the edge MFRs
        	    modMFR= false;
        } else { // merge with existing tetra
        	tp= InfoCL::Instance().GetTetra( stmp.GetGID());
            tp->Merge(stmp);
            modMFR= formerPrio==PrioMaster;
        }

        // TODO: hier experimentell, sollte per Handler ausgelagert werden (aus ParMultiGridCL::HandlerTObjMkCons).
        // Note: tetra can be received twice (Ma/Gh copy merged on a third proc), avoid double increment of edge MFRs.
        if (tp->IsRegularlyRef() && tp->IsMaster() && modMFR)
        {
            tp->CommitRegRefMark();
            // nun wird auf allen Edges _AccMFR:=_MFR gesetzt, um Unkonsistenzen bei vorher verteilt
            // und nun nur noch lokal gespeicherten Edges zu vermeiden. Ein abschliessenden
            // AccumulateMFR in XferEnd() setzt auf den verteilt gespeicherten Edges dann die
            // richtigen _AccMFR-Werte.
            for (TetraCL::const_EdgePIterator it= tp->GetEdgesBegin(), end= tp->GetEdgesEnd(); it!=end; ++it)
                (*it)->SetAccMFR( (*it)->GetMFR());
        }

    }
}



// I N F O  C L A S S
// ------------------
InfoCL* InfoCL::instance_= 0;

void InfoCL::PreMultiGridMod()
{
    mg_->PrepareModify();
}

void InfoCL::PostMultiGridMod()
{
    mg_->FinalizeModify();
    mg_->ClearTriangCache();
}

VertexCL* InfoCL::GetVertex( const Helper::GeomIdCL& gid) const
{
    VertexCL* v=0;
    simplex_cast<VertexCL>( GetRemoteData(gid).GetLocalObject(), v);
    return v;
}

EdgeCL* InfoCL::GetEdge(   const Helper::GeomIdCL& gid) const
{
    EdgeCL* v=0;
    simplex_cast<EdgeCL>( GetRemoteData(gid).GetLocalObject(), v);
    return v;
}

FaceCL* InfoCL::GetFace(   const Helper::GeomIdCL& gid) const
{
    FaceCL* v=0;
    simplex_cast<FaceCL>( GetRemoteData(gid).GetLocalObject(), v);
    return v;
}

TetraCL* InfoCL::GetTetra(  const Helper::GeomIdCL& gid) const
{
    TetraCL* v=0;
    simplex_cast<TetraCL>( GetRemoteData(gid).GetLocalObject(), v);
    return v;
}

/** Also checks the multigrid for sanity*/
bool InfoCL::IsSane( std::ostream& os) const
{
    bool sane=true;
    // Check remote data lists
    for ( size_t i=0; i<4; ++i) {
        sane= sane && remoteData_[i].IsSane( os);
    }
//    sane= sane && mg_->IsSane(os);
    return sane;
}

void InfoCL::DebugInfo( std::ostream& os) const
{
    for ( size_t i=0; i<4; ++i) {
        os << "dim = " << i << ":\t";
        remoteData_[i].DebugInfo( os);
    }
}

void InfoCL::SizeInfo( std::ostream& os) const
{
    os << "Remote data on proc " << ProcCL::MyRank() << ":";
    for ( size_t i=0; i<4; ++i){
        os << '\t' << remoteData_[i].size() << " of dim = " << i;
    }
    os << std::endl;
}

/** Show debug information of simplex given by its geometric id.
    \param gid geometric id of simplex
    \param os output stream
*/
void InfoCL::ShowSimplex( const Helper::GeomIdCL& gid, std::ostream& os) const
{
    if (Exists(gid)) {
        GetRemoteData(gid).GetLocalObject().DebugInfo( os);
        return;
    }
}

}   // end of namespace DiST
}   // end of namespace DROPS
<|MERGE_RESOLUTION|>--- conflicted
+++ resolved
@@ -1,1306 +1,1251 @@
-/// \file DiST.cpp
-/// \brief The DiST (short for distributed simplex type) module is responsible for the distributed geometric data structure on a parallel machine.
-/// It should replace the DDD library in the near future.
-/// \author LNM RWTH Aachen: Patrick Esser, Joerg Grande, Sven Gross, Yuanjun Zhang; SC RWTH Aachen: Oliver Fortmeier, Daniel Medina Cardona.
-
-/*
- * This file is part of DROPS.
- *
- * DROPS is free software: you can redistribute it and/or modify
- * it under the terms of the GNU Lesser General Public License as published by
- * the Free Software Foundation, either version 3 of the License, or
- * (at your option) any later version.
- *
- * DROPS is distributed in the hope that it will be useful,
- * but WITHOUT ANY WARRANTY; without even the implied warranty of
- * MERCHANTABILITY or FITNESS FOR A PARTICULAR PURPOSE.  See the
- * GNU Lesser General Public License for more details.
- *
- * You should have received a copy of the GNU Lesser General Public License
- * along with DROPS. If not, see <http://www.gnu.org/licenses/>.
- *
- *
- * Copyright 2009 LNM/SC RWTH Aachen, Germany
-*/
-
-#include "parallel/DiST.h"
-#include "geom/simplex.h"
-#include "geom/multigrid.h"
-
-#include <set>
-
-namespace DROPS{
-namespace DiST{
-
-std::ostream& operator<< ( std::ostream& os, const Helper::SimplexTransferInfoCL::ProcSetT& pl)
-// for debugging
-{
-	Helper::SimplexTransferInfoCL::ProcSetT::const_iterator it( pl.begin());
-    if (it!=pl.end()) {
-    	os << '(' << it->first << ',' << PriorityToString( it->second) << ')';
-    	++it;
-    }
-    for (; it!=pl.end(); ++it) {
-        os << ", (" << it->first << ',' << PriorityToString( it->second) << ')';
-    }
-    return os;
-}
-
-namespace Helper{
-
-// E R R O R   C L A S S
-//-----------------------
-
-std::ostream& ErrorCL::what(std::ostream& out) const
-{
-    out << "["<<ProcCL::MyRank()<<"] ";
-    out << _ErrMesg << std::endl;
-    if (gid_!=NoGID) {
-        if (!InfoCL::Instance().Exists(gid_))
-            out << "simplex " << gid_ << " not known to DiST!" << std::endl;
-        else {
-            const RemoteDataCL& rd= InfoCL::Instance().GetRemoteData(gid_);
-            rd.DebugInfo(out);
-            rd.GetLocalObject().DebugInfo(out);
-        }
-    }
-    return out;
-}
-
-void ErrorCL::handle() const
-{
-    ProcCL::RecoverStdOstreams();
-    what(std::cout);
-    std::cout.flush();
-    std::abort();
-}
-
-<<<<<<< HEAD
-// S T R E A M  C L A S S E S
-//---------------------------
-
-/** This member function is just a mask of the already in DROPS implemented
-    blocking receive, the only difference is that we always receive objects
-    of datatype MPI_CHAR.
-    \param source from whom should I receive
-    \param tag    the tag which has been used to send the message
-*/
-void RecvStreamCL::Recv(int source, int tag)
-{
-    int bufsize = ProcCL::GetMessageLength<char>( source, tag);
-    std::string temp(bufsize,' ');
-    ProcCL::Recv(&temp[0], bufsize, source, tag);
-    this->str( str() + temp);
-}
-
-SendStreamCL& operator<< ( SendStreamCL& os, const GeomIdCL& h)
-{
-    os << h.level << h.bary[0] << h.bary[1] << h.bary[2] << h.dim;
-    return os;
-}
-
-SendStreamCL& operator<< ( SendStreamCL& os, const Point3DCL& h)
-{
-    os << h[0] << h[1] << h[2];
-    return os;
-}
-
-SendStreamCL& operator<< ( SendStreamCL& sendstream, const UnknownHandleCL& unk)
-{
-    unk.Pack( sendstream);
-    return sendstream;
-}
-
-RecvStreamCL& operator>> ( RecvStreamCL& is, GeomIdCL& h)
-{
-    is >> h.level >> h.bary[0] >> h.bary[1] >> h.bary[2] >> h.dim;
-    return is;
-}
-
-RecvStreamCL& operator>> ( RecvStreamCL& is, Point3DCL& h)
-{
-    is >> h[0] >> h[1] >> h[2];
-    return is;
-}
-=======
->>>>>>> c8bffdad
-
-RecvStreamCL& operator<< ( RecvStreamCL& recvstream, UnknownHandleCL& unk)
-{
-    unk.UnPack( recvstream);
-    return recvstream;
-}
-
-// R E M O T E  D A T A  C L
-//--------------------------
-
-std::ostream& operator<< ( std::ostream& os, const RemoteDataCL::ProcListT& pl)
-// for debugging
-{
-	RemoteDataCL::ProcList_const_iterator it( pl.begin());
-    if (it!=pl.end()) {
-    	os << '(' << it->proc << ',' << PriorityToString( it->prio) << ')';
-    	++it;
-    }
-    for (; it!=pl.end(); ++it) {
-        os << ", (" << it->proc << ',' << PriorityToString( it->prio) << ')';
-    }
-    return os;
-}
-
-void RemoteDataCL::MakeConsistent()
-{
-    const int me= ProcCL::MyRank();
-    // find local entry
-    ProcListT::iterator it= GetProcListBegin(),
-            end= GetProcListEnd();
-    for (; it->proc!=me && it!=end; ++it) {}
-    if (it==end) {
-    	std::cerr << "RemoteDataCL::MakeConsistent: found no entry for local object in proc list, my rank = " << me << std::endl;
-    	this->DebugInfo(std::cerr);
-        throw ErrorCL( "RemoteDataCL::MakeConsistent: found no entry for local object in proc list", GetLocalObject().GetGID());
-    }
-    // local entry at first position
-    std::swap( *GetProcListBegin(), *it);
-}
-
-void RemoteDataCL::UpdateOwner( const LoadVecT& load)
-/// Owner is proc with smallest load. If more than one proc with same minimal load exist, the one with minimal rank is taken.
-{
-    double minLoad= std::numeric_limits<double>::max();
-    owner_= std::numeric_limits<int>::max();
-    const bool masterExists= PrioExists(PrioMaster);
-    for (ProcListT::const_iterator it= GetProcListBegin(), end= GetProcListEnd(); it!=end; ++it) {
-        if (masterExists && it->prio < PrioMaster)
-        	continue;
-        const int proc= it->proc;
-        if (load[proc] < minLoad) {
-            minLoad= load[proc];
-            owner_= proc;
-        } else if ((load[proc] == minLoad) && (proc < owner_))
-            owner_= proc;
-    }
-}
-
-Priority RemoteDataCL::GetPrio(int rank) const
-{
-    for (ProcListT::const_iterator it= GetProcListBegin(), end= GetProcListEnd(); it!=end; ++it)
-        if (it->proc==rank)
-            return it->prio;
-
-    return NoPrio;
-}
-
-void RemoteDataCL::Identify( const TransferableCL& parent, const PrioListCL& prios)
-/// \pre Should only be called for local objects (IsLocal()==true).
-/// \pre Should be called on all procs storing the local object.
-/// \post Processor list is a copy of parent's one except for the priorities. These are set to PrioMaster on all processes.
-/// \param prios List of priorities that should be considered for \a parent
-{
-    Assert( IsLocal(), DROPSErrCL("RemoteDataCL::Identify: object is already distributed"), DebugDiSTC);
-    procList_.resize(0); // remove local entry
-    for (ProcListT::const_iterator it= parent.GetProcListBegin(), end= parent.GetProcListEnd(); it!=end; ++it)
-        if ( prios.contains(it->prio))
-            procList_.push_back( ProcListEntryCL( it->proc, PrioMaster));
-    // proc list is consistent due to consistency of parent's proc list.
-    // update owner
-    UpdateOwner( InfoCL::Instance().GetLoadVector());
-}
-
-void RemoteDataCL::DebugInfo( std::ostream& os) const
-{
-    os << "Simplex " << localObj_->GetGID() << ", owner = " << owner_ << '\n'
-       << " o stored on " << procList_ << std::endl;
-}
-
-bool RemoteDataCL::IsSane( std::ostream& os) const
-{
-    bool sane= true;
-    // Check if first entry belongs to me
-    if ( GetProcListBegin()->proc!=ProcCL::MyRank()){
-        os << "First entry in the process list is not me!" << std::endl;
-        sane= false;
-    }
-    // Check that owner was set properly (does not check for consistency on other processes)
-    if ( owner_<0 || owner_>=ProcCL::Size()) {
-        os << "Found invalid owner with rank " << owner_ << std::endl;
-        sane= false;
-    }
-    return sane;
-}
-
-SendStreamCL& operator<< ( SendStreamCL& os, const RemoteDataCL::ProcListT& pl)
-{
-    os << pl.size();
-    for (RemoteDataCL::ProcListT::const_iterator it= pl.begin(), end= pl.end(); it!=end; ++it)
-        os << int(it->proc) << int(it->prio);
-    return os;
-}
-
-RecvStreamCL& operator>> ( RecvStreamCL& is, RemoteDataCL::ProcListT& pl)
-{
-    size_t num;
-    int proc, prio;
-    is >> num;
-    pl.clear();
-    pl.reserve(num);
-    for (size_t i=0; i<num; ++i) {
-        is >> proc >> prio;
-        pl.push_back( RemoteDataCL::ProcListEntryCL( proc, Priority(prio)));
-    }
-    return is;
-}
-
-Uint RemoteDataCL::GetNumProcs( Priority prio) const
-{
-	if (prio == NoPrio)
-		return procList_.size();
-    Uint num= 0;
-    for (ProcList_const_iterator it=GetProcListBegin(); it!=GetProcListEnd(); ++it){
-        if ( it->prio>=prio)
-        	++num;
-    }
-    return num;
-}
-
-
-// R E M O T E  D A T A  L I S T  C L
-//-----------------------------------
-
-/// handler for the DiST interface to check, whether proc/prio lists are the same on different processes
-class RemoteDataListCL::DebugHandlerCL
-{
-  private:
-    std::ostream& os_;
-
-  public:
-    DebugHandlerCL( std::ostream& os) : os_(os) {}
-
-    bool Gather( const TransferableCL& t, Helper::SendStreamCL& s)
-    { // write proc/prio list
-        Helper::RemoteDataCL::ProcListT proclist( t.GetProcListBegin(), t.GetProcListEnd());
-        s << proclist << t.GetOwner();
-        return true;
-    }
-
-    bool Scatter( TransferableCL& t, const size_t numData, Helper::RecvStreamCL& r)
-    { // read proc/prio lists and compare with own
-        Helper::RemoteDataCL::ProcListT myplist( t.GetProcListBegin(), t.GetProcListEnd());
-        for (size_t i=0; i<numData; ++i) {
-            Helper::RemoteDataCL::ProcListT plist;
-            int owner;
-            r >> plist >> owner;
-            if (owner != t.GetOwner()) {
-            	os_ << "Inconsistent owner, mine = " << t.GetOwner() << ", remote = " << owner << std::endl;
-                t.DebugInfo( os_);
-            	return false;
-            }
-            if (myplist.size() != plist.size()) {
-                os_ << "Differing size of remote data for simplex " << t.GetGID() << std::endl;
-                t.DebugInfo( os_);
-                return false;
-            }
-            for (Helper::RemoteDataCL::ProcListT::const_iterator pit= plist.begin(), pend= plist.end(); pit!=pend; ++pit)
-                if (!is_in( myplist.begin(), myplist.end(), *pit)) {
-                    os_ << "Missing remote data entry ( " << pit->proc << ", " << pit->prio << " ) for simplex " << t.GetGID() << std::endl;
-                    t.DebugInfo( os_);
-                    return false;
-                }
-        }
-        return true;
-    }
-
-    bool Check( Usint dim)
-    // do interface comm
-    {
-        InterfaceCL::DimListT dimlist;
-        dimlist.push_back( dim);
-
-        const PrioListT   allPrios;
-        const LevelListCL allLvls;
-        // communicate over all objects
-        InterfaceCL comm( allLvls, allPrios, allPrios, dimlist);
-        return comm.Communicate( *this);
-    }
-};
-
-void RemoteDataListCL::DebugInfo( std::ostream& os) const
-{
-    os << "#Elements in RemoteDataList: " << this->size() << '\n';
-    for ( const_iterator it(begin()); it!=end(); ++it){
-        it->second.DebugInfo(os);
-    }
-}
-
-bool RemoteDataListCL::IsSane( std::ostream& os) const
-{
-    bool sane= true;
-    if ( !this->empty()){
-        // Check if each entry in this list has the same dimension
-        const Usint dim= this->begin()->first.dim;
-        for ( const_iterator it(this->begin()); it!=this->end(); ++it){
-            if ( it->first.dim!=dim){
-                os << "Dimension in RemoteDataListCL is not consistent!" << std::endl;
-                it->second.DebugInfo( os);
-                sane= false;
-            }
-            sane =  sane && it->second.IsSane( os);
-        }
-        // Check that remote data is the same on different processes
-        DebugHandlerCL debug( os);
-        sane= sane && debug.Check(dim);
-    }
-    return sane;
-}
-
-// S I M P L E X  T R A N S F E R  I N F O  C L
-//---------------------------------------------
-
-void SimplexTransferInfoCL::AddProc( int p, Priority prio, UpdatePolicyE changeLocalPrio)
-{
-    ProcSetT::iterator it= postProcs_.find(p);
-    if (it == postProcs_.end()) // not in proc list, yet
-        postProcs_[p]= prio;
-    else if (p != ProcCL::MyRank()) // merge prios
-        it->second= merge_prio( it->second, prio);
-    else { // p == me
-        switch (changeLocalPrio) {
-            case overwrite: // set prio
-                it->second= prio; break;
-            case merge: // merge with present prio
-                it->second= merge_prio( it->second, prio); break;
-            default:; // do nothing
-        }
-    }
-}
-
-void SimplexTransferInfoCL::AddProcSet( const ProcSetT& procs)
-{
-    for (ProcSetT::const_iterator it= procs.begin(), end= procs.end(); it!=end; ++it) {
-        const int proc= it->first;
-        if (postProcs_.find(proc) == postProcs_.end()) { // not in proc list, yet
-            Priority prio= rd_.GetPrio(proc);
-            if (prio==NoPrio) // not found in remote data
-                prio= PrioMaster;
-            postProcs_[proc]= prio;
-        }
-    }
-}
-
-int SimplexTransferInfoCL::GetPostProc( Priority prio) const
-{
-	for (ProcSetT::const_iterator it= postProcs_.begin(), end= postProcs_.end(); it!=end; ++it)
-		if (it->second==prio)
-			return it->first;
-	return -1;
-}
-
-void SimplexTransferInfoCL::ComputeSendToProcs( bool tetra)
-/// For tetrahedra (\a tetra == true) we have to treat the special case that the object should be sent also to processes which already have a remote copy.
-{
-    if (tetra) {
-    	const int me= ProcCL::MyRank();
-    	if (postProcs_.size()==2 && rd_.GetNumProcs()==2) { // Ma/Gh before and after transfer: only send to remote post procs with same prio
-    		procsToSend_.clear();
-    		Priority myprio= rd_.GetLocalPrio();
-    		const int p= GetPostProc(myprio);
-			if (p!=-1 && p!=me)
-				procsToSend_[p]= myprio;
-    	} else { // send to all remote post procs
-			procsToSend_= postProcs_;
-			procsToSend_.erase( me);
-    	}
-    } else { // for all sub-simplices (non-tetra): procsToSend_ = postProcs_ - remote data proc list
-        procsToSend_= postProcs_;
-    	for (RemoteDataCL::ProcListT::const_iterator it= rd_.GetProcListBegin(), end= rd_.GetProcListEnd(); it!=end; ++it)
-    		procsToSend_.erase( it->proc);
-    }
-}
-
-}   // end of namespace Helper
-
-
-// T R A N S F E R  A B L E  C L
-//------------------------------
-void TransferableCL::DebugInfo( std::ostream& os) const
-{
-    os << " parallel information:\n"
-       << " o priority: " << PriorityToString( GetPrio()) << "\n";
-    if ( IsLocal()){
-        os << " o only stored locally\n";
-    }
-    else{
-        os << " o " << (IsOnProcBnd() ? "is" : "is not") << " located at a process boundary\n"
-           << " o owner: " << GetRemoteData().GetOwnerProc() << '\n'
-           << " o processes: ";
-        for ( DiST::Helper::RemoteDataCL::ProcList_const_iterator p(GetRemoteData().GetProcListBegin());
-              p!= GetRemoteData().GetProcListEnd(); ++p){
-                  os << p->proc << " (" << PriorityToString( p->prio) << ") ";
-        }
-        os << '\n';
-    }
-}
-
-
-// I N T E R F A C E  C L
-// ----------------------
-
-void Print( const std::set<int>& set, std::ostream& os)
-{
-    for( std::set<int>::const_iterator it=set.begin(), end=set.end(); it!=end; ++it)
-        os << *it << " ";
-    os << std::endl;
-}
-
-void InterfaceCL::SetupCommunicationStructure()
-/** For a more detailed description, see InterfaceCL::Communicate, where the use of
-    ownerRecvFrom_, ownerSendTo_ and IRecvFromOwners_ is given. */
-{
-    ownerRecvFrom_.clear();
-    ownerSendTo_.clear();
-    IRecvFromOwners_.clear();
-    // note: ISendToOwner is not needed, created on the fly in GatherData(...)
-
-    typedef Helper::RemoteDataCL::ProcList_const_iterator ProcList_const_iterator;
-
-    // fill ownerRecvFrom_ and ownerSendTo_:
-    // each owner has to determine the process ranks to receive data from and send data to
-    for ( iterator it = begin_; it != end_; ++it) {
-        const int owner= it->second.GetOwnerProc();
-        if ( owner==ProcCL::MyRank()){
-            ProcList_const_iterator pit=it->second.GetProcListBegin();
-            for ( ; pit!=it->second.GetProcListEnd(); ++pit){
-                if (from_.contains( pit->prio))
-                    ownerRecvFrom_.insert( pit->proc);
-                if (to_.contains( pit->prio))
-                    ownerSendTo_.insert( pit->proc);
-            }
-        }
-    }
-    // fill IRecvFromOwners_:
-    // during owner->to communication, each process p has to determine the owner processes to receive data from
-    for ( iterator it = begin_to_; it != end_; ++it) {
-        if (to_.contains( it->second.GetLocalPrio()))
-            IRecvFromOwners_.insert( it->second.GetOwnerProc());
-    }
-//    std::cout << "[" << ProcCL::MyRank() << "] ownerRecvFrom  = "; Print(ownerRecvFrom_, std::cout);
-//    std::cout << "[" << ProcCL::MyRank() << "] ownerSendTo    = "; Print(ownerSendTo_, std::cout);
-//    std::cout << "[" << ProcCL::MyRank() << "] IRecvFromOwner = "; Print(IRecvFromOwners_, std::cout);
-}
-
-void InterfaceCL::ExchangeData( CommPhase phase)
-/** The interface communication has four phases.
-    (1) The data collected by the gather routine is sent to processes which are owner of
-    at least one entity. Let p denote a process who is owner of an entity.
-    (2) Then, p receives data from the processes given in the member variable
-    ownerRecvFrom_ and orders the data according the GID of the corresponding entity.
-    (3) After receiving the data from the processes owning a non-owner copy, p generates
-    a send stream containing the following data:
-    GID_1 numData_1 data_1, GID_2 numData_2 data_2, ..., GID_n numData_n data_n NoGID.
-    Here, numData_i describes the number of copies of the entity with GID_i which have
-    sent some data to the owner.
-    (4a) The data which are collected in phase (3) is sent to the processes who own
-    at least one entity covered by the "to"-interface.
-    (4b) For receiving the data, each process receives data from the previously computed
-    list IRecvFromOwners_.
-    \param phase How to communicate, i.e., copies -> owner -> copies, copies -> owner, owner -> copies
-
-    \todo Split up the function to control the communication better and
-          to make it easier to read
-    \todo Test for one-way communication is missing since no other priorities as master
-          are given so far.
-*/
-{
-    // Type for collecting the data, i.e., phase (3)
-    typedef DROPS_STD_UNORDERED_MAP< Helper::GeomIdCL, std::vector<char>, Helper::Hashing > CollectDataT;
-    typedef DROPS_STD_UNORDERED_MAP< Helper::GeomIdCL, size_t, Helper::Hashing >            CollectNumDataT;
-
-    int firstSendTag=5, secondSendTag=6; // tags for sending (phase (1) and (4a))
-
-    // Phase (1): Send data to owning processes
-    //-----------------------------------------
-    std::vector<ProcCL::RequestT> reqFirstSend; reqFirstSend.reserve(sendbuf_.size());
-    for ( SendListT::iterator it=sendbuf_.begin(); it!=sendbuf_.end(); ++it){
-        // Append NoGID as tag, that there is no more data on the stream
-        (*it->second) << Helper::NoGID;
-        if ( phase==bothPhases || phase==toowner){
-            if ( it->first!=ProcCL::MyRank()){
-                // initiate the MPI call for sending the data (in all other cases,
-                // the data are just copied)
-                reqFirstSend.push_back( it->second->Isend( it->first, firstSendTag));
-            }
-        }
-    }
-
-    // Phase (2): Owning process receives data
-    //----------------------------------------
-    // temporary variables for receiving and collecting the data
-    CollectDataT      collect;      // Collect data for one GID from each sender
-    CollectNumDataT   collectNum;   // Collect number of bytes from each sender for each GID
-    Helper::GeomIdCL  tmpGID;       // GID on the stream from the gather routine
-    std::vector<char> tmpBuf;       // data of the stream from the gather routine
-    size_t            numData;      // number of gathered bytes
-
-    // if I am the owner of some entity, I have to receive something
-    for ( std::set<int>::const_iterator pit=ownerRecvFrom_.begin(); pit!=ownerRecvFrom_.end(); ++pit){
-        /// Receive data from the copies or use the sendstream to myself as receive buffer
-        Helper::RecvStreamCL* locrecvbuf=0;
-        if ( phase==fromowner && ProcCL::MyRank()!=*pit)
-            continue;
-        if ( *pit!=ProcCL::MyRank()){
-            locrecvbuf= new Helper::RecvStreamCL( binary_);
-            locrecvbuf->Recv( *pit, firstSendTag);
-        }
-        else{
-            locrecvbuf= new Helper::RecvStreamCL( *sendbuf_[ ProcCL::MyRank()]);
-        }
-        // read the GID from the stream
-        (*locrecvbuf) >> tmpGID;
-        // as long as the stream containing data
-        while ( tmpGID!=Helper::NoGID){
-            (*locrecvbuf) >> numData;
-            if ( !(*locrecvbuf)){
-                throw DROPSErrCL("InterfaceCL::Communicate: Receive stream is broken!");
-            }
-            tmpBuf.resize( numData);
-            locrecvbuf->read( Addr(tmpBuf), numData);
-            // ... putting the data to the corresponding GID and ...
-            collect[tmpGID].insert( collect[tmpGID].end(), tmpBuf.begin(), tmpBuf.end());
-            if (!binary_){ /// \todo wieso das?
-                collect[tmpGID].push_back(' ');
-            }
-            // ... remembering how many data has been sent.
-            ++collectNum[tmpGID];
-            // get the GID of the next element
-            (*locrecvbuf) >> tmpGID;
-        }
-        // free memory of the receive buffer
-        delete locrecvbuf; locrecvbuf=0;
-    }
-
-
-    // Phase (3): Generate the send buffers
-    //-------------------------------------
-    SendListT sendstreams;
-    CollectNumDataT::const_iterator itNum(collectNum.begin());
-    // Generate for each receiver a buffer. So at least NoGID is sent to all receivers
-    // which are waiting for some stuff. (receivers == ownerSendTo_)
-    sendstreams[ProcCL::MyRank()]= 0;
-    if (  phase==bothPhases || phase==fromowner){
-        std::set<int>::const_iterator pit;
-        for ( pit=ownerSendTo_.begin(); pit!=ownerSendTo_.end(); ++pit)
-            sendstreams[*pit]= new Helper::SendStreamCL(binary_);
-    }
-    if ( !sendstreams[ProcCL::MyRank()])
-        sendstreams[ProcCL::MyRank()]= new Helper::SendStreamCL(binary_);
-
-    // for each collected GID, put the GID, number of copies where gather was called, and
-    // the gathered data into a stream buffer.
-    for ( CollectDataT::iterator it(collect.begin()); it!= collect.end(); ++it, ++itNum){
-        Helper::RemoteDataCL& rd= InfoCL::Instance().GetRemoteData( it->first);
-        Helper::RemoteDataCL::ProcList_const_iterator pit=rd.GetProcListBegin();
-        for ( ; pit!=rd.GetProcListEnd(); ++pit){
-            if ( to_.contains( pit->prio)) {
-                if ( phase==toowner && pit->proc!=ProcCL::MyRank())
-                    continue;
-                Assert( sendstreams[pit->proc],
-                    DROPSErrCL("InterfaceCL::Communicate: Missing sendbuffer"),
-                    DebugDiSTC);
-                (*sendstreams[pit->proc]) << it->first << itNum->second;
-                sendstreams[pit->proc]->write( Addr(it->second), it->second.size());
-#if DROPSDebugC & DebugDiSTC
-                // append delimiting char to find inconsistent gather/scatter routines
-                const char delim= '|';
-                (*sendstreams[pit->proc]) << delim;
-#endif
-            }
-        }
-    }
-    // Append each stream with NoGID as a tag that the stream contains no more data
-    for ( SendListT::iterator it=sendstreams.begin(); it!=sendstreams.end(); ++it){
-        (*it->second) << Helper::NoGID;
-    }
-
-    // Phase (4a): send buffers to non-owner copies
-    // --------------------------------------------
-    std::vector<ProcCL::RequestT> reqSecondSend; reqSecondSend.reserve(sendbuf_.size());
-    if ( phase!=toowner){
-        for ( SendListT::iterator it=sendstreams.begin(); it!=sendstreams.end(); ++it){
-            // If receiver is not me, send the stream
-            if ( it->first!=ProcCL::MyRank()){
-                reqSecondSend.push_back( it->second->Isend( it->first, secondSendTag));
-            }
-        }
-    }
-
-    // Phase (4b): Receive data from owning processes
-    // ----------------------------------------------
-    for ( std::set<int>::const_iterator pit=IRecvFromOwners_.begin(); pit!=IRecvFromOwners_.end(); ++pit){
-        if ( *pit!=ProcCL::MyRank()){
-            if ( phase!=toowner){
-                recvbuf_[*pit]= new Helper::RecvStreamCL(binary_);
-                recvbuf_[*pit]->Recv( *pit, secondSendTag);
-            }
-        }
-        else {       // Copy the sendbuffer to the receive stream
-            recvbuf_[*pit]= new Helper::RecvStreamCL( *sendstreams[*pit]);
-        }
-    }
-
-    // Wait until all messages has left me before deleting the buffers
-    if ( !reqFirstSend.empty())
-        ProcCL::WaitAll( reqFirstSend);
-    if ( !reqSecondSend.empty())
-        ProcCL::WaitAll( reqSecondSend);
-    // delete all send streams
-    for ( SendListT::iterator sit=sendbuf_.begin(); sit!=sendbuf_.end(); ++sit){
-        delete sit->second; sit->second=0;
-    }
-    sendbuf_.clear();
-    for ( SendListT::iterator sit=sendstreams.begin(); sit!=sendstreams.end(); ++sit){
-        delete sit->second; sit->second=0;
-    }
-    sendstreams.clear();
-}
-
-// M O D I F Y  C L A S S
-//-----------------------
-
-/// handler for the DiST interface to merge proc lists
-class ModifyCL::MergeProcListHandlerCL
-{
-  private:
-    ModifyCL& mod_;
-
-  public:
-    MergeProcListHandlerCL( ModifyCL& mod) : mod_(mod) {}
-
-    bool Gather( const TransferableCL& t, Helper::SendStreamCL& s)
-    {
-        ModifyCL::UpdateListT& ul= mod_.entsToUpdt_[t.GetDim()];
-        ModifyCL::UpdateIterator it= ul.find( &t);
-        if (it==ul.end())
-            return false;
-        const Helper::RemoteDataCL::ProcListT proclist( it->second.GetPostProcs().begin(), it->second.GetPostProcs().end());
-        s << proclist;
-        return true;
-    }
-
-    bool Scatter( TransferableCL& t, const size_t numData, Helper::RecvStreamCL& r){
-        ModifyCL::UpdateListT& ul= mod_.entsToUpdt_[t.GetDim()];
-        ModifyCL::UpdateIterator it= ul.find( &t);
-        if (it==ul.end())
-            return false;
-        for (size_t i=0; i<numData; ++i) {
-            Helper::RemoteDataCL::ProcListT proclist;
-            r >> proclist;
-            for (Helper::RemoteDataCL::ProcListT::const_iterator pit= proclist.begin(), pend= proclist.end(); pit!=pend; ++pit)
-                it->second.AddProc( pit->proc, pit->prio, Helper::SimplexTransferInfoCL::merge);
-        }
-        return true;
-    }
-
-    void Call()
-    // do interface comm
-    {
-        std::vector<Helper::GeomIdCL> updateVec;
-
-        // collect all objects to communicate
-        for (int dim=0; dim<4; ++dim)
-            for (ModifyCL::UpdateIterator it= mod_.UpdateBegin(dim), end= mod_.UpdateEnd(dim); it!=end; ++it)
-                updateVec.push_back( it->first->GetGID());
-
-        InterfaceCL comm( updateVec.begin(), updateVec.end(), mod_.binary_);
-        comm.Communicate( *this);
-    }
-};
-
-/// handler for the DiST interface to communicate update lists
-class ModifyCL::CommToUpdateHandlerCL
-{
-  private:
-    ModifyCL& mod_;
-
-  public:
-    CommToUpdateHandlerCL( ModifyCL& mod) : mod_(mod) {}
-
-    bool Gather( const TransferableCL& t, Helper::SendStreamCL& os)
-    {
-        const Usint dim= t.GetDim();
-        ModifyCL::UpdateListT& ul= mod_.entsToUpdt_[dim];
-        ModifyCL::UpdateIterator it= ul.find( &t);
-        if (it==ul.end())
-            return false;
-        if (dim==GetDim<TetraCL>()) { // tetra: write SimplexTransferInfoCL::UpdateSubs_
-            const bool updateSubs= it->second.UpdateSubs();
-            os << updateSubs;
-            const int remoteProc= (++(it->second.GetRemoteData().GetProcListBegin()))->proc, // only called for distributed objects, so there are 2 tetras
-                postRemote= it->second.WillBeOnProc(remoteProc) ? remoteProc : -1;
-            os << postRemote;
-        }
-        return true;
-    }
-
-    bool Scatter( TransferableCL& t, const size_t numData, Helper::RecvStreamCL& is)
-    {
-        const Usint dim= t.GetDim();
-        if (dim==GetDim<TetraCL>()) { // tetra
-            bool updateSubs= false, upSubs, transferHere= false;
-            int postproc;
-            for (size_t i=0; i<numData; ++i) {
-            	is >> upSubs >> postproc;
-            	updateSubs= updateSubs || upSubs;
-            	transferHere= transferHere || postproc==ProcCL::MyRank(); // some remote will transfer tetra to me
-            }
-            ModifyCL::UpdateListT& ul= mod_.entsToUpdt_[dim];
-            ModifyCL::UpdateIterator it= ul.find( &t);
-            if (it==ul.end()) { // not already in update list
-            	it= mod_.AddSimplexToUpdate( dim, &t, updateSubs);
-            	// add (local proc,local prio) to update list, otherwise local Ma/Gh copy will be lost
-          	    it->second.AddProc( ProcCL::MyRank(), t.GetPrio());
-            }
-        } else // non-tetra
-        	mod_.AddSimplexToUpdate( dim, &t, false);
-        return true;
-    }
-
-    void Call()
-    // do interface comm
-    {
-        InterfaceCL::DimListT dimlist;
-        for (int dim=0; dim<4; ++dim)
-            dimlist.push_back( dim);
-
-        const PrioListT   allPrios;
-        const LevelListCL allLvls;
-        // communicate over all objects
-        InterfaceCL comm( allLvls, allPrios, allPrios, dimlist, /*dist*/ true, mod_.binary_);
-        comm.Communicate( *this);
-    }
-};
-
-void ModifyCL::Init()
-{
-    Assert( !modifiable_, DROPSErrCL("ModifyCL::Init: Class is already in the modifiable mode"), DebugDiSTC);
-    modifiable_= true;
-    entsToUpdt_= new UpdateListT[4];
-}
-
-void ModifyCL::Finalize()
-{
-    Assert( modifiable_, DROPSErrCL("TransferCL::Finalize: Class is not in the modifiable mode, call Init() first!"), DebugDiSTC);
-    // algorithm based on migration algorithm of FMDB
-    CreateUpdateList();
-    const bool foundDel= AssignPostProcs();
-    UpdateRemoteData();
-
-    if (foundDel) { // unregister/remove unused simplices (depending on del_)
-        if (del_) InfoCL::Instance().PreMultiGridMod();
-        DeleteUnusedSimplices( del_);
-        if (del_) InfoCL::Instance().PostMultiGridMod();
-    }
-    // Now we are ready to remove the update lists
-    delete[] entsToUpdt_;
-    entsToUpdt_= 0;
-    modifiable_= false;
-}
-
-void ModifyCL::ChangePrio( const TransferableCL& t, Priority prio)
-{
-    Assert( modifiable_, DROPSErrCL("ModifyCL::ChangePrio: Class is not in the modifiable mode, call Init() first!"), DebugDiSTC);
-
-    UpdateIterator it= AddSimplexToUpdate( t.GetDim(), &t, false);
-    it->second.AddProc( ProcCL::MyRank(), prio, /*changeLocalPrio*/Helper::SimplexTransferInfoCL::overwrite);
-}
-
-void ModifyCL::Delete( const TransferableCL& t)
-{
-    Assert( modifiable_, DROPSErrCL("ModifyCL::Delete: Class is not in the modifiable mode, call Init() first!"), DebugDiSTC);
-
-    AddSimplexToUpdate( t.GetDim(), &t, false);
-}
-
-void ModifyCL::Keep( const TransferableCL& t)
-{
-    Assert( modifiable_, DROPSErrCL("ModifyCL::Keep: Class is not in the modifiable mode, call Init() first!"), DebugDiSTC);
-
-    UpdateIterator it= AddSimplexToUpdate( t.GetDim(), &t, false);
-    Helper::RemoteDataCL& rd= it->second.GetRemoteData();
-    for (Helper::RemoteDataCL::ProcList_const_iterator pit= rd.GetProcListBegin(), pend= rd.GetProcListEnd(); pit!= pend; ++pit)
-        it->second.AddProc( pit->proc, pit->prio, /*changeLocalPrio*/Helper::SimplexTransferInfoCL::keep);
-}
-
-ModifyCL::UpdateIterator ModifyCL::AddSimplexToUpdate( int dim, const TransferableCL* t, bool updateSubs)
-{
-    UpdateListT& simplices= entsToUpdt_[dim];
-    // map::insert only inserts, if key is not found in the map, otherwise iterator of the found element is returned
-    return simplices.insert( std::make_pair( t, Helper::SimplexTransferInfoCL( InfoCL::Instance().GetRemoteData( *t), updateSubs))).first;
-}
-
-void ModifyCL::CreateUpdateList()
-{
-    UpdateListT& tetras= entsToUpdt_[3];
-    // insert all subsimplices of tetras to update in respective update lists
-    for (UpdateIterator it= tetras.begin(), end= tetras.end(); it!=end; ++it)
-        if (it->second.UpdateSubs()) {
-            TetraCL* t;
-            simplex_cast<TetraCL>( *it->first, t);
-
-            for ( Uint i=0; i<NumVertsC; ++i)
-                AddSimplexToUpdate( 0, t->GetVertex(i), false);
-            for ( Uint i=0; i<NumEdgesC; ++i)
-                AddSimplexToUpdate( 1, t->GetEdge(i), false);
-            for ( Uint i=0; i<NumFacesC; ++i)
-                AddSimplexToUpdate( 2, t->GetFace(i), false);
-        }
-    // communicate simplices to update
-    CommToUpdateHandlerCL commToUpdate(*this);
-    commToUpdate.Call();
-}
-
-bool ModifyCL::AssignPostProcs()
-/// returns whether there are entities to be removed.
-{
-    const ProcSetT* postProcs;
-    UpdateListT &verts= entsToUpdt_[0],
-        &edges= entsToUpdt_[1],
-        &faces= entsToUpdt_[2],
-        &tetras= entsToUpdt_[3];
-    int me= ProcCL::MyRank();
-    Helper::RemoteDataListCL& remoteTetras= InfoCL::Instance().GetRemoteList<TetraCL>();
-
-    for (Helper::RemoteDataListCL::iterator it= remoteTetras.begin(), end= remoteTetras.end(); it!=end; ++it) {
-        TetraCL* t;
-        simplex_cast<TetraCL>( it->second.GetLocalObject(), t);
-        const UpdateIterator tit= tetras.find( it->second.GetLocalObjectPtr()),
-                tend= tetras.end();
-
-        // get tetra's newProcs set
-        ProcSetT tmpProcSet;
-        if (tit!=tend) { // tetra to be updated
-            postProcs= &(tit->second.GetPostProcs());
-        } else { // tetra will not be moved  ->  newProcs = (me,tetraPrio)
-            tmpProcSet.insert( std::make_pair( me, t->GetPrio()));
-            postProcs= &tmpProcSet;
-        }
-
-        // update proc sets of tetra's sub-simplices
-        for ( Uint i=0; i<NumVertsC; ++i) {
-            const UpdateIterator sit= verts.find( t->GetVertex(i)),
-                    send= verts.end();
-            if (sit!=send) // simplex to be updated
-                sit->second.AddProcSet( *postProcs);
-            }
-        for ( Uint i=0; i<NumEdgesC; ++i) {
-            const UpdateIterator sit= edges.find( t->GetEdge(i)),
-                    send= edges.end();
-            if (sit!=send) // simplex to be updated
-                sit->second.AddProcSet( *postProcs);
-            }
-        for ( Uint i=0; i<NumFacesC; ++i) {
-            const UpdateIterator sit= faces.find( t->GetFace(i)),
-                    send= faces.end();
-            if (sit!=send) // simplex to be updated
-                sit->second.AddProcSet( *postProcs);
-        }
-    }
-    // merge proc/prio lists. Note: local prio wins as in SimplexTransferInfoCL::AddProc (otherwise ChangePrio does not work properly)
-    MergeProcListHandlerCL mergeProcList( *this);
-    mergeProcList.Call();
-
-    // now simplices to remove and proc/prio lists for sending can be determined
-    bool foundDel= false; // is there any entity to be deleted?
-    for (int dim=0; dim<4; ++dim)
-        for (UpdateIterator it= UpdateBegin(dim), end= UpdateEnd(dim); it!=end; ++it) {
-            Helper::SimplexTransferInfoCL& info= it->second;
-            if (!info.WillBeOnProc(me)) {
-                foundDel= true;
-                info.SetRemoveMark();
-            }
-            info.ComputeSendToProcs( dim==3); // tetras have to be treated in a special way
-        }
-    return foundDel;
-}
-
-void ModifyCL::UpdateRemoteData()
-{
-    const Helper::RemoteDataCL::LoadVecT& loadOfProc= InfoCL::Instance().GetLoadVector();
-    for (int dim=0; dim<4; ++dim)
-        for (UpdateListT::iterator it= entsToUpdt_[dim].begin(), end= entsToUpdt_[dim].end(); it!=end; ++it) {
-            Helper::SimplexTransferInfoCL& sti= it->second;
-            if (!sti.WillBeRemoved()) {
-                // update remote data
-                Helper::RemoteDataCL::ProcListT proclist( sti.GetPostProcs().begin(), sti.GetPostProcs().end());
-                sti.GetRemoteData().SetProcList( proclist);
-                sti.GetRemoteData().UpdateOwner(loadOfProc);
-            }
-        }
-}
-
-void ModifyCL::DeleteUnusedSimplices( bool del)
-{
-    // remove entries from remote data list
-    for (int dim=3; dim>=0; --dim) {
-        Helper::RemoteDataListCL& rdl= InfoCL::Instance().GetRemoteList( dim);
-        for (UpdateListT::iterator it= entsToUpdt_[dim].begin(), end= entsToUpdt_[dim].end(); it!=end; ++it)
-            if (it->second.WillBeRemoved()) {
-                TransferableCL& t= it->second.GetRemoteData().GetLocalObject();
-                t.SetRemoveMark();
-                rdl.Unregister( t);
-            }
-    }
-    if (!del) return;
-
-    // now remove simplices from multigrid
-    SimplexFactoryCL& sf= mg_.GetSimplexFactory();
-    for (int lvl= mg_.GetLastLevel(); lvl>=0; --lvl) {
-        sf.DestroyMarkedTetras(lvl);
-        sf.DestroyMarkedVEFs(lvl);
-    }
-}
-
-
-
-// T R A N S F E R  C L A S S
-//---------------------------
-
-void TransferCL::Init()
-{
-    base::Init();
-}
-
-void TransferCL::Finalize()
-/// \todo Delete Sendbuffer as last operation in this function?
-{
-    Assert( modifiable_, DROPSErrCL("TransferCL::Finalize: Class is not in the modifiable mode, call Init() first!"), DebugDiSTC);
-    // algorithm based on migration algorithm of FMDB
-    CreateUpdateList();
-    AssignPostProcs();
-    FillSendBuffer();
-
-    std::vector<ProcCL::RequestT> req; req.reserve(sendBuffer_.size());
-    // non-blocking sends
-    for (SendBufT::const_iterator it(sendBuffer_.begin()), end(sendBuffer_.end()); it!=end; ++it)
-        req.push_back( it->second->Isend( it->first));
-
-    InfoCL::Instance().PreMultiGridMod();
-    Receive();
-
-    // Wait until each message has left me, before deleting the send buffer
-    ProcCL::WaitAll(req);
-
-    // All messages are delivered, so free all allocated memory
-    for (SendBufT::iterator it= sendBuffer_.begin(), end= sendBuffer_.end(); it!=end; ++it)
-        delete it->second;
-    sendBuffer_.clear();
-    req.clear();
-
-    DeleteUnusedSimplices( del_);
-    InfoCL::Instance().PostMultiGridMod();
-    UpdateOwners();
-    // Now we are ready to remove the update lists
-    delete[] entsToUpdt_;
-    entsToUpdt_= 0;
-    modifiable_= false;
-}
-
-void TransferCL::Transfer( const TetraCL& t, int toProc, Priority prio, bool del)
-{
-    Assert( modifiable_, DROPSErrCL("TransferCL::MarkForTransfer: Class is not in the modifiable mode, call Init() first!"), DebugDiSTC);
-
-    UpdateIterator it= AddSimplexToUpdate( 3, &t, /*updateSubs*/true);
-    Helper::SimplexTransferInfoCL& info= it->second;
-    /// add/merge proc/prio
-    info.AddProc( toProc, prio);
-    if (!del) { // keep local object, if not already there
-    	prio= info.GetRemoteData().GetLocalPrio();
-        if (info.GetPostProc(prio)==-1) // prio not found
-        	info.AddProc( ProcCL::MyRank(), prio);
-    } else
-    	info.RemoveProc( ProcCL::MyRank());
-
-    // Code below was copied from ParMultiGridCL::Transfer. Please use ParMultiGridCL::Transfer directly!
-//    if (t.IsRegularlyRef() && t.IsMaster() && prio==PrioMaster)
-//        t.UnCommitRegRefMark();
-
-}
-
-struct TransferCL::CompByDescLevelCL {
-    bool operator() (const UpdateEntryT& u, const UpdateEntryT& v)
-    {
-        return u.first->GetLevel() > v.first->GetLevel();
-    }
-};
-
-TransferCL::SortedListT* TransferCL::SortUpdateTetras()
-{
-    const int dim= GetDim<TetraCL>();
-    SortedListT* sortedTetras= new SortedListT( entsToUpdt_[dim].begin(), entsToUpdt_[dim].end());
-    sortedTetras->sort( CompByDescLevelCL());
-    return sortedTetras;
-}
-
-void TransferCL::UpdateSendRemoteData( const TransferableCL& t, Helper::SimplexTransferInfoCL& sti)
-{
-    Helper::RemoteDataCL& rd= sti.GetRemoteData();
-    // update remote data
-    Helper::RemoteDataCL::ProcListT proclist( sti.GetPostProcs().begin(), sti.GetPostProcs().end());
-    const bool isTetra= t.GetDim()==GetDim<TetraCL>();
-    if (sti.GetBroadcaster()==ProcCL::MyRank() || isTetra) {
-    	// write simplex and remote data to all procs in SendToProcs
-        for (ProcSetT::const_iterator sit= sti.GetSendToProcs().begin(), send= sti.GetSendToProcs().end(); sit!=send; ++sit) {
-            (*sendBuffer_[sit->first]) << t << proclist;
-            if (isTetra)
-                (*sendBuffer_[sit->first]) << int(rd.GetLocalPrio());
-        }
-    }
-    if (!sti.WillBeRemoved())
-        rd.SetProcList( proclist);
-}
-
-void TransferCL::UpdateOwners()
-{
-    const Helper::RemoteDataCL::LoadVecT& loadOfProc= InfoCL::Instance().GetLoadVector();
-    InfoCL& info= InfoCL::Instance();
-    for (int dim=0; dim<4; ++dim)
-        for (Helper::RemoteDataListCL::iterator it= info.GetRemoteList(dim).begin(), end= info.GetRemoteList(dim).end(); it!=end; ++it)
-                it->second.UpdateOwner(loadOfProc);
-}
-
-/** Generate for each process that gets some data a buffer containing all
-    information to be sent.
-*/
-void TransferCL::FillSendBuffer()
-{
-    int me= ProcCL::MyRank();
-    typedef std::map<int,SArrayCL<size_t,4> > msgCountT;
-    msgCountT numMsg; // number of simplices of dimension 0,..,3 to be sent to certain proc
-    // first count number of messages to be sent
-    for (int dim=0; dim<4; ++dim)
-        for (UpdateListT::const_iterator it= entsToUpdt_[dim].begin(), end= entsToUpdt_[dim].end(); it!=end; ++it)
-            if (it->second.GetBroadcaster()==me || dim==GetDim<TetraCL>()) {
-                const Helper::SimplexTransferInfoCL& sti= it->second;
-                for (ProcSetT::const_iterator pit= sti.GetSendToProcs().begin(), pend= sti.GetSendToProcs().end(); pit!=pend; ++pit)
-                    numMsg[pit->first][dim]++;
-            }
-    // allocate send buffers
-    for (msgCountT::iterator it= numMsg.begin(), end= numMsg.end(); it!=end; ++it) {
-        Helper::SendStreamCL* buf= new Helper::SendStreamCL( binary_);
-        sendBuffer_[it->first]= buf;
-        // write number of verts/edges/faces/tetras to be sent
-        for (int dim=0; dim<4; ++dim)
-            (*buf) << it->second[dim];
-    }
-    // sort tetras to update by descending level (so that children are received first to enable parents to set the Children_ array)
-    SortedListT* sortedTetras= SortUpdateTetras();
-    // now update remote data and write simplices and corresponding remote data to send buffers. First for verts, edges, faces...
-    for (int dim=0; dim<3; ++dim)
-        for (UpdateListT::iterator it= entsToUpdt_[dim].begin(), end= entsToUpdt_[dim].end(); it!=end; ++it)
-            UpdateSendRemoteData( *it->first, it->second);
-    // ...now for tetra in sorted order
-    for (SortedListT::iterator it= sortedTetras->begin(), end= sortedTetras->end(); it!=end; ++it)
-        UpdateSendRemoteData( *it->first, it->second);
-    delete sortedTetras;
-}
-
-void TransferCL::Receive()
-{
-    // compute send pattern (procs I send to get a "1")
-    std::valarray<int> send(0, ProcCL::Size());
-    for ( SendBufT::const_iterator it(sendBuffer_.begin()), end(sendBuffer_.end()); it!=end; ++it){
-        send[ it->first]= 1;
-    }
-    // get the receive pattern (procs I receive from have a nonzero entry)
-    std::valarray<int> IreceiveFrom= ProcCL::Alltoall( send);
-    // get the number of procs to receive from
-    int numRecvFrom= 0;
-    for ( int p=0; p < ProcCL::Size(); ++p)
-        if ( IreceiveFrom[p]>0)
-        	++numRecvFrom;
-    // receive from other processes
-    std::vector<Helper::RecvStreamCL*> recv( numRecvFrom);
-    std::vector<SArrayCL<size_t,4> >   numMsg( numRecvFrom);
-    for ( int p=0, i=0; p < ProcCL::Size(); ++p)
-        if ( IreceiveFrom[p]>0) {
-        	recv[i]= new Helper::RecvStreamCL( binary_);
-            recv[i]->Recv( p);
-            // receive number of verts/edges/faces/tetras
-            for (int dim=0; dim<4; ++dim)
-                (*recv[i]) >> numMsg[i][dim];
-            ++i;
-        }
-    // Receive vertices
-    for (int i=0; i<numRecvFrom; ++i)
-    	ReceiveSimplices<VertexCL>( *recv[i], numMsg[i][0]);
-    // Receive edges
-    for (int i=0; i<numRecvFrom; ++i)
-    	ReceiveSimplices<EdgeCL>  ( *recv[i], numMsg[i][1]);
-    // Receive faces
-    for (int i=0; i<numRecvFrom; ++i)
-    	ReceiveSimplices<FaceCL>  ( *recv[i], numMsg[i][2]);
-    // receive tetras
-    for (int i=0; i<numRecvFrom; ++i) {
-    	ReceiveSimplices<TetraCL> ( *recv[i], numMsg[i][3]);
-    	// current receive stream not needed anymore
-    	delete recv[i];
-    }
-}
-
-template <>
-VertexCL& TransferCL::CreateSimplex<VertexCL>( const VertexCL& s, const Helper::RemoteDataCL::ProcListT& pl)
-{
-    return mg_.GetSimplexFactory().MakeCopy( s, pl);
-}
-
-template <>
-EdgeCL& TransferCL::CreateSimplex<EdgeCL>    ( const EdgeCL& s,   const Helper::RemoteDataCL::ProcListT& pl)
-{
-    return mg_.GetSimplexFactory().MakeCopy( s, pl);
-}
-
-template <>
-FaceCL& TransferCL::CreateSimplex<FaceCL>    ( const FaceCL& s,   const Helper::RemoteDataCL::ProcListT& pl)
-{
-    return mg_.GetSimplexFactory().MakeCopy( s, pl);
-}
-
-template <>
-TetraCL& TransferCL::CreateSimplex<TetraCL>  ( const TetraCL& s,  const Helper::RemoteDataCL::ProcListT& pl)
-{
-    TetraCL& t= mg_.GetSimplexFactory().MakeCopy( s, pl);
-    // now link to faces
-    for ( Uint i=0; i<NumFacesC; ++i)
-        const_cast<FaceCL*>(t.GetFace(i))->LinkTetra(&t);
-    return t;
-}
-
-template <>
-void DiST::TransferCL::ReceiveSimplices<TetraCL>( DiST::Helper::RecvStreamCL& recvstream, size_t num)
-{
-    for ( size_t i=0; i<num; ++i) {
-        TetraCL stmp;                                   // temporary to receive a single simplex
-        DiST::Helper::RemoteDataCL::ProcListT procList; // temporary to receive process list
-
-        // receive simplex
-        stmp.UnPack( recvstream);
-        Assert( stmp.GetDim()==GetDim<TetraCL>(), DROPSErrCL("Mismatch in dimension of a received simplex!"), DebugDiSTC);
-        // receive proc/prio list
-        recvstream >> procList;
-        int formerPrio;
-        recvstream >> formerPrio;
-        bool modMFR= true;
-        TetraCL* tp= 0;
-        if (!InfoCL::Instance().Exists(stmp.GetGID())) {
-        	tp= &CreateSimplex<TetraCL>( stmp, procList); // creates simplex and remote data list entry
-        	if (formerPrio==PrioGhost && procList.size()==1) // there will be a merge afterwards by master received from another proc who will take care of the edge MFRs
-        	    modMFR= false;
-        } else { // merge with existing tetra
-        	tp= InfoCL::Instance().GetTetra( stmp.GetGID());
-            tp->Merge(stmp);
-            modMFR= formerPrio==PrioMaster;
-        }
-
-        // TODO: hier experimentell, sollte per Handler ausgelagert werden (aus ParMultiGridCL::HandlerTObjMkCons).
-        // Note: tetra can be received twice (Ma/Gh copy merged on a third proc), avoid double increment of edge MFRs.
-        if (tp->IsRegularlyRef() && tp->IsMaster() && modMFR)
-        {
-            tp->CommitRegRefMark();
-            // nun wird auf allen Edges _AccMFR:=_MFR gesetzt, um Unkonsistenzen bei vorher verteilt
-            // und nun nur noch lokal gespeicherten Edges zu vermeiden. Ein abschliessenden
-            // AccumulateMFR in XferEnd() setzt auf den verteilt gespeicherten Edges dann die
-            // richtigen _AccMFR-Werte.
-            for (TetraCL::const_EdgePIterator it= tp->GetEdgesBegin(), end= tp->GetEdgesEnd(); it!=end; ++it)
-                (*it)->SetAccMFR( (*it)->GetMFR());
-        }
-
-    }
-}
-
-
-
-// I N F O  C L A S S
-// ------------------
-InfoCL* InfoCL::instance_= 0;
-
-void InfoCL::PreMultiGridMod()
-{
-    mg_->PrepareModify();
-}
-
-void InfoCL::PostMultiGridMod()
-{
-    mg_->FinalizeModify();
-    mg_->ClearTriangCache();
-}
-
-VertexCL* InfoCL::GetVertex( const Helper::GeomIdCL& gid) const
-{
-    VertexCL* v=0;
-    simplex_cast<VertexCL>( GetRemoteData(gid).GetLocalObject(), v);
-    return v;
-}
-
-EdgeCL* InfoCL::GetEdge(   const Helper::GeomIdCL& gid) const
-{
-    EdgeCL* v=0;
-    simplex_cast<EdgeCL>( GetRemoteData(gid).GetLocalObject(), v);
-    return v;
-}
-
-FaceCL* InfoCL::GetFace(   const Helper::GeomIdCL& gid) const
-{
-    FaceCL* v=0;
-    simplex_cast<FaceCL>( GetRemoteData(gid).GetLocalObject(), v);
-    return v;
-}
-
-TetraCL* InfoCL::GetTetra(  const Helper::GeomIdCL& gid) const
-{
-    TetraCL* v=0;
-    simplex_cast<TetraCL>( GetRemoteData(gid).GetLocalObject(), v);
-    return v;
-}
-
-/** Also checks the multigrid for sanity*/
-bool InfoCL::IsSane( std::ostream& os) const
-{
-    bool sane=true;
-    // Check remote data lists
-    for ( size_t i=0; i<4; ++i) {
-        sane= sane && remoteData_[i].IsSane( os);
-    }
-//    sane= sane && mg_->IsSane(os);
-    return sane;
-}
-
-void InfoCL::DebugInfo( std::ostream& os) const
-{
-    for ( size_t i=0; i<4; ++i) {
-        os << "dim = " << i << ":\t";
-        remoteData_[i].DebugInfo( os);
-    }
-}
-
-void InfoCL::SizeInfo( std::ostream& os) const
-{
-    os << "Remote data on proc " << ProcCL::MyRank() << ":";
-    for ( size_t i=0; i<4; ++i){
-        os << '\t' << remoteData_[i].size() << " of dim = " << i;
-    }
-    os << std::endl;
-}
-
-/** Show debug information of simplex given by its geometric id.
-    \param gid geometric id of simplex
-    \param os output stream
-*/
-void InfoCL::ShowSimplex( const Helper::GeomIdCL& gid, std::ostream& os) const
-{
-    if (Exists(gid)) {
-        GetRemoteData(gid).GetLocalObject().DebugInfo( os);
-        return;
-    }
-}
-
-}   // end of namespace DiST
-}   // end of namespace DROPS
+/// \file DiST.cpp
+/// \brief The DiST (short for distributed simplex type) module is responsible for the distributed geometric data structure on a parallel machine.
+/// It should replace the DDD library in the near future.
+/// \author LNM RWTH Aachen: Patrick Esser, Joerg Grande, Sven Gross, Yuanjun Zhang; SC RWTH Aachen: Oliver Fortmeier, Daniel Medina Cardona.
+
+/*
+ * This file is part of DROPS.
+ *
+ * DROPS is free software: you can redistribute it and/or modify
+ * it under the terms of the GNU Lesser General Public License as published by
+ * the Free Software Foundation, either version 3 of the License, or
+ * (at your option) any later version.
+ *
+ * DROPS is distributed in the hope that it will be useful,
+ * but WITHOUT ANY WARRANTY; without even the implied warranty of
+ * MERCHANTABILITY or FITNESS FOR A PARTICULAR PURPOSE.  See the
+ * GNU Lesser General Public License for more details.
+ *
+ * You should have received a copy of the GNU Lesser General Public License
+ * along with DROPS. If not, see <http://www.gnu.org/licenses/>.
+ *
+ *
+ * Copyright 2009 LNM/SC RWTH Aachen, Germany
+*/
+
+#include "parallel/DiST.h"
+#include "geom/simplex.h"
+#include "geom/multigrid.h"
+
+#include <set>
+
+namespace DROPS{
+namespace DiST{
+
+std::ostream& operator<< ( std::ostream& os, const Helper::SimplexTransferInfoCL::ProcSetT& pl)
+// for debugging
+{
+	Helper::SimplexTransferInfoCL::ProcSetT::const_iterator it( pl.begin());
+    if (it!=pl.end()) {
+    	os << '(' << it->first << ',' << PriorityToString( it->second) << ')';
+    	++it;
+    }
+    for (; it!=pl.end(); ++it) {
+        os << ", (" << it->first << ',' << PriorityToString( it->second) << ')';
+    }
+    return os;
+}
+
+namespace Helper{
+
+// E R R O R   C L A S S
+//-----------------------
+
+std::ostream& ErrorCL::what(std::ostream& out) const
+{
+    out << "["<<ProcCL::MyRank()<<"] ";
+    out << _ErrMesg << std::endl;
+    if (gid_!=NoGID) {
+        if (!InfoCL::Instance().Exists(gid_))
+            out << "simplex " << gid_ << " not known to DiST!" << std::endl;
+        else {
+            const RemoteDataCL& rd= InfoCL::Instance().GetRemoteData(gid_);
+            rd.DebugInfo(out);
+            rd.GetLocalObject().DebugInfo(out);
+        }
+    }
+    return out;
+}
+
+void ErrorCL::handle() const
+{
+    ProcCL::RecoverStdOstreams();
+    what(std::cout);
+    std::cout.flush();
+    std::abort();
+}
+
+
+// R E M O T E  D A T A  C L
+//--------------------------
+
+std::ostream& operator<< ( std::ostream& os, const RemoteDataCL::ProcListT& pl)
+// for debugging
+{
+	RemoteDataCL::ProcList_const_iterator it( pl.begin());
+    if (it!=pl.end()) {
+    	os << '(' << it->proc << ',' << PriorityToString( it->prio) << ')';
+    	++it;
+    }
+    for (; it!=pl.end(); ++it) {
+        os << ", (" << it->proc << ',' << PriorityToString( it->prio) << ')';
+    }
+    return os;
+}
+
+void RemoteDataCL::MakeConsistent()
+{
+    const int me= ProcCL::MyRank();
+    // find local entry
+    ProcListT::iterator it= GetProcListBegin(),
+            end= GetProcListEnd();
+    for (; it->proc!=me && it!=end; ++it) {}
+    if (it==end) {
+    	std::cerr << "RemoteDataCL::MakeConsistent: found no entry for local object in proc list, my rank = " << me << std::endl;
+    	this->DebugInfo(std::cerr);
+        throw ErrorCL( "RemoteDataCL::MakeConsistent: found no entry for local object in proc list", GetLocalObject().GetGID());
+    }
+    // local entry at first position
+    std::swap( *GetProcListBegin(), *it);
+}
+
+void RemoteDataCL::UpdateOwner( const LoadVecT& load)
+/// Owner is proc with smallest load. If more than one proc with same minimal load exist, the one with minimal rank is taken.
+{
+    double minLoad= std::numeric_limits<double>::max();
+    owner_= std::numeric_limits<int>::max();
+    const bool masterExists= PrioExists(PrioMaster);
+    for (ProcListT::const_iterator it= GetProcListBegin(), end= GetProcListEnd(); it!=end; ++it) {
+        if (masterExists && it->prio < PrioMaster)
+        	continue;
+        const int proc= it->proc;
+        if (load[proc] < minLoad) {
+            minLoad= load[proc];
+            owner_= proc;
+        } else if ((load[proc] == minLoad) && (proc < owner_))
+            owner_= proc;
+    }
+}
+
+Priority RemoteDataCL::GetPrio(int rank) const
+{
+    for (ProcListT::const_iterator it= GetProcListBegin(), end= GetProcListEnd(); it!=end; ++it)
+        if (it->proc==rank)
+            return it->prio;
+
+    return NoPrio;
+}
+
+void RemoteDataCL::Identify( const TransferableCL& parent, const PrioListCL& prios)
+/// \pre Should only be called for local objects (IsLocal()==true).
+/// \pre Should be called on all procs storing the local object.
+/// \post Processor list is a copy of parent's one except for the priorities. These are set to PrioMaster on all processes.
+/// \param prios List of priorities that should be considered for \a parent
+{
+    Assert( IsLocal(), DROPSErrCL("RemoteDataCL::Identify: object is already distributed"), DebugDiSTC);
+    procList_.resize(0); // remove local entry
+    for (ProcListT::const_iterator it= parent.GetProcListBegin(), end= parent.GetProcListEnd(); it!=end; ++it)
+        if ( prios.contains(it->prio))
+            procList_.push_back( ProcListEntryCL( it->proc, PrioMaster));
+    // proc list is consistent due to consistency of parent's proc list.
+    // update owner
+    UpdateOwner( InfoCL::Instance().GetLoadVector());
+}
+
+void RemoteDataCL::DebugInfo( std::ostream& os) const
+{
+    os << "Simplex " << localObj_->GetGID() << ", owner = " << owner_ << '\n'
+       << " o stored on " << procList_ << std::endl;
+}
+
+bool RemoteDataCL::IsSane( std::ostream& os) const
+{
+    bool sane= true;
+    // Check if first entry belongs to me
+    if ( GetProcListBegin()->proc!=ProcCL::MyRank()){
+        os << "First entry in the process list is not me!" << std::endl;
+        sane= false;
+    }
+    // Check that owner was set properly (does not check for consistency on other processes)
+    if ( owner_<0 || owner_>=ProcCL::Size()) {
+        os << "Found invalid owner with rank " << owner_ << std::endl;
+        sane= false;
+    }
+    return sane;
+}
+
+SendStreamCL& operator<< ( SendStreamCL& os, const RemoteDataCL::ProcListT& pl)
+{
+    os << pl.size();
+    for (RemoteDataCL::ProcListT::const_iterator it= pl.begin(), end= pl.end(); it!=end; ++it)
+        os << int(it->proc) << int(it->prio);
+    return os;
+}
+
+RecvStreamCL& operator>> ( RecvStreamCL& is, RemoteDataCL::ProcListT& pl)
+{
+    size_t num;
+    int proc, prio;
+    is >> num;
+    pl.clear();
+    pl.reserve(num);
+    for (size_t i=0; i<num; ++i) {
+        is >> proc >> prio;
+        pl.push_back( RemoteDataCL::ProcListEntryCL( proc, Priority(prio)));
+    }
+    return is;
+}
+
+Uint RemoteDataCL::GetNumProcs( Priority prio) const
+{
+	if (prio == NoPrio)
+		return procList_.size();
+    Uint num= 0;
+    for (ProcList_const_iterator it=GetProcListBegin(); it!=GetProcListEnd(); ++it){
+        if ( it->prio>=prio)
+        	++num;
+    }
+    return num;
+}
+
+
+// R E M O T E  D A T A  L I S T  C L
+//-----------------------------------
+
+/// handler for the DiST interface to check, whether proc/prio lists are the same on different processes
+class RemoteDataListCL::DebugHandlerCL
+{
+  private:
+    std::ostream& os_;
+
+  public:
+    DebugHandlerCL( std::ostream& os) : os_(os) {}
+
+    bool Gather( const TransferableCL& t, Helper::SendStreamCL& s)
+    { // write proc/prio list
+        Helper::RemoteDataCL::ProcListT proclist( t.GetProcListBegin(), t.GetProcListEnd());
+        s << proclist << t.GetOwner();
+        return true;
+    }
+
+    bool Scatter( TransferableCL& t, const size_t numData, Helper::RecvStreamCL& r)
+    { // read proc/prio lists and compare with own
+        Helper::RemoteDataCL::ProcListT myplist( t.GetProcListBegin(), t.GetProcListEnd());
+        for (size_t i=0; i<numData; ++i) {
+            Helper::RemoteDataCL::ProcListT plist;
+            int owner;
+            r >> plist >> owner;
+            if (owner != t.GetOwner()) {
+            	os_ << "Inconsistent owner, mine = " << t.GetOwner() << ", remote = " << owner << std::endl;
+                t.DebugInfo( os_);
+            	return false;
+            }
+            if (myplist.size() != plist.size()) {
+                os_ << "Differing size of remote data for simplex " << t.GetGID() << std::endl;
+                t.DebugInfo( os_);
+                return false;
+            }
+            for (Helper::RemoteDataCL::ProcListT::const_iterator pit= plist.begin(), pend= plist.end(); pit!=pend; ++pit)
+                if (!is_in( myplist.begin(), myplist.end(), *pit)) {
+                    os_ << "Missing remote data entry ( " << pit->proc << ", " << pit->prio << " ) for simplex " << t.GetGID() << std::endl;
+                    t.DebugInfo( os_);
+                    return false;
+                }
+        }
+        return true;
+    }
+
+    bool Check( Usint dim)
+    // do interface comm
+    {
+        InterfaceCL::DimListT dimlist;
+        dimlist.push_back( dim);
+
+        const PrioListT   allPrios;
+        const LevelListCL allLvls;
+        // communicate over all objects
+        InterfaceCL comm( allLvls, allPrios, allPrios, dimlist);
+        return comm.Communicate( *this);
+    }
+};
+
+void RemoteDataListCL::DebugInfo( std::ostream& os) const
+{
+    os << "#Elements in RemoteDataList: " << this->size() << '\n';
+    for ( const_iterator it(begin()); it!=end(); ++it){
+        it->second.DebugInfo(os);
+    }
+}
+
+bool RemoteDataListCL::IsSane( std::ostream& os) const
+{
+    bool sane= true;
+    if ( !this->empty()){
+        // Check if each entry in this list has the same dimension
+        const Usint dim= this->begin()->first.dim;
+        for ( const_iterator it(this->begin()); it!=this->end(); ++it){
+            if ( it->first.dim!=dim){
+                os << "Dimension in RemoteDataListCL is not consistent!" << std::endl;
+                it->second.DebugInfo( os);
+                sane= false;
+            }
+            sane =  sane && it->second.IsSane( os);
+        }
+        // Check that remote data is the same on different processes
+        DebugHandlerCL debug( os);
+        sane= sane && debug.Check(dim);
+    }
+    return sane;
+}
+
+// S I M P L E X  T R A N S F E R  I N F O  C L
+//---------------------------------------------
+
+void SimplexTransferInfoCL::AddProc( int p, Priority prio, UpdatePolicyE changeLocalPrio)
+{
+    ProcSetT::iterator it= postProcs_.find(p);
+    if (it == postProcs_.end()) // not in proc list, yet
+        postProcs_[p]= prio;
+    else if (p != ProcCL::MyRank()) // merge prios
+        it->second= merge_prio( it->second, prio);
+    else { // p == me
+        switch (changeLocalPrio) {
+            case overwrite: // set prio
+                it->second= prio; break;
+            case merge: // merge with present prio
+                it->second= merge_prio( it->second, prio); break;
+            default:; // do nothing
+        }
+    }
+}
+
+void SimplexTransferInfoCL::AddProcSet( const ProcSetT& procs)
+{
+    for (ProcSetT::const_iterator it= procs.begin(), end= procs.end(); it!=end; ++it) {
+        const int proc= it->first;
+        if (postProcs_.find(proc) == postProcs_.end()) { // not in proc list, yet
+            Priority prio= rd_.GetPrio(proc);
+            if (prio==NoPrio) // not found in remote data
+                prio= PrioMaster;
+            postProcs_[proc]= prio;
+        }
+    }
+}
+
+int SimplexTransferInfoCL::GetPostProc( Priority prio) const
+{
+	for (ProcSetT::const_iterator it= postProcs_.begin(), end= postProcs_.end(); it!=end; ++it)
+		if (it->second==prio)
+			return it->first;
+	return -1;
+}
+
+void SimplexTransferInfoCL::ComputeSendToProcs( bool tetra)
+/// For tetrahedra (\a tetra == true) we have to treat the special case that the object should be sent also to processes which already have a remote copy.
+{
+    if (tetra) {
+    	const int me= ProcCL::MyRank();
+    	if (postProcs_.size()==2 && rd_.GetNumProcs()==2) { // Ma/Gh before and after transfer: only send to remote post procs with same prio
+    		procsToSend_.clear();
+    		Priority myprio= rd_.GetLocalPrio();
+    		const int p= GetPostProc(myprio);
+			if (p!=-1 && p!=me)
+				procsToSend_[p]= myprio;
+    	} else { // send to all remote post procs
+			procsToSend_= postProcs_;
+			procsToSend_.erase( me);
+    	}
+    } else { // for all sub-simplices (non-tetra): procsToSend_ = postProcs_ - remote data proc list
+        procsToSend_= postProcs_;
+    	for (RemoteDataCL::ProcListT::const_iterator it= rd_.GetProcListBegin(), end= rd_.GetProcListEnd(); it!=end; ++it)
+    		procsToSend_.erase( it->proc);
+    }
+}
+
+}   // end of namespace Helper
+
+
+// T R A N S F E R  A B L E  C L
+//------------------------------
+void TransferableCL::DebugInfo( std::ostream& os) const
+{
+    os << " parallel information:\n"
+       << " o priority: " << PriorityToString( GetPrio()) << "\n";
+    if ( IsLocal()){
+        os << " o only stored locally\n";
+    }
+    else{
+        os << " o " << (IsOnProcBnd() ? "is" : "is not") << " located at a process boundary\n"
+           << " o owner: " << GetRemoteData().GetOwnerProc() << '\n'
+           << " o processes: ";
+        for ( DiST::Helper::RemoteDataCL::ProcList_const_iterator p(GetRemoteData().GetProcListBegin());
+              p!= GetRemoteData().GetProcListEnd(); ++p){
+                  os << p->proc << " (" << PriorityToString( p->prio) << ") ";
+        }
+        os << '\n';
+    }
+}
+
+
+// I N T E R F A C E  C L
+// ----------------------
+
+void Print( const std::set<int>& set, std::ostream& os)
+{
+    for( std::set<int>::const_iterator it=set.begin(), end=set.end(); it!=end; ++it)
+        os << *it << " ";
+    os << std::endl;
+}
+
+void InterfaceCL::SetupCommunicationStructure()
+/** For a more detailed description, see InterfaceCL::Communicate, where the use of
+    ownerRecvFrom_, ownerSendTo_ and IRecvFromOwners_ is given. */
+{
+    ownerRecvFrom_.clear();
+    ownerSendTo_.clear();
+    IRecvFromOwners_.clear();
+    // note: ISendToOwner is not needed, created on the fly in GatherData(...)
+
+    typedef Helper::RemoteDataCL::ProcList_const_iterator ProcList_const_iterator;
+
+    // fill ownerRecvFrom_ and ownerSendTo_:
+    // each owner has to determine the process ranks to receive data from and send data to
+    for ( iterator it = begin_; it != end_; ++it) {
+        const int owner= it->second.GetOwnerProc();
+        if ( owner==ProcCL::MyRank()){
+            ProcList_const_iterator pit=it->second.GetProcListBegin();
+            for ( ; pit!=it->second.GetProcListEnd(); ++pit){
+                if (from_.contains( pit->prio))
+                    ownerRecvFrom_.insert( pit->proc);
+                if (to_.contains( pit->prio))
+                    ownerSendTo_.insert( pit->proc);
+            }
+        }
+    }
+    // fill IRecvFromOwners_:
+    // during owner->to communication, each process p has to determine the owner processes to receive data from
+    for ( iterator it = begin_to_; it != end_; ++it) {
+        if (to_.contains( it->second.GetLocalPrio()))
+            IRecvFromOwners_.insert( it->second.GetOwnerProc());
+    }
+//    std::cout << "[" << ProcCL::MyRank() << "] ownerRecvFrom  = "; Print(ownerRecvFrom_, std::cout);
+//    std::cout << "[" << ProcCL::MyRank() << "] ownerSendTo    = "; Print(ownerSendTo_, std::cout);
+//    std::cout << "[" << ProcCL::MyRank() << "] IRecvFromOwner = "; Print(IRecvFromOwners_, std::cout);
+}
+
+void InterfaceCL::ExchangeData( CommPhase phase)
+/** The interface communication has four phases.
+    (1) The data collected by the gather routine is sent to processes which are owner of
+    at least one entity. Let p denote a process who is owner of an entity.
+    (2) Then, p receives data from the processes given in the member variable
+    ownerRecvFrom_ and orders the data according the GID of the corresponding entity.
+    (3) After receiving the data from the processes owning a non-owner copy, p generates
+    a send stream containing the following data:
+    GID_1 numData_1 data_1, GID_2 numData_2 data_2, ..., GID_n numData_n data_n NoGID.
+    Here, numData_i describes the number of copies of the entity with GID_i which have
+    sent some data to the owner.
+    (4a) The data which are collected in phase (3) is sent to the processes who own
+    at least one entity covered by the "to"-interface.
+    (4b) For receiving the data, each process receives data from the previously computed
+    list IRecvFromOwners_.
+    \param phase How to communicate, i.e., copies -> owner -> copies, copies -> owner, owner -> copies
+
+    \todo Split up the function to control the communication better and
+          to make it easier to read
+    \todo Test for one-way communication is missing since no other priorities as master
+          are given so far.
+*/
+{
+    // Type for collecting the data, i.e., phase (3)
+    typedef DROPS_STD_UNORDERED_MAP< Helper::GeomIdCL, std::vector<char>, Helper::Hashing > CollectDataT;
+    typedef DROPS_STD_UNORDERED_MAP< Helper::GeomIdCL, size_t, Helper::Hashing >            CollectNumDataT;
+
+    int firstSendTag=5, secondSendTag=6; // tags for sending (phase (1) and (4a))
+
+    // Phase (1): Send data to owning processes
+    //-----------------------------------------
+    std::vector<ProcCL::RequestT> reqFirstSend; reqFirstSend.reserve(sendbuf_.size());
+    for ( SendListT::iterator it=sendbuf_.begin(); it!=sendbuf_.end(); ++it){
+        // Append NoGID as tag, that there is no more data on the stream
+        (*it->second) << Helper::NoGID;
+        if ( phase==bothPhases || phase==toowner){
+            if ( it->first!=ProcCL::MyRank()){
+                // initiate the MPI call for sending the data (in all other cases,
+                // the data are just copied)
+                reqFirstSend.push_back( it->second->Isend( it->first, firstSendTag));
+            }
+        }
+    }
+
+    // Phase (2): Owning process receives data
+    //----------------------------------------
+    // temporary variables for receiving and collecting the data
+    CollectDataT      collect;      // Collect data for one GID from each sender
+    CollectNumDataT   collectNum;   // Collect number of bytes from each sender for each GID
+    Helper::GeomIdCL  tmpGID;       // GID on the stream from the gather routine
+    std::vector<char> tmpBuf;       // data of the stream from the gather routine
+    size_t            numData;      // number of gathered bytes
+
+    // if I am the owner of some entity, I have to receive something
+    for ( std::set<int>::const_iterator pit=ownerRecvFrom_.begin(); pit!=ownerRecvFrom_.end(); ++pit){
+        /// Receive data from the copies or use the sendstream to myself as receive buffer
+        Helper::RecvStreamCL* locrecvbuf=0;
+        if ( phase==fromowner && ProcCL::MyRank()!=*pit)
+            continue;
+        if ( *pit!=ProcCL::MyRank()){
+            locrecvbuf= new Helper::RecvStreamCL( binary_);
+            locrecvbuf->Recv( *pit, firstSendTag);
+        }
+        else{
+            locrecvbuf= new Helper::RecvStreamCL( *sendbuf_[ ProcCL::MyRank()]);
+        }
+        // read the GID from the stream
+        (*locrecvbuf) >> tmpGID;
+        // as long as the stream containing data
+        while ( tmpGID!=Helper::NoGID){
+            (*locrecvbuf) >> numData;
+            if ( !(*locrecvbuf)){
+                throw DROPSErrCL("InterfaceCL::Communicate: Receive stream is broken!");
+            }
+            tmpBuf.resize( numData);
+            locrecvbuf->read( Addr(tmpBuf), numData);
+            // ... putting the data to the corresponding GID and ...
+            collect[tmpGID].insert( collect[tmpGID].end(), tmpBuf.begin(), tmpBuf.end());
+            if (!binary_){ /// \todo wieso das?
+                collect[tmpGID].push_back(' ');
+            }
+            // ... remembering how many data has been sent.
+            ++collectNum[tmpGID];
+            // get the GID of the next element
+            (*locrecvbuf) >> tmpGID;
+        }
+        // free memory of the receive buffer
+        delete locrecvbuf; locrecvbuf=0;
+    }
+
+
+    // Phase (3): Generate the send buffers
+    //-------------------------------------
+    SendListT sendstreams;
+    CollectNumDataT::const_iterator itNum(collectNum.begin());
+    // Generate for each receiver a buffer. So at least NoGID is sent to all receivers
+    // which are waiting for some stuff. (receivers == ownerSendTo_)
+    sendstreams[ProcCL::MyRank()]= 0;
+    if (  phase==bothPhases || phase==fromowner){
+        std::set<int>::const_iterator pit;
+        for ( pit=ownerSendTo_.begin(); pit!=ownerSendTo_.end(); ++pit)
+            sendstreams[*pit]= new Helper::SendStreamCL(binary_);
+    }
+    if ( !sendstreams[ProcCL::MyRank()])
+        sendstreams[ProcCL::MyRank()]= new Helper::SendStreamCL(binary_);
+
+    // for each collected GID, put the GID, number of copies where gather was called, and
+    // the gathered data into a stream buffer.
+    for ( CollectDataT::iterator it(collect.begin()); it!= collect.end(); ++it, ++itNum){
+        Helper::RemoteDataCL& rd= InfoCL::Instance().GetRemoteData( it->first);
+        Helper::RemoteDataCL::ProcList_const_iterator pit=rd.GetProcListBegin();
+        for ( ; pit!=rd.GetProcListEnd(); ++pit){
+            if ( to_.contains( pit->prio)) {
+                if ( phase==toowner && pit->proc!=ProcCL::MyRank())
+                    continue;
+                Assert( sendstreams[pit->proc],
+                    DROPSErrCL("InterfaceCL::Communicate: Missing sendbuffer"),
+                    DebugDiSTC);
+                (*sendstreams[pit->proc]) << it->first << itNum->second;
+                sendstreams[pit->proc]->write( Addr(it->second), it->second.size());
+#if DROPSDebugC & DebugDiSTC
+                // append delimiting char to find inconsistent gather/scatter routines
+                const char delim= '|';
+                (*sendstreams[pit->proc]) << delim;
+#endif
+            }
+        }
+    }
+    // Append each stream with NoGID as a tag that the stream contains no more data
+    for ( SendListT::iterator it=sendstreams.begin(); it!=sendstreams.end(); ++it){
+        (*it->second) << Helper::NoGID;
+    }
+
+    // Phase (4a): send buffers to non-owner copies
+    // --------------------------------------------
+    std::vector<ProcCL::RequestT> reqSecondSend; reqSecondSend.reserve(sendbuf_.size());
+    if ( phase!=toowner){
+        for ( SendListT::iterator it=sendstreams.begin(); it!=sendstreams.end(); ++it){
+            // If receiver is not me, send the stream
+            if ( it->first!=ProcCL::MyRank()){
+                reqSecondSend.push_back( it->second->Isend( it->first, secondSendTag));
+            }
+        }
+    }
+
+    // Phase (4b): Receive data from owning processes
+    // ----------------------------------------------
+    for ( std::set<int>::const_iterator pit=IRecvFromOwners_.begin(); pit!=IRecvFromOwners_.end(); ++pit){
+        if ( *pit!=ProcCL::MyRank()){
+            if ( phase!=toowner){
+                recvbuf_[*pit]= new Helper::RecvStreamCL(binary_);
+                recvbuf_[*pit]->Recv( *pit, secondSendTag);
+            }
+        }
+        else {       // Copy the sendbuffer to the receive stream
+            recvbuf_[*pit]= new Helper::RecvStreamCL( *sendstreams[*pit]);
+        }
+    }
+
+    // Wait until all messages has left me before deleting the buffers
+    if ( !reqFirstSend.empty())
+        ProcCL::WaitAll( reqFirstSend);
+    if ( !reqSecondSend.empty())
+        ProcCL::WaitAll( reqSecondSend);
+    // delete all send streams
+    for ( SendListT::iterator sit=sendbuf_.begin(); sit!=sendbuf_.end(); ++sit){
+        delete sit->second; sit->second=0;
+    }
+    sendbuf_.clear();
+    for ( SendListT::iterator sit=sendstreams.begin(); sit!=sendstreams.end(); ++sit){
+        delete sit->second; sit->second=0;
+    }
+    sendstreams.clear();
+}
+
+// M O D I F Y  C L A S S
+//-----------------------
+
+/// handler for the DiST interface to merge proc lists
+class ModifyCL::MergeProcListHandlerCL
+{
+  private:
+    ModifyCL& mod_;
+
+  public:
+    MergeProcListHandlerCL( ModifyCL& mod) : mod_(mod) {}
+
+    bool Gather( const TransferableCL& t, Helper::SendStreamCL& s)
+    {
+        ModifyCL::UpdateListT& ul= mod_.entsToUpdt_[t.GetDim()];
+        ModifyCL::UpdateIterator it= ul.find( &t);
+        if (it==ul.end())
+            return false;
+        const Helper::RemoteDataCL::ProcListT proclist( it->second.GetPostProcs().begin(), it->second.GetPostProcs().end());
+        s << proclist;
+        return true;
+    }
+
+    bool Scatter( TransferableCL& t, const size_t numData, Helper::RecvStreamCL& r){
+        ModifyCL::UpdateListT& ul= mod_.entsToUpdt_[t.GetDim()];
+        ModifyCL::UpdateIterator it= ul.find( &t);
+        if (it==ul.end())
+            return false;
+        for (size_t i=0; i<numData; ++i) {
+            Helper::RemoteDataCL::ProcListT proclist;
+            r >> proclist;
+            for (Helper::RemoteDataCL::ProcListT::const_iterator pit= proclist.begin(), pend= proclist.end(); pit!=pend; ++pit)
+                it->second.AddProc( pit->proc, pit->prio, Helper::SimplexTransferInfoCL::merge);
+        }
+        return true;
+    }
+
+    void Call()
+    // do interface comm
+    {
+        std::vector<Helper::GeomIdCL> updateVec;
+
+        // collect all objects to communicate
+        for (int dim=0; dim<4; ++dim)
+            for (ModifyCL::UpdateIterator it= mod_.UpdateBegin(dim), end= mod_.UpdateEnd(dim); it!=end; ++it)
+                updateVec.push_back( it->first->GetGID());
+
+        InterfaceCL comm( updateVec.begin(), updateVec.end(), mod_.binary_);
+        comm.Communicate( *this);
+    }
+};
+
+/// handler for the DiST interface to communicate update lists
+class ModifyCL::CommToUpdateHandlerCL
+{
+  private:
+    ModifyCL& mod_;
+
+  public:
+    CommToUpdateHandlerCL( ModifyCL& mod) : mod_(mod) {}
+
+    bool Gather( const TransferableCL& t, Helper::SendStreamCL& os)
+    {
+        const Usint dim= t.GetDim();
+        ModifyCL::UpdateListT& ul= mod_.entsToUpdt_[dim];
+        ModifyCL::UpdateIterator it= ul.find( &t);
+        if (it==ul.end())
+            return false;
+        if (dim==GetDim<TetraCL>()) { // tetra: write SimplexTransferInfoCL::UpdateSubs_
+            const bool updateSubs= it->second.UpdateSubs();
+            os << updateSubs;
+            const int remoteProc= (++(it->second.GetRemoteData().GetProcListBegin()))->proc, // only called for distributed objects, so there are 2 tetras
+                postRemote= it->second.WillBeOnProc(remoteProc) ? remoteProc : -1;
+            os << postRemote;
+        }
+        return true;
+    }
+
+    bool Scatter( TransferableCL& t, const size_t numData, Helper::RecvStreamCL& is)
+    {
+        const Usint dim= t.GetDim();
+        if (dim==GetDim<TetraCL>()) { // tetra
+            bool updateSubs= false, upSubs, transferHere= false;
+            int postproc;
+            for (size_t i=0; i<numData; ++i) {
+            	is >> upSubs >> postproc;
+            	updateSubs= updateSubs || upSubs;
+            	transferHere= transferHere || postproc==ProcCL::MyRank(); // some remote will transfer tetra to me
+            }
+            ModifyCL::UpdateListT& ul= mod_.entsToUpdt_[dim];
+            ModifyCL::UpdateIterator it= ul.find( &t);
+            if (it==ul.end()) { // not already in update list
+            	it= mod_.AddSimplexToUpdate( dim, &t, updateSubs);
+            	// add (local proc,local prio) to update list, otherwise local Ma/Gh copy will be lost
+          	    it->second.AddProc( ProcCL::MyRank(), t.GetPrio());
+            }
+        } else // non-tetra
+        	mod_.AddSimplexToUpdate( dim, &t, false);
+        return true;
+    }
+
+    void Call()
+    // do interface comm
+    {
+        InterfaceCL::DimListT dimlist;
+        for (int dim=0; dim<4; ++dim)
+            dimlist.push_back( dim);
+
+        const PrioListT   allPrios;
+        const LevelListCL allLvls;
+        // communicate over all objects
+        InterfaceCL comm( allLvls, allPrios, allPrios, dimlist, /*dist*/ true, mod_.binary_);
+        comm.Communicate( *this);
+    }
+};
+
+void ModifyCL::Init()
+{
+    Assert( !modifiable_, DROPSErrCL("ModifyCL::Init: Class is already in the modifiable mode"), DebugDiSTC);
+    modifiable_= true;
+    entsToUpdt_= new UpdateListT[4];
+}
+
+void ModifyCL::Finalize()
+{
+    Assert( modifiable_, DROPSErrCL("TransferCL::Finalize: Class is not in the modifiable mode, call Init() first!"), DebugDiSTC);
+    // algorithm based on migration algorithm of FMDB
+    CreateUpdateList();
+    const bool foundDel= AssignPostProcs();
+    UpdateRemoteData();
+
+    if (foundDel) { // unregister/remove unused simplices (depending on del_)
+        if (del_) InfoCL::Instance().PreMultiGridMod();
+        DeleteUnusedSimplices( del_);
+        if (del_) InfoCL::Instance().PostMultiGridMod();
+    }
+    // Now we are ready to remove the update lists
+    delete[] entsToUpdt_;
+    entsToUpdt_= 0;
+    modifiable_= false;
+}
+
+void ModifyCL::ChangePrio( const TransferableCL& t, Priority prio)
+{
+    Assert( modifiable_, DROPSErrCL("ModifyCL::ChangePrio: Class is not in the modifiable mode, call Init() first!"), DebugDiSTC);
+
+    UpdateIterator it= AddSimplexToUpdate( t.GetDim(), &t, false);
+    it->second.AddProc( ProcCL::MyRank(), prio, /*changeLocalPrio*/Helper::SimplexTransferInfoCL::overwrite);
+}
+
+void ModifyCL::Delete( const TransferableCL& t)
+{
+    Assert( modifiable_, DROPSErrCL("ModifyCL::Delete: Class is not in the modifiable mode, call Init() first!"), DebugDiSTC);
+
+    AddSimplexToUpdate( t.GetDim(), &t, false);
+}
+
+void ModifyCL::Keep( const TransferableCL& t)
+{
+    Assert( modifiable_, DROPSErrCL("ModifyCL::Keep: Class is not in the modifiable mode, call Init() first!"), DebugDiSTC);
+
+    UpdateIterator it= AddSimplexToUpdate( t.GetDim(), &t, false);
+    Helper::RemoteDataCL& rd= it->second.GetRemoteData();
+    for (Helper::RemoteDataCL::ProcList_const_iterator pit= rd.GetProcListBegin(), pend= rd.GetProcListEnd(); pit!= pend; ++pit)
+        it->second.AddProc( pit->proc, pit->prio, /*changeLocalPrio*/Helper::SimplexTransferInfoCL::keep);
+}
+
+ModifyCL::UpdateIterator ModifyCL::AddSimplexToUpdate( int dim, const TransferableCL* t, bool updateSubs)
+{
+    UpdateListT& simplices= entsToUpdt_[dim];
+    // map::insert only inserts, if key is not found in the map, otherwise iterator of the found element is returned
+    return simplices.insert( std::make_pair( t, Helper::SimplexTransferInfoCL( InfoCL::Instance().GetRemoteData( *t), updateSubs))).first;
+}
+
+void ModifyCL::CreateUpdateList()
+{
+    UpdateListT& tetras= entsToUpdt_[3];
+    // insert all subsimplices of tetras to update in respective update lists
+    for (UpdateIterator it= tetras.begin(), end= tetras.end(); it!=end; ++it)
+        if (it->second.UpdateSubs()) {
+            TetraCL* t;
+            simplex_cast<TetraCL>( *it->first, t);
+
+            for ( Uint i=0; i<NumVertsC; ++i)
+                AddSimplexToUpdate( 0, t->GetVertex(i), false);
+            for ( Uint i=0; i<NumEdgesC; ++i)
+                AddSimplexToUpdate( 1, t->GetEdge(i), false);
+            for ( Uint i=0; i<NumFacesC; ++i)
+                AddSimplexToUpdate( 2, t->GetFace(i), false);
+        }
+    // communicate simplices to update
+    CommToUpdateHandlerCL commToUpdate(*this);
+    commToUpdate.Call();
+}
+
+bool ModifyCL::AssignPostProcs()
+/// returns whether there are entities to be removed.
+{
+    const ProcSetT* postProcs;
+    UpdateListT &verts= entsToUpdt_[0],
+        &edges= entsToUpdt_[1],
+        &faces= entsToUpdt_[2],
+        &tetras= entsToUpdt_[3];
+    int me= ProcCL::MyRank();
+    Helper::RemoteDataListCL& remoteTetras= InfoCL::Instance().GetRemoteList<TetraCL>();
+
+    for (Helper::RemoteDataListCL::iterator it= remoteTetras.begin(), end= remoteTetras.end(); it!=end; ++it) {
+        TetraCL* t;
+        simplex_cast<TetraCL>( it->second.GetLocalObject(), t);
+        const UpdateIterator tit= tetras.find( it->second.GetLocalObjectPtr()),
+                tend= tetras.end();
+
+        // get tetra's newProcs set
+        ProcSetT tmpProcSet;
+        if (tit!=tend) { // tetra to be updated
+            postProcs= &(tit->second.GetPostProcs());
+        } else { // tetra will not be moved  ->  newProcs = (me,tetraPrio)
+            tmpProcSet.insert( std::make_pair( me, t->GetPrio()));
+            postProcs= &tmpProcSet;
+        }
+
+        // update proc sets of tetra's sub-simplices
+        for ( Uint i=0; i<NumVertsC; ++i) {
+            const UpdateIterator sit= verts.find( t->GetVertex(i)),
+                    send= verts.end();
+            if (sit!=send) // simplex to be updated
+                sit->second.AddProcSet( *postProcs);
+            }
+        for ( Uint i=0; i<NumEdgesC; ++i) {
+            const UpdateIterator sit= edges.find( t->GetEdge(i)),
+                    send= edges.end();
+            if (sit!=send) // simplex to be updated
+                sit->second.AddProcSet( *postProcs);
+            }
+        for ( Uint i=0; i<NumFacesC; ++i) {
+            const UpdateIterator sit= faces.find( t->GetFace(i)),
+                    send= faces.end();
+            if (sit!=send) // simplex to be updated
+                sit->second.AddProcSet( *postProcs);
+        }
+    }
+    // merge proc/prio lists. Note: local prio wins as in SimplexTransferInfoCL::AddProc (otherwise ChangePrio does not work properly)
+    MergeProcListHandlerCL mergeProcList( *this);
+    mergeProcList.Call();
+
+    // now simplices to remove and proc/prio lists for sending can be determined
+    bool foundDel= false; // is there any entity to be deleted?
+    for (int dim=0; dim<4; ++dim)
+        for (UpdateIterator it= UpdateBegin(dim), end= UpdateEnd(dim); it!=end; ++it) {
+            Helper::SimplexTransferInfoCL& info= it->second;
+            if (!info.WillBeOnProc(me)) {
+                foundDel= true;
+                info.SetRemoveMark();
+            }
+            info.ComputeSendToProcs( dim==3); // tetras have to be treated in a special way
+        }
+    return foundDel;
+}
+
+void ModifyCL::UpdateRemoteData()
+{
+    const Helper::RemoteDataCL::LoadVecT& loadOfProc= InfoCL::Instance().GetLoadVector();
+    for (int dim=0; dim<4; ++dim)
+        for (UpdateListT::iterator it= entsToUpdt_[dim].begin(), end= entsToUpdt_[dim].end(); it!=end; ++it) {
+            Helper::SimplexTransferInfoCL& sti= it->second;
+            if (!sti.WillBeRemoved()) {
+                // update remote data
+                Helper::RemoteDataCL::ProcListT proclist( sti.GetPostProcs().begin(), sti.GetPostProcs().end());
+                sti.GetRemoteData().SetProcList( proclist);
+                sti.GetRemoteData().UpdateOwner(loadOfProc);
+            }
+        }
+}
+
+void ModifyCL::DeleteUnusedSimplices( bool del)
+{
+    // remove entries from remote data list
+    for (int dim=3; dim>=0; --dim) {
+        Helper::RemoteDataListCL& rdl= InfoCL::Instance().GetRemoteList( dim);
+        for (UpdateListT::iterator it= entsToUpdt_[dim].begin(), end= entsToUpdt_[dim].end(); it!=end; ++it)
+            if (it->second.WillBeRemoved()) {
+                TransferableCL& t= it->second.GetRemoteData().GetLocalObject();
+                t.SetRemoveMark();
+                rdl.Unregister( t);
+            }
+    }
+    if (!del) return;
+
+    // now remove simplices from multigrid
+    SimplexFactoryCL& sf= mg_.GetSimplexFactory();
+    for (int lvl= mg_.GetLastLevel(); lvl>=0; --lvl) {
+        sf.DestroyMarkedTetras(lvl);
+        sf.DestroyMarkedVEFs(lvl);
+    }
+}
+
+
+
+// T R A N S F E R  C L A S S
+//---------------------------
+
+void TransferCL::Init()
+{
+    base::Init();
+}
+
+void TransferCL::Finalize()
+/// \todo Delete Sendbuffer as last operation in this function?
+{
+    Assert( modifiable_, DROPSErrCL("TransferCL::Finalize: Class is not in the modifiable mode, call Init() first!"), DebugDiSTC);
+    // algorithm based on migration algorithm of FMDB
+    CreateUpdateList();
+    AssignPostProcs();
+    FillSendBuffer();
+
+    std::vector<ProcCL::RequestT> req; req.reserve(sendBuffer_.size());
+    // non-blocking sends
+    for (SendBufT::const_iterator it(sendBuffer_.begin()), end(sendBuffer_.end()); it!=end; ++it)
+        req.push_back( it->second->Isend( it->first));
+
+    InfoCL::Instance().PreMultiGridMod();
+    Receive();
+
+    // Wait until each message has left me, before deleting the send buffer
+    ProcCL::WaitAll(req);
+
+    // All messages are delivered, so free all allocated memory
+    for (SendBufT::iterator it= sendBuffer_.begin(), end= sendBuffer_.end(); it!=end; ++it)
+        delete it->second;
+    sendBuffer_.clear();
+    req.clear();
+
+    DeleteUnusedSimplices( del_);
+    InfoCL::Instance().PostMultiGridMod();
+    UpdateOwners();
+    // Now we are ready to remove the update lists
+    delete[] entsToUpdt_;
+    entsToUpdt_= 0;
+    modifiable_= false;
+}
+
+void TransferCL::Transfer( const TetraCL& t, int toProc, Priority prio, bool del)
+{
+    Assert( modifiable_, DROPSErrCL("TransferCL::MarkForTransfer: Class is not in the modifiable mode, call Init() first!"), DebugDiSTC);
+
+    UpdateIterator it= AddSimplexToUpdate( 3, &t, /*updateSubs*/true);
+    Helper::SimplexTransferInfoCL& info= it->second;
+    /// add/merge proc/prio
+    info.AddProc( toProc, prio);
+    if (!del) { // keep local object, if not already there
+    	prio= info.GetRemoteData().GetLocalPrio();
+        if (info.GetPostProc(prio)==-1) // prio not found
+        	info.AddProc( ProcCL::MyRank(), prio);
+    } else
+    	info.RemoveProc( ProcCL::MyRank());
+
+    // Code below was copied from ParMultiGridCL::Transfer. Please use ParMultiGridCL::Transfer directly!
+//    if (t.IsRegularlyRef() && t.IsMaster() && prio==PrioMaster)
+//        t.UnCommitRegRefMark();
+
+}
+
+struct TransferCL::CompByDescLevelCL {
+    bool operator() (const UpdateEntryT& u, const UpdateEntryT& v)
+    {
+        return u.first->GetLevel() > v.first->GetLevel();
+    }
+};
+
+TransferCL::SortedListT* TransferCL::SortUpdateTetras()
+{
+    const int dim= GetDim<TetraCL>();
+    SortedListT* sortedTetras= new SortedListT( entsToUpdt_[dim].begin(), entsToUpdt_[dim].end());
+    sortedTetras->sort( CompByDescLevelCL());
+    return sortedTetras;
+}
+
+void TransferCL::UpdateSendRemoteData( const TransferableCL& t, Helper::SimplexTransferInfoCL& sti)
+{
+    Helper::RemoteDataCL& rd= sti.GetRemoteData();
+    // update remote data
+    Helper::RemoteDataCL::ProcListT proclist( sti.GetPostProcs().begin(), sti.GetPostProcs().end());
+    const bool isTetra= t.GetDim()==GetDim<TetraCL>();
+    if (sti.GetBroadcaster()==ProcCL::MyRank() || isTetra) {
+    	// write simplex and remote data to all procs in SendToProcs
+        for (ProcSetT::const_iterator sit= sti.GetSendToProcs().begin(), send= sti.GetSendToProcs().end(); sit!=send; ++sit) {
+            (*sendBuffer_[sit->first]) << t << proclist;
+            if (isTetra)
+                (*sendBuffer_[sit->first]) << int(rd.GetLocalPrio());
+        }
+    }
+    if (!sti.WillBeRemoved())
+        rd.SetProcList( proclist);
+}
+
+void TransferCL::UpdateOwners()
+{
+    const Helper::RemoteDataCL::LoadVecT& loadOfProc= InfoCL::Instance().GetLoadVector();
+    InfoCL& info= InfoCL::Instance();
+    for (int dim=0; dim<4; ++dim)
+        for (Helper::RemoteDataListCL::iterator it= info.GetRemoteList(dim).begin(), end= info.GetRemoteList(dim).end(); it!=end; ++it)
+                it->second.UpdateOwner(loadOfProc);
+}
+
+/** Generate for each process that gets some data a buffer containing all
+    information to be sent.
+*/
+void TransferCL::FillSendBuffer()
+{
+    int me= ProcCL::MyRank();
+    typedef std::map<int,SArrayCL<size_t,4> > msgCountT;
+    msgCountT numMsg; // number of simplices of dimension 0,..,3 to be sent to certain proc
+    // first count number of messages to be sent
+    for (int dim=0; dim<4; ++dim)
+        for (UpdateListT::const_iterator it= entsToUpdt_[dim].begin(), end= entsToUpdt_[dim].end(); it!=end; ++it)
+            if (it->second.GetBroadcaster()==me || dim==GetDim<TetraCL>()) {
+                const Helper::SimplexTransferInfoCL& sti= it->second;
+                for (ProcSetT::const_iterator pit= sti.GetSendToProcs().begin(), pend= sti.GetSendToProcs().end(); pit!=pend; ++pit)
+                    numMsg[pit->first][dim]++;
+            }
+    // allocate send buffers
+    for (msgCountT::iterator it= numMsg.begin(), end= numMsg.end(); it!=end; ++it) {
+        Helper::SendStreamCL* buf= new Helper::SendStreamCL( binary_);
+        sendBuffer_[it->first]= buf;
+        // write number of verts/edges/faces/tetras to be sent
+        for (int dim=0; dim<4; ++dim)
+            (*buf) << it->second[dim];
+    }
+    // sort tetras to update by descending level (so that children are received first to enable parents to set the Children_ array)
+    SortedListT* sortedTetras= SortUpdateTetras();
+    // now update remote data and write simplices and corresponding remote data to send buffers. First for verts, edges, faces...
+    for (int dim=0; dim<3; ++dim)
+        for (UpdateListT::iterator it= entsToUpdt_[dim].begin(), end= entsToUpdt_[dim].end(); it!=end; ++it)
+            UpdateSendRemoteData( *it->first, it->second);
+    // ...now for tetra in sorted order
+    for (SortedListT::iterator it= sortedTetras->begin(), end= sortedTetras->end(); it!=end; ++it)
+        UpdateSendRemoteData( *it->first, it->second);
+    delete sortedTetras;
+}
+
+void TransferCL::Receive()
+{
+    // compute send pattern (procs I send to get a "1")
+    std::valarray<int> send(0, ProcCL::Size());
+    for ( SendBufT::const_iterator it(sendBuffer_.begin()), end(sendBuffer_.end()); it!=end; ++it){
+        send[ it->first]= 1;
+    }
+    // get the receive pattern (procs I receive from have a nonzero entry)
+    std::valarray<int> IreceiveFrom= ProcCL::Alltoall( send);
+    // get the number of procs to receive from
+    int numRecvFrom= 0;
+    for ( int p=0; p < ProcCL::Size(); ++p)
+        if ( IreceiveFrom[p]>0)
+        	++numRecvFrom;
+    // receive from other processes
+    std::vector<Helper::RecvStreamCL*> recv( numRecvFrom);
+    std::vector<SArrayCL<size_t,4> >   numMsg( numRecvFrom);
+    for ( int p=0, i=0; p < ProcCL::Size(); ++p)
+        if ( IreceiveFrom[p]>0) {
+        	recv[i]= new Helper::RecvStreamCL( binary_);
+            recv[i]->Recv( p);
+            // receive number of verts/edges/faces/tetras
+            for (int dim=0; dim<4; ++dim)
+                (*recv[i]) >> numMsg[i][dim];
+            ++i;
+        }
+    // Receive vertices
+    for (int i=0; i<numRecvFrom; ++i)
+    	ReceiveSimplices<VertexCL>( *recv[i], numMsg[i][0]);
+    // Receive edges
+    for (int i=0; i<numRecvFrom; ++i)
+    	ReceiveSimplices<EdgeCL>  ( *recv[i], numMsg[i][1]);
+    // Receive faces
+    for (int i=0; i<numRecvFrom; ++i)
+    	ReceiveSimplices<FaceCL>  ( *recv[i], numMsg[i][2]);
+    // receive tetras
+    for (int i=0; i<numRecvFrom; ++i) {
+    	ReceiveSimplices<TetraCL> ( *recv[i], numMsg[i][3]);
+    	// current receive stream not needed anymore
+    	delete recv[i];
+    }
+}
+
+template <>
+VertexCL& TransferCL::CreateSimplex<VertexCL>( const VertexCL& s, const Helper::RemoteDataCL::ProcListT& pl)
+{
+    return mg_.GetSimplexFactory().MakeCopy( s, pl);
+}
+
+template <>
+EdgeCL& TransferCL::CreateSimplex<EdgeCL>    ( const EdgeCL& s,   const Helper::RemoteDataCL::ProcListT& pl)
+{
+    return mg_.GetSimplexFactory().MakeCopy( s, pl);
+}
+
+template <>
+FaceCL& TransferCL::CreateSimplex<FaceCL>    ( const FaceCL& s,   const Helper::RemoteDataCL::ProcListT& pl)
+{
+    return mg_.GetSimplexFactory().MakeCopy( s, pl);
+}
+
+template <>
+TetraCL& TransferCL::CreateSimplex<TetraCL>  ( const TetraCL& s,  const Helper::RemoteDataCL::ProcListT& pl)
+{
+    TetraCL& t= mg_.GetSimplexFactory().MakeCopy( s, pl);
+    // now link to faces
+    for ( Uint i=0; i<NumFacesC; ++i)
+        const_cast<FaceCL*>(t.GetFace(i))->LinkTetra(&t);
+    return t;
+}
+
+template <>
+void DiST::TransferCL::ReceiveSimplices<TetraCL>( DiST::Helper::RecvStreamCL& recvstream, size_t num)
+{
+    for ( size_t i=0; i<num; ++i) {
+        TetraCL stmp;                                   // temporary to receive a single simplex
+        DiST::Helper::RemoteDataCL::ProcListT procList; // temporary to receive process list
+
+        // receive simplex
+        stmp.UnPack( recvstream);
+        Assert( stmp.GetDim()==GetDim<TetraCL>(), DROPSErrCL("Mismatch in dimension of a received simplex!"), DebugDiSTC);
+        // receive proc/prio list
+        recvstream >> procList;
+        int formerPrio;
+        recvstream >> formerPrio;
+        bool modMFR= true;
+        TetraCL* tp= 0;
+        if (!InfoCL::Instance().Exists(stmp.GetGID())) {
+        	tp= &CreateSimplex<TetraCL>( stmp, procList); // creates simplex and remote data list entry
+        	if (formerPrio==PrioGhost && procList.size()==1) // there will be a merge afterwards by master received from another proc who will take care of the edge MFRs
+        	    modMFR= false;
+        } else { // merge with existing tetra
+        	tp= InfoCL::Instance().GetTetra( stmp.GetGID());
+            tp->Merge(stmp);
+            modMFR= formerPrio==PrioMaster;
+        }
+
+        // TODO: hier experimentell, sollte per Handler ausgelagert werden (aus ParMultiGridCL::HandlerTObjMkCons).
+        // Note: tetra can be received twice (Ma/Gh copy merged on a third proc), avoid double increment of edge MFRs.
+        if (tp->IsRegularlyRef() && tp->IsMaster() && modMFR)
+        {
+            tp->CommitRegRefMark();
+            // nun wird auf allen Edges _AccMFR:=_MFR gesetzt, um Unkonsistenzen bei vorher verteilt
+            // und nun nur noch lokal gespeicherten Edges zu vermeiden. Ein abschliessenden
+            // AccumulateMFR in XferEnd() setzt auf den verteilt gespeicherten Edges dann die
+            // richtigen _AccMFR-Werte.
+            for (TetraCL::const_EdgePIterator it= tp->GetEdgesBegin(), end= tp->GetEdgesEnd(); it!=end; ++it)
+                (*it)->SetAccMFR( (*it)->GetMFR());
+        }
+
+    }
+}
+
+
+
+// I N F O  C L A S S
+// ------------------
+InfoCL* InfoCL::instance_= 0;
+
+void InfoCL::PreMultiGridMod()
+{
+    mg_->PrepareModify();
+}
+
+void InfoCL::PostMultiGridMod()
+{
+    mg_->FinalizeModify();
+    mg_->ClearTriangCache();
+}
+
+VertexCL* InfoCL::GetVertex( const Helper::GeomIdCL& gid) const
+{
+    VertexCL* v=0;
+    simplex_cast<VertexCL>( GetRemoteData(gid).GetLocalObject(), v);
+    return v;
+}
+
+EdgeCL* InfoCL::GetEdge(   const Helper::GeomIdCL& gid) const
+{
+    EdgeCL* v=0;
+    simplex_cast<EdgeCL>( GetRemoteData(gid).GetLocalObject(), v);
+    return v;
+}
+
+FaceCL* InfoCL::GetFace(   const Helper::GeomIdCL& gid) const
+{
+    FaceCL* v=0;
+    simplex_cast<FaceCL>( GetRemoteData(gid).GetLocalObject(), v);
+    return v;
+}
+
+TetraCL* InfoCL::GetTetra(  const Helper::GeomIdCL& gid) const
+{
+    TetraCL* v=0;
+    simplex_cast<TetraCL>( GetRemoteData(gid).GetLocalObject(), v);
+    return v;
+}
+
+/** Also checks the multigrid for sanity*/
+bool InfoCL::IsSane( std::ostream& os) const
+{
+    bool sane=true;
+    // Check remote data lists
+    for ( size_t i=0; i<4; ++i) {
+        sane= sane && remoteData_[i].IsSane( os);
+    }
+//    sane= sane && mg_->IsSane(os);
+    return sane;
+}
+
+void InfoCL::DebugInfo( std::ostream& os) const
+{
+    for ( size_t i=0; i<4; ++i) {
+        os << "dim = " << i << ":\t";
+        remoteData_[i].DebugInfo( os);
+    }
+}
+
+void InfoCL::SizeInfo( std::ostream& os) const
+{
+    os << "Remote data on proc " << ProcCL::MyRank() << ":";
+    for ( size_t i=0; i<4; ++i){
+        os << '\t' << remoteData_[i].size() << " of dim = " << i;
+    }
+    os << std::endl;
+}
+
+/** Show debug information of simplex given by its geometric id.
+    \param gid geometric id of simplex
+    \param os output stream
+*/
+void InfoCL::ShowSimplex( const Helper::GeomIdCL& gid, std::ostream& os) const
+{
+    if (Exists(gid)) {
+        GetRemoteData(gid).GetLocalObject().DebugInfo( os);
+        return;
+    }
+}
+
+}   // end of namespace DiST
+}   // end of namespace DROPS