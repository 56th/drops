--- conflicted
+++ resolved
@@ -184,21 +184,6 @@
     // who owns a PrioHasUnk copy of the vertex/edge/tetra counts the unknowns.
     if (NumUnknownsVertex())
         for (MultiGridCL::const_TriangVertexIteratorCL it(mg.GetTriangVertexBegin(lvl)), end(mg.GetTriangVertexEnd(lvl)); it != end; ++it)
-<<<<<<< HEAD
-            if ( it->Unknowns.Exist() && it->Unknowns.Exist(GetIdx()))
-                if ( it->AmIOwner())
-                    ret += NumUnknownsVertex();
-    if (NumUnknownsEdge())
-        for (MultiGridCL::const_TriangEdgeIteratorCL it(mg.GetTriangEdgeBegin(lvl)), end(mg.GetTriangEdgeEnd(lvl)); it != end; ++it)
-            if ( it->Unknowns.Exist() && it->Unknowns.Exist(GetIdx()))
-                if (it->AmIOwner())
-                    ret += NumUnknownsEdge();
-    if (NumUnknownsTetra())
-        for (MultiGridCL::const_TriangTetraIteratorCL it(mg.GetTriangTetraBegin(lvl)), end(mg.GetTriangTetraEnd(lvl)); it != end; ++it)
-            if ( it->Unknowns.Exist() && it->Unknowns.Exist(GetIdx()))
-                if (it->AmIOwner())
-                    ret += NumUnknownsTetra();
-=======
             if ( it->Unknowns.Exist() && it->Unknowns.Exist(GetIdx()) && it->IsExclusive( PrioHasUnk))
                 ret += NumUnknownsVertex();
     if (NumUnknownsEdge())
@@ -209,7 +194,6 @@
         for (MultiGridCL::const_TriangTetraIteratorCL it(mg.GetTriangTetraBegin(lvl)), end(mg.GetTriangTetraEnd(lvl)); it != end; ++it)
             if ( it->Unknowns.Exist() && it->Unknowns.Exist(GetIdx()) && it->IsExclusive( PrioHasUnk))
                 ret += NumUnknownsTetra();
->>>>>>> 225b6974
     return ret;
 }
 
