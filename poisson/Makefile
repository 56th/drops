#############################################
#   D R O P S   local makefile              #
#############################################

# variables:

DIR = poisson

EXEC = cdrdrops

DELETE = $(EXEC)

CPP = $(wildcard *.cpp)

OBJ = $(CPP:%.cpp=%.o)

# include common rules:
include ../Make.common

PAR_OBJ_ = ../DiST/DiST.o ../DiST/mpistream.o ../DiST/remotedata.o \
           ../parallel/parallel.o ../parallel/partime.o \
           ../parallel/exchange.o ../parallel/parmultigrid.o \
           ../parallel/loadbal.o ../parallel/migrateunknowns.o \
           ../parallel/decompose.o

PAR_OBJ = $(if $(PAR_BUILD),$(PAR_OBJ_),)

# rules

default: ClrScr

ipdropsAD: \
    ../poisson/poissonCoeff.o \
    ../geom/boundary.o ../geom/builder.o ../poisson/ipdropsAD.o \
    ../geom/simplex.o ../geom/multigrid.o ../num/unknowns.o ../geom/topo.o ../num/interfacePatch.o \
    ../poisson/poisson.o ../misc/problem.o ../misc/utils.o ../misc/funcmap.o \
    ../num/fe.o
	$(CXX) -o $@ $^ $(LFLAGS)

cdrdrops:\
    ../poisson/poissonCoeff.o \
    ../poisson/ale.o \
    ../poisson/cdrdrops.o ../geom/boundary.o ../geom/builder.o ../out/ensightOut.o\
    ../geom/simplex.o ../geom/multigrid.o ../num/unknowns.o ../geom/topo.o \
    ../poisson/poisson.o ../misc/problem.o ../misc/utils.o ../out/output.o \
    ../num/fe.o ../num/discretize.o ../num/interfacePatch.o ../geom/geomselect.o\
    ../misc/params.o \
<<<<<<< HEAD
    ../out/vtkOut.o ../misc/bndmap.o ../misc/bndScalarFunctions.o\
    ../misc/bndVelFunctions.o\
	../geom/deformation.o \
=======
    ../out/vtkOut.o ../misc/funcmap.o ../misc/scalarFunctions.o\
    ../misc/vectorFunctions.o\
>>>>>>> 997e029b
    $(PAR_OBJ)
	$(CXX) -o $@ $^ $(LFLAGS)

matlab/ipdrops:\
    ../poisson/poissonCoeff.o \
    ../geom/boundary.o ../geom/builder.o \
    ../geom/simplex.o ../geom/multigrid.o ../num/unknowns.o ../geom/topo.o ../num/interfacePatch.o \
    ../poisson/poisson.o ../misc/problem.o ../out/output.o ../misc/utils.o
	$(CXX) $(CXXFLAGS) matlab/ipdrops.cpp -o $@ $^ $(LFLAGS)

matlab/ipfilm:\
    ../poisson/poissonCoeff.o \
    ../geom/boundary.o ../geom/builder.o ../num/interfacePatch.o \
    ../geom/simplex.o ../geom/multigrid.o ../num/unknowns.o ../geom/topo.o \
    ../poisson/poisson.o ../misc/problem.o ../out/output.o ../misc/utils.o
	$(CXX) $(CXXFLAGS) matlab/ipfilm.cpp -o $@ $^ $(LFLAGS)


clean: matlab/clean

matlab/clean:
	cd matlab && $(MAKE) clean<|MERGE_RESOLUTION|>--- conflicted
+++ resolved
@@ -45,14 +45,10 @@
     ../poisson/poisson.o ../misc/problem.o ../misc/utils.o ../out/output.o \
     ../num/fe.o ../num/discretize.o ../num/interfacePatch.o ../geom/geomselect.o\
     ../misc/params.o \
-<<<<<<< HEAD
-    ../out/vtkOut.o ../misc/bndmap.o ../misc/bndScalarFunctions.o\
-    ../misc/bndVelFunctions.o\
-	../geom/deformation.o \
-=======
     ../out/vtkOut.o ../misc/funcmap.o ../misc/scalarFunctions.o\
     ../misc/vectorFunctions.o\
->>>>>>> 997e029b
+    ../geom/deformation.o \
+    ../misc/scopetimer.o \
     $(PAR_OBJ)
 	$(CXX) -o $@ $^ $(LFLAGS)
 
