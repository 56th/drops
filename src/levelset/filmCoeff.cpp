/// \file filmCoeff.cpp
/// \brief boundary and source functions for film-type problems
/// \author LNM RWTH Aachen: Christoph Lehrenfeld, Thorolf Schulte

/*
 * This file is part of DROPS.
 *
 * DROPS is free software: you can redistribute it and/or modify
 * it under the terms of the GNU Lesser General Public License as published by
 * the Free Software Foundation, either version 3 of the License, or
 * (at your option) any later version.
 *
 * DROPS is distributed in the hope that it will be useful,
 * but WITHOUT ANY WARRANTY; without even the implied warranty of
 * MERCHANTABILITY or FITNESS FOR A PARTICULAR PURPOSE.  See the
 * GNU Lesser General Public License for more details.
 *
 * You should have received a copy of the GNU Lesser General Public License
 * along with DROPS. If not, see <http://www.gnu.org/licenses/>.
 *
 *
 * Copyright 2009 LNM/SC RWTH Aachen, Germany
*/

#include "misc/funcmap.h"
#include "misc/params.h"

extern DROPS::ParamCL P;

//========================================================================
//                        Functions for the film problem
//========================================================================
namespace film {

DROPS::Point3DCL MeshSize()
{
    static DROPS::Point3DCL meshsize( P.get<DROPS::Point3DCL>("Mesh.E1")[0],
                                      P.get<DROPS::Point3DCL>("Mesh.E2")[1],
                                      P.get<DROPS::Point3DCL>("Mesh.E3")[2]);
    return meshsize;
}

namespace filminflow{

    DROPS::Point3DCL FilmInflow( const DROPS::Point3DCL& p, double t)
    {
<<<<<<< HEAD
        static double Ly= film::MeshSize()[1];
        static double PumpFreq = P.get<double>("Film.PumpFreq");
        static double PumpAmpl = P.get<double>("Film.PumpAmpl");
        static double Thickness= P.get<double>("Film.Thickness");
        static double DensFluid= P.get<double>("NavStokes.Coeff.DensNeg");
        static double ViscFluid= P.get<double>("NavStokes.Coeff.ViscNeg");
        static double GravityX = P.get<DROPS::Point3DCL>("NavStokes.Coeff.Gravity")[0];
=======
        static DROPS::Point3DCL dx;
        static bool first = true;
        //dirty hack
        if (first){
            std::string mesh( P.get<std::string>("DomainCond.MeshFile")), delim("x@");
            size_t idx_;
            while ((idx_= mesh.find_first_of( delim)) != std::string::npos )
                mesh[idx_]= ' ';
            std::istringstream brick_info( mesh);
            brick_info >> dx[0] >> dx[1] >> dx[2] ;
            first = false;
        }
	const double Ly= dx[1];
        static double PumpFreq = P.get<double>("Exp.PumpFreq");
        static double PumpAmpl = P.get<double>("Exp.PumpAmpl");
        static double Thickness= P.get<double>("Exp.Thickness");
        static double DensFluid= P.get<double>("Mat.DensFluid");
        static double ViscFluid= P.get<double>("Mat.ViscFluid");
        static double GravityX = P.get<DROPS::Point3DCL>("Exp.Gravity")[0];
>>>>>>> ff7b7acf
        DROPS::Point3DCL ret(0.);
        const double d= p[1]/Thickness;
        static const double u= DensFluid*GravityX*Thickness*Thickness/ViscFluid/2;
        ret[0]= d<=1 ? (2*d-d*d)*u * (1 + PumpAmpl*std::sin(2*M_PI*t*PumpFreq))
                     : (Ly-p[1])/(Ly-Thickness)*u;
        return ret;
    }

    //========================================================================
    //        Registration of the function(s) in the func-container
    //========================================================================
    static DROPS::RegisterVectorFunction regvelfilminflow("FilmInflow", FilmInflow);
}

//========================================================================
//                        Functions for the levelset function
//========================================================================
namespace filmdistance{
    double WavyDistanceFct( const DROPS::Point3DCL& p, double)
    {	
        // wave length = 100 x film width
<<<<<<< HEAD
        static DROPS::Point3DCL MeshSize= film::MeshSize();
        static double Ampl_zDir= P.get<double>("Film.Ampl_zDir");
        static double PumpAmpl = P.get<double>("Film.PumpAmpl");
        static double Thickness= P.get<double>("Film.Thickness");
=======
        static DROPS::Point3DCL MeshSize;
        static bool first = true;
        //dirty hack
        if (first){
            std::string mesh( P.get<std::string>("DomainCond.MeshFile")), delim("x@");
            size_t idx_;
            while ((idx_= mesh.find_first_of( delim)) != std::string::npos )
                mesh[idx_]= ' ';
            std::istringstream brick_info( mesh);
            brick_info >> MeshSize[0] >> MeshSize[1] >> MeshSize[2] ;
            first = false;
        }
        static double Ampl_zDir= P.get<double>("Exp.Ampl_zDir");
        static double PumpAmpl = P.get<double>("Exp.PumpAmpl");
        static double Thickness= P.get<double>("Exp.Thickness");
>>>>>>> ff7b7acf
        const double wave_x= std::cos(2*M_PI*p[0]/MeshSize[0]),
    //   const double wave= std::sin(2*M_PI*p[0]/MeshSize[0]),
            wave_z= std::cos(2*M_PI*p[2]/MeshSize[2]); // z \in [-1,1]
    //    return p[1] - P.get<double>("Film.Thickness") * (1 + P.get<double>("Film.PumpAmpl")*wave);
    //    return p[1] - P.get<double>("Film.Thickness") * (1 + P.get<double>("Film.PumpAmpl")*(wave + P.get<double>("Film.Ampl_zDir")*std::cos(z*M_PI)));
    //    const double z_fac=  (1 + Ampl_zDir/2*std::cos(z*M_PI));  // (z=+-1) 1-P.get<double>("Film.Ampl_zDir") <= z_fac <= 1+P.get<double>("Film.Ampl_zDir") (z=0)
    //    return p[1] - Thickness * (1 + PumpAmpl*wave) * z_fac;
        return p[1] - Thickness * ( 1 + PumpAmpl*wave_x + Ampl_zDir * wave_z);
    }
    DROPS::Point3DCL Nusselt_film( const DROPS::Point3DCL& p, double)
    {
<<<<<<< HEAD
        static DROPS::Point3DCL MeshSize= film::MeshSize();
        static double Ampl_zDir= P.get<double>("Film.Ampl_zDir");
        static double PumpAmpl = P.get<double>("Film.PumpAmpl");
        static double Thickness= P.get<double>("Film.Thickness");
=======
        static DROPS::Point3DCL MeshSize;
        static bool first = true;
        //dirty hack
        if (first){
            std::string mesh( P.get<std::string>("DomainCond.MeshFile")), delim("x@");
            size_t idx_;
            while ((idx_= mesh.find_first_of( delim)) != std::string::npos )
                mesh[idx_]= ' ';
            std::istringstream brick_info( mesh);
            brick_info >> MeshSize[0] >> MeshSize[1] >> MeshSize[2] ;
            first = false;
        }
        static double Ampl_zDir= P.get<double>("Exp.Ampl_zDir");
        static double PumpAmpl = P.get<double>("Exp.PumpAmpl");
        static double Thickness= P.get<double>("Exp.Thickness");
>>>>>>> ff7b7acf
        const double wave_x= std::cos(2*M_PI*p[0]/MeshSize[0]),
            wave_z= std::cos(2*M_PI*p[2]/MeshSize[2]);
        double delta= Thickness * ( 1 + PumpAmpl*wave_x + Ampl_zDir * wave_z);

        static double DensFilm= P.get<double>("NavStokes.Coeff.DensNeg");
        static double ViscFilm= P.get<double>("NavStokes.Coeff.ViscNeg");
        static double GravityX = P.get<DROPS::Point3DCL>("NavStokes.Coeff.Gravity")[0];
        DROPS::Point3DCL ret(0.);
        const double d= p[1]/delta;
        static const double u= DensFilm * GravityX * delta * delta /ViscFilm/2;
        ret[0]= d<=1 ? (2*d-d*d)*u 
                     : 0.;
        return ret;
    }
    //========================================================================
    //        Registration of the function(s) in the func-container
    //========================================================================
    static DROPS::RegisterVectorFunction regvelfilmNusselt("NusseltFilm", Nusselt_film);
    static DROPS::RegisterScalarFunction regscafilmlset("WavyFilm", WavyDistanceFct);
}



//========================================================================
//                        Functions for matching function
//========================================================================
namespace filmperiodic{
    template<int A, int B>
    bool periodic_2sides( const DROPS::Point3DCL& p, const DROPS::Point3DCL& q)
    {
        static DROPS::Point3DCL MeshSize;
        static bool first = true;
        //dirty hack
        if (first){
            std::string mesh( P.get<std::string>("DomainCond.MeshFile")), delim("x@");
            size_t idx_;
            while ((idx_= mesh.find_first_of( delim)) != std::string::npos )
                mesh[idx_]= ' ';
            std::istringstream brick_info( mesh);
            brick_info >> MeshSize[0] >> MeshSize[1] >> MeshSize[2] ;
            first = false;
        }
        const DROPS::Point3DCL d= fabs(p-q);
<<<<<<< HEAD
        static DROPS::Point3DCL L= fabs(film::MeshSize());
=======
        const DROPS::Point3DCL L= fabs(MeshSize);
>>>>>>> ff7b7acf

        const int D = 3 - A - B;
        return (d[B] + d[D] < 1e-12 && std::abs( d[A] - L[A]) < 1e-12)  // dB=dD=0 and dA=LA
          ||   (d[A] + d[D] < 1e-12 && std::abs( d[B] - L[B]) < 1e-12)  // dA=dD=0 and dB=LB
          ||   (d[D] < 1e-12 && std::abs( d[A] - L[A]) < 1e-12 && std::abs( d[B] - L[B]) < 1e-12);  // dD=0 and dA=LA and dB=LB
    }

    template<int A>
    bool periodic_1side( const DROPS::Point3DCL& p, const DROPS::Point3DCL& q)
    {
<<<<<<< HEAD
        const int B = (A+1)%3;
        const int D = (B+1)%3;
        const DROPS::Point3DCL d= fabs(p-q);
        static DROPS::Point3DCL L= fabs(film::MeshSize());
=======
        static DROPS::Point3DCL MeshSize;
        static bool first = true;
        //dirty hack
        if (first){
            std::string mesh( P.get<std::string>("DomainCond.MeshFile")), delim("x@");
            size_t idx_;
            while ((idx_= mesh.find_first_of( delim)) != std::string::npos )
                mesh[idx_]= ' ';
            std::istringstream brick_info( mesh);
            brick_info >> MeshSize[0] >> MeshSize[1] >> MeshSize[2] ;
            first = false;
        }
        const int B = (A+1)%2;
        const int D = (B+1)%2;
        const DROPS::Point3DCL d= fabs(p-q);
        const DROPS::Point3DCL L= fabs(MeshSize); //fabs(P.get<DROPS::Point3DCL>("MeshSize"));
>>>>>>> ff7b7acf
        return (d[B] + d[D] < 1e-12 && std::abs( d[A] - L[A]) < 1e-12);
    }

    //========================================================================
    //        Registration of the function(s) in the func-container
    //========================================================================
    static DROPS::RegisterMatchingFunction regmatch2_xy("periodicxy", periodic_2sides<0,1>);
    static DROPS::RegisterMatchingFunction regmatch2_xz("periodicxz", periodic_2sides<0,2>);
    static DROPS::RegisterMatchingFunction regmatch2_yz("periodicyz", periodic_2sides<1,2>);
    static DROPS::RegisterMatchingFunction regmatch1_x("periodicx", periodic_1side<0>);
    static DROPS::RegisterMatchingFunction regmatch1_y("periodicy", periodic_1side<1>);
    static DROPS::RegisterMatchingFunction regmatch1_z("periodicz", periodic_1side<2>);
}

} // end of namespace "film"<|MERGE_RESOLUTION|>--- conflicted
+++ resolved
@@ -44,7 +44,6 @@
 
     DROPS::Point3DCL FilmInflow( const DROPS::Point3DCL& p, double t)
     {
-<<<<<<< HEAD
         static double Ly= film::MeshSize()[1];
         static double PumpFreq = P.get<double>("Film.PumpFreq");
         static double PumpAmpl = P.get<double>("Film.PumpAmpl");
@@ -52,27 +51,6 @@
         static double DensFluid= P.get<double>("NavStokes.Coeff.DensNeg");
         static double ViscFluid= P.get<double>("NavStokes.Coeff.ViscNeg");
         static double GravityX = P.get<DROPS::Point3DCL>("NavStokes.Coeff.Gravity")[0];
-=======
-        static DROPS::Point3DCL dx;
-        static bool first = true;
-        //dirty hack
-        if (first){
-            std::string mesh( P.get<std::string>("DomainCond.MeshFile")), delim("x@");
-            size_t idx_;
-            while ((idx_= mesh.find_first_of( delim)) != std::string::npos )
-                mesh[idx_]= ' ';
-            std::istringstream brick_info( mesh);
-            brick_info >> dx[0] >> dx[1] >> dx[2] ;
-            first = false;
-        }
-	const double Ly= dx[1];
-        static double PumpFreq = P.get<double>("Exp.PumpFreq");
-        static double PumpAmpl = P.get<double>("Exp.PumpAmpl");
-        static double Thickness= P.get<double>("Exp.Thickness");
-        static double DensFluid= P.get<double>("Mat.DensFluid");
-        static double ViscFluid= P.get<double>("Mat.ViscFluid");
-        static double GravityX = P.get<DROPS::Point3DCL>("Exp.Gravity")[0];
->>>>>>> ff7b7acf
         DROPS::Point3DCL ret(0.);
         const double d= p[1]/Thickness;
         static const double u= DensFluid*GravityX*Thickness*Thickness/ViscFluid/2;
@@ -92,30 +70,12 @@
 //========================================================================
 namespace filmdistance{
     double WavyDistanceFct( const DROPS::Point3DCL& p, double)
-    {	
+    {
         // wave length = 100 x film width
-<<<<<<< HEAD
         static DROPS::Point3DCL MeshSize= film::MeshSize();
         static double Ampl_zDir= P.get<double>("Film.Ampl_zDir");
         static double PumpAmpl = P.get<double>("Film.PumpAmpl");
         static double Thickness= P.get<double>("Film.Thickness");
-=======
-        static DROPS::Point3DCL MeshSize;
-        static bool first = true;
-        //dirty hack
-        if (first){
-            std::string mesh( P.get<std::string>("DomainCond.MeshFile")), delim("x@");
-            size_t idx_;
-            while ((idx_= mesh.find_first_of( delim)) != std::string::npos )
-                mesh[idx_]= ' ';
-            std::istringstream brick_info( mesh);
-            brick_info >> MeshSize[0] >> MeshSize[1] >> MeshSize[2] ;
-            first = false;
-        }
-        static double Ampl_zDir= P.get<double>("Exp.Ampl_zDir");
-        static double PumpAmpl = P.get<double>("Exp.PumpAmpl");
-        static double Thickness= P.get<double>("Exp.Thickness");
->>>>>>> ff7b7acf
         const double wave_x= std::cos(2*M_PI*p[0]/MeshSize[0]),
     //   const double wave= std::sin(2*M_PI*p[0]/MeshSize[0]),
             wave_z= std::cos(2*M_PI*p[2]/MeshSize[2]); // z \in [-1,1]
@@ -127,28 +87,10 @@
     }
     DROPS::Point3DCL Nusselt_film( const DROPS::Point3DCL& p, double)
     {
-<<<<<<< HEAD
         static DROPS::Point3DCL MeshSize= film::MeshSize();
         static double Ampl_zDir= P.get<double>("Film.Ampl_zDir");
         static double PumpAmpl = P.get<double>("Film.PumpAmpl");
         static double Thickness= P.get<double>("Film.Thickness");
-=======
-        static DROPS::Point3DCL MeshSize;
-        static bool first = true;
-        //dirty hack
-        if (first){
-            std::string mesh( P.get<std::string>("DomainCond.MeshFile")), delim("x@");
-            size_t idx_;
-            while ((idx_= mesh.find_first_of( delim)) != std::string::npos )
-                mesh[idx_]= ' ';
-            std::istringstream brick_info( mesh);
-            brick_info >> MeshSize[0] >> MeshSize[1] >> MeshSize[2] ;
-            first = false;
-        }
-        static double Ampl_zDir= P.get<double>("Exp.Ampl_zDir");
-        static double PumpAmpl = P.get<double>("Exp.PumpAmpl");
-        static double Thickness= P.get<double>("Exp.Thickness");
->>>>>>> ff7b7acf
         const double wave_x= std::cos(2*M_PI*p[0]/MeshSize[0]),
             wave_z= std::cos(2*M_PI*p[2]/MeshSize[2]);
         double delta= Thickness * ( 1 + PumpAmpl*wave_x + Ampl_zDir * wave_z);
@@ -179,24 +121,8 @@
     template<int A, int B>
     bool periodic_2sides( const DROPS::Point3DCL& p, const DROPS::Point3DCL& q)
     {
-        static DROPS::Point3DCL MeshSize;
-        static bool first = true;
-        //dirty hack
-        if (first){
-            std::string mesh( P.get<std::string>("DomainCond.MeshFile")), delim("x@");
-            size_t idx_;
-            while ((idx_= mesh.find_first_of( delim)) != std::string::npos )
-                mesh[idx_]= ' ';
-            std::istringstream brick_info( mesh);
-            brick_info >> MeshSize[0] >> MeshSize[1] >> MeshSize[2] ;
-            first = false;
-        }
         const DROPS::Point3DCL d= fabs(p-q);
-<<<<<<< HEAD
         static DROPS::Point3DCL L= fabs(film::MeshSize());
-=======
-        const DROPS::Point3DCL L= fabs(MeshSize);
->>>>>>> ff7b7acf
 
         const int D = 3 - A - B;
         return (d[B] + d[D] < 1e-12 && std::abs( d[A] - L[A]) < 1e-12)  // dB=dD=0 and dA=LA
@@ -207,29 +133,10 @@
     template<int A>
     bool periodic_1side( const DROPS::Point3DCL& p, const DROPS::Point3DCL& q)
     {
-<<<<<<< HEAD
         const int B = (A+1)%3;
         const int D = (B+1)%3;
         const DROPS::Point3DCL d= fabs(p-q);
         static DROPS::Point3DCL L= fabs(film::MeshSize());
-=======
-        static DROPS::Point3DCL MeshSize;
-        static bool first = true;
-        //dirty hack
-        if (first){
-            std::string mesh( P.get<std::string>("DomainCond.MeshFile")), delim("x@");
-            size_t idx_;
-            while ((idx_= mesh.find_first_of( delim)) != std::string::npos )
-                mesh[idx_]= ' ';
-            std::istringstream brick_info( mesh);
-            brick_info >> MeshSize[0] >> MeshSize[1] >> MeshSize[2] ;
-            first = false;
-        }
-        const int B = (A+1)%2;
-        const int D = (B+1)%2;
-        const DROPS::Point3DCL d= fabs(p-q);
-        const DROPS::Point3DCL L= fabs(MeshSize); //fabs(P.get<DROPS::Point3DCL>("MeshSize"));
->>>>>>> ff7b7acf
         return (d[B] + d[D] < 1e-12 && std::abs( d[A] - L[A]) < 1e-12);
     }
 
@@ -244,4 +151,4 @@
     static DROPS::RegisterMatchingFunction regmatch1_z("periodicz", periodic_1side<2>);
 }
 
-} // end of namespace "film"+} // end of namespace "filmdistance"