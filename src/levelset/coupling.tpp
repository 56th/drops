/// \file coupling.tpp
/// \brief coupling of levelset and (Navier-)Stokes equations
/// \author LNM RWTH Aachen: Patrick Esser, Joerg Grande, Sven Gross; SC RWTH Aachen: Oliver Fortmeier

/*
 * This file is part of DROPS.
 *
 * DROPS is free software: you can redistribute it and/or modify
 * it under the terms of the GNU Lesser General Public License as published by
 * the Free Software Foundation, either version 3 of the License, or
 * (at your option) any later version.
 *
 * DROPS is distributed in the hope that it will be useful,
 * but WITHOUT ANY WARRANTY; without even the implied warranty of
 * MERCHANTABILITY or FITNESS FOR A PARTICULAR PURPOSE.  See the
 * GNU Lesser General Public License for more details.
 *
 * You should have received a copy of the GNU Lesser General Public License
 * along with DROPS. If not, see <http://www.gnu.org/licenses/>.
 *
 *
 * Copyright 2009 LNM/SC RWTH Aachen, Germany
*/

#include "num/nssolver.h"
#include "misc/scopetimer.h"
namespace DROPS
{


// ==============================================
//           LinThetaScheme2PhaseCL
// ==============================================

template <class LsetSolverT>
LinThetaScheme2PhaseCL<LsetSolverT>::LinThetaScheme2PhaseCL
    ( StokesT& Stokes, LevelsetP2CL& ls, StokesSolverT& solver, LsetSolverT& lsetsolver, LevelsetModifyCL& lsetmod,
                double dt, double stk_theta, double ls_theta, double xfem_eps, double nonlinear, bool implicitCurv)
  : base_( Stokes, ls, lsetmod, dt, nonlinear), solver_( solver), lsetsolver_( lsetsolver),
  stk_theta_( stk_theta), ls_theta_( ls_theta), xfem_eps_(xfem_eps), cplA_(new VelVecDescCL), implCurv_( implicitCurv)
{
    Update();
}

template <class LsetSolverT>
LinThetaScheme2PhaseCL<LsetSolverT>::~LinThetaScheme2PhaseCL()
{
    delete cplA_;
}

template <class LsetSolverT>
void LinThetaScheme2PhaseCL<LsetSolverT>::SolveLsNs()
// solve decoupled level set / Navier-Stokes system
{
#ifndef _PAR
    TimerCL time;
#else
    ParTimerCL time;
#endif
    double duration;
    time.Reset();
    // operators are computed for old level set
    {
        ScopeTimerCL scope("System1 within SolveLsNs");
        MLTetraAccumulatorTupleCL accus( Stokes_.A.Data.size());
        LvlSet_.UpdateMLPhi();
        MaybeAddMLProgressbar( Stokes_.GetMG(), "System1(P2)", accus, Stokes_.vel_idx.TriangLevel() );
        accumulate( Stokes_.system1_accu( accus, &Stokes_.A, &Stokes_.M, old_b_, cplA_, cplM_, LvlSet_, Stokes_.v.t),
                    Stokes_.GetMG(), Stokes_.vel_idx.TriangLevel(), Stokes_.vel_idx.GetMatchingFunction(), Stokes_.vel_idx.GetBndInfo());
    }
    Stokes_.SetupPrStiff( &Stokes_.prA, LvlSet_);
    Stokes_.SetupPrMass( &Stokes_.prM, LvlSet_);
    if (!implCurv_)
        mat_->LinComb( 1./dt_, Stokes_.M.Data, stk_theta_, Stokes_.A.Data);
    else // semi-implicit treatment of curvature term, cf. Baensch
    {
        MLMatrixCL mat0;
        mat0.LinComb( 1./dt_, Stokes_.M.Data, stk_theta_, Stokes_.A.Data);
        // The MatrixBuilderCL's method of determining when to reuse the pattern
        // is not save for matrix LB_
        LB_.Data.clear();
        LB_.Data.resize( Stokes_.A.Data.size());
        LB_.SetIdx( &Stokes_.vel_idx, &Stokes_.vel_idx);
        Stokes_.SetupLB( &LB_, &cplLB_, LvlSet_, Stokes_.v.t);
        mat_->LinComb( 1., mat0, dt_, LB_.Data);
    }
    time.Stop();
    duration=time.GetTime();
    std::cout << "Discretizing NavierStokes for old level set took "<< duration <<" sec.\n";
    time.Reset();

    // setup system for levelset eq.
    LvlSet_.SetupSystem( Stokes_.GetVelSolution(), dt_);
    L_->LinComb( 1./dt_, LvlSet_.E, ls_theta_, LvlSet_.H);
    ls_rhs_= (1./dt_)*(LvlSet_.E*LvlSet_.Phi.Data)  + LvlSet_.rhs.Data - (1.-ls_theta_)*(LvlSet_.H*LvlSet_.Phi.Data);

    time.Stop();
    duration=time.GetTime();
    std::cout << "Discretizing Levelset took " << duration << " sec.\n";
    time.Reset();

    lsetsolver_.Solve( *L_, LvlSet_.Phi.Data, ls_rhs_, LvlSet_.idx.GetEx());
    std::cout << "res = " << lsetsolver_.GetResid() << ", iter = " << lsetsolver_.GetIter() <<std::endl;
    time.Stop();
    duration=time.GetTime();
    std::cout << "Solving Levelset took " << duration << " sec.\n";
    //Hack
    //if(Stokes_.v.t < 2.5){ 
    lsetmod_.maybeDoVolCorr( LvlSet_);
    lsetmod_.maybeDoReparam( LvlSet_);
    //}
    LvlSet_.UpdateContinuous();

    time.Reset();

    Stokes_.v.t+= dt_;
    Stokes_.p.t+= dt_;
    LvlSet_.Phi.t+=dt_;

    // rhs for new level set
    curv_->Clear( Stokes_.v.t);
    LvlSet_.AccumulateBndIntegral( *curv_);
    LvlSet_.AccumulateYoungForce( *curv_);
    Stokes_.SetupRhs1( b_, LvlSet_, Stokes_.v.t);

    rhs_=  (1./dt_)*(Stokes_.M.Data*Stokes_.v.Data) + stk_theta_*b_->Data + cplA_->Data
        + (1.-stk_theta_)*(old_b_->Data - Stokes_.A.Data*Stokes_.v.Data - nonlinear_*(Stokes_.N.Data*Stokes_.v.Data - old_cplN_->Data));

    if (!implCurv_)
        rhs_+= stk_theta_*curv_->Data + (1.-stk_theta_)*old_curv_->Data;
    else // semi-implicit treatment of curvature term, cf. Baensch
        rhs_+= old_curv_->Data + dt_*cplLB_.Data;

    time.Stop();
    duration=time.GetTime();
    std::cout << "Discretizing Rhs/Curv took "<< duration <<" sec.\n";

    time.Reset();
<<<<<<< HEAD
    if(xfem_eps_==0)
        solver_.Solve( *mat_, Stokes_.B.Data,
            Stokes_.v, Stokes_.p.Data,
            rhs_, *cplN_, Stokes_.c.Data, Stokes_.vel_idx.GetEx(), Stokes_.pr_idx.GetEx(), /*alpha*/ stk_theta_*nonlinear_);
    else
        solver_.Solve( *mat_, Stokes_.B.Data, Stokes_.C.Data,
            Stokes_.v, Stokes_.p.Data,
            rhs_, *cplN_, Stokes_.c.Data, Stokes_.vel_idx.GetEx(), Stokes_.pr_idx.GetEx(), /*alpha*/ stk_theta_*nonlinear_);
=======
    solver_.Solve( *mat_, Stokes_.B.Data, Stokes_.C.Data,
        Stokes_.v, Stokes_.p.Data,
        rhs_, *cplN_, Stokes_.c.Data, Stokes_.vel_idx.GetEx(), Stokes_.pr_idx.GetEx(), /*alpha*/ stk_theta_*nonlinear_);
>>>>>>> 1677bcd2
    time.Stop();
    duration=time.GetTime();
    std::cout << "Solving NavierStokes: residual: " << solver_.GetResid()
              << "\titerations: " << solver_.GetIter()
              << "\ttime: " << duration << "sec\n";
}


template <class LsetSolverT>
void LinThetaScheme2PhaseCL<LsetSolverT>::CommitStep()
{
    if (Stokes_.UsesXFEM()) { // update XFEM
        Stokes_.UpdateXNumbering( &Stokes_.pr_idx, LvlSet_);
        Stokes_.UpdatePressure( &Stokes_.p);
        Stokes_.c.SetIdx( &Stokes_.pr_idx);
        Stokes_.B.SetIdx( &Stokes_.pr_idx, &Stokes_.vel_idx);
        // for XFEM stabilization
        Stokes_.C.SetIdx( &Stokes_.pr_idx, &Stokes_.pr_idx);
        Stokes_.prA.SetIdx( &Stokes_.pr_idx, &Stokes_.pr_idx);
        Stokes_.prM.SetIdx( &Stokes_.pr_idx, &Stokes_.pr_idx);
        // The MatrixBuilderCL's method of determining when to reuse the pattern
        // is not save for P1X-elements.
        Stokes_.B.Data.clear();
        Stokes_.C.Data.clear();
        Stokes_.prA.Data.clear();
        Stokes_.prM.Data.clear();
        {
            ScopeTimerCL scope("System2 within CommitStep");
            MLTetraAccumulatorTupleCL accus( Stokes_.B.Data.size());
            MaybeAddMLProgressbar( Stokes_.GetMG(), "System2", accus, Stokes_.vel_idx.TriangLevel() );
            Stokes_.system2_accu( accus, &Stokes_.B, &Stokes_.c, LvlSet_, Stokes_.v.t);
            accumulate( accus,
                        Stokes_.GetMG(), Stokes_.vel_idx.TriangLevel(), Stokes_.vel_idx.GetMatchingFunction(), Stokes_.vel_idx.GetBndInfo());
        }
        Stokes_.SetupC(&Stokes_.C, LvlSet_, xfem_eps_);
    }
    else
        Stokes_.SetupRhs2( &Stokes_.c, LvlSet_, Stokes_.v.t);

    std::swap( curv_, old_curv_);
    std::swap( cplN_, old_cplN_);
}

template <class LsetSolverT>
void LinThetaScheme2PhaseCL<LsetSolverT>::DoStep( int)
{
    lsetmod_.init();
    SolveLsNs();
    CommitStep();
}

template <class LsetSolverT>
void LinThetaScheme2PhaseCL<LsetSolverT>::Update()
{
    MLIdxDescCL* const vidx= &Stokes_.vel_idx;
#ifndef _PAR
    TimerCL time;
#else
    ParTimerCL time;
#endif
    double duration;
    time.Reset();

    std::cout << "Updating discretization...\n";

    if (implCurv_)
    {
        LB_.Data.clear();
        LB_.SetIdx( vidx, vidx);
        cplLB_.SetIdx( vidx);
    }
    Stokes_.ClearMat();
    LvlSet_.ClearMat();
    mat_->clear();
    L_->clear();
    if (Stokes_.UsesXFEM()) { // update XFEM
        Stokes_.UpdateXNumbering( &Stokes_.pr_idx, LvlSet_);
        Stokes_.UpdatePressure( &Stokes_.p);
        // The MatrixBuilderCL's method of determining when to reuse the pattern
        // is not save for P1X-elements.
        Stokes_.B.Data.clear();
        Stokes_.C.Data.clear();
        Stokes_.prA.Data.clear();
        Stokes_.prM.Data.clear();
    }
    // IndexDesc setzen
    cplA_->SetIdx( vidx);    cplM_->SetIdx( vidx);
    old_b_->SetIdx( vidx);
    cplN_->SetIdx( vidx);    old_cplN_->SetIdx( vidx);
    curv_->SetIdx( vidx);    old_curv_->SetIdx( vidx);
    rhs_.resize( vidx->NumUnknowns());
    ls_rhs_.resize( LvlSet_.idx.NumUnknowns());
    Stokes_.SetIdx();

    // Diskretisierung
    LvlSet_.AccumulateBndIntegral( *old_curv_);
    LvlSet_.AccumulateYoungForce( *old_curv_);
    LvlSet_.SetupSystem( Stokes_.GetVelSolution(), dt_);
    LvlSet_.UpdateMLPhi();

    {
        ScopeTimerCL scope("System2+Nonl");
        MLTetraAccumulatorTupleCL updates( Stokes_.A.Data.size());
        MaybeAddMLProgressbar( Stokes_.GetMG(), "System2+Nonl", updates, Stokes_.vel_idx.TriangLevel());
        Stokes_.system2_accu( updates, &Stokes_.B, &Stokes_.c, LvlSet_, Stokes_.v.t);
        Stokes_.SetupC(&Stokes_.C, LvlSet_, xfem_eps_);
        //This function will be called even if I want to solve a stokes problem ??
        Stokes_.nonlinear_accu( updates, &Stokes_.N, &Stokes_.v, old_cplN_, LvlSet_, Stokes_.v.t);
        accumulate( updates, Stokes_.GetMG(), Stokes_.vel_idx.TriangLevel(), Stokes_.vel_idx.GetMatchingFunction(), Stokes_.vel_idx.GetBndInfo());
        //stabilization
        Stokes_.SetupC( &Stokes_.C, LvlSet_, Stokes_.getGhPenStab() );
    }
    time.Stop();
    duration=time.GetTime();
    std::cout << "Discretizing took " << duration << " sec.\n";
}

// ==============================================
//              OperatorSplitting2PhaseCL
// ==============================================


template <class LsetSolverT>
OperatorSplitting2PhaseCL<LsetSolverT>::OperatorSplitting2PhaseCL
    ( StokesT& Stokes, LevelsetP2CL& ls, StokesSolverBaseCL& solver, LsetSolverT& lsetsolver, LevelsetModifyCL& lsetmod, double dt,
    int gm_iter, double gm_tol, double nonlinear)

  : base_( Stokes, ls, lsetmod, dt, nonlinear), solver_(solver), lsetsolver_( lsetsolver),
    gm_( pc_, 100, gm_iter, gm_tol, false /*test absolute resid*/),
    stk_theta_( 1.0 - std::sqrt( 2.)/2.), ls_theta_( 1.0 - std::sqrt( 2.)/2.),
    cplA_( new VelVecDescCL), old_cplA_( new VelVecDescCL),
    alpha_( (1.0 - 2.0*stk_theta_)/(1.0 - stk_theta_))
{
    throw DROPSErrCL("OperatorSplitting2PhaseCL: Not correctly implemented, yet");
#ifdef _PAR
    throw DROPSErrCL("OperatorSplitting2PhaseCL: Not parallelized, yet, sorry");
#endif
    std::cout << "theta = " << stk_theta_ << "\talpha = " << alpha_ << std::endl;
    Update();
}

template <class LsetSolverT>
OperatorSplitting2PhaseCL<LsetSolverT>::~OperatorSplitting2PhaseCL()
{
    delete cplA_; delete old_cplA_;
}

template <class LsetSolverT>
void OperatorSplitting2PhaseCL<LsetSolverT>::InitStep( bool StokesStep)
{
// compute all terms that don't change during the following FP iterations

    const double fracdt_= StokesStep ? stk_theta_*dt_ : (1-2*stk_theta_)*dt_;

    ls_theta_ = StokesStep ? alpha_ : 1-alpha_;
    L_->LinComb( 1./fracdt_, LvlSet_.E, ls_theta_, LvlSet_.H);
    ls_rhs_= (1./fracdt_)*LvlSet_.Phi.Data;
    if (ls_theta_ != 1.) {
        VectorCL tmp( ls_rhs_.size());
        LsetSolverT gm( lsetsolver_);
        gm.Solve( LvlSet_.E, tmp, (const VectorCL)( LvlSet_.H*LvlSet_.Phi.Data), LvlSet_.idx.GetEx());
        std::cout << "ComputeRhs: res = " << gm.GetResid() << ", iter = " << gm.GetIter() << std::endl;
        ls_rhs_-= (1. - ls_theta_)*tmp;
    }

    Stokes_.v.t+= fracdt_;

    if (StokesStep)
    {
        rhs_= -(1-alpha_)*(Stokes_.A.Data * Stokes_.v.Data - old_cplA_->Data)
              -nonlinear_*(Stokes_.N.Data * Stokes_.v.Data - old_cplN_->Data);
    }
    else
    {
        rhs_= -alpha_*(Stokes_.A.Data * Stokes_.v.Data - old_cplA_->Data)
              - transp_mul( Stokes_.B.Data, Stokes_.p.Data);
    }
    rhs_+= (1./fracdt_)*(Stokes_.M.Data*Stokes_.v.Data - old_cplM_->Data);

}

template <class LsetSolverT>
void OperatorSplitting2PhaseCL<LsetSolverT>::DoStokesFPIter()
// perform fixed point iteration: Levelset / Stokes
// for fractional steps A and C
{
    TimerCL time;
    time.Reset();
    time.Start();
    const double fracdt_= stk_theta_*dt_;
    // setup system for levelset eq.
    LvlSet_.SetupSystem( Stokes_.GetVelSolution(), dt_);
    L_->LinComb( 1./fracdt_, LvlSet_.E, alpha_, LvlSet_.H);
    time.Stop();
    std::cout << "Discretizing Levelset took "<<time.GetTime()<<" sec.\n";
    time.Reset();
    lsetsolver_.Solve( *L_, LvlSet_.Phi.Data, VectorCL( LvlSet_.E*ls_rhs_), LvlSet_.idx.GetEx());
    std::cout << "res = " << lsetsolver_.GetResid() << ", iter = " << lsetsolver_.GetIter() <<std::endl;
    time.Stop();
    std::cout << "Solving Levelset took "<<time.GetTime()<<" sec.\n";
    time.Reset();
    time.Start();
    curv_->Clear( Stokes_.v.t);
    LvlSet_.AccumulateBndIntegral( *curv_);
    LvlSet_.AccumulateYoungForce( *curv_);
    Stokes_.SetupSystem1( &Stokes_.A, &Stokes_.M, b_, cplA_, cplM_, LvlSet_, Stokes_.v.t);
    mat_->LinComb( 1./fracdt_, Stokes_.M.Data, alpha_, Stokes_.A.Data);
    if (Stokes_.UsesXFEM()) {
        Stokes_.UpdateXNumbering( &Stokes_.pr_idx, LvlSet_);
        Stokes_.UpdatePressure( &Stokes_.p);
        Stokes_.c.SetIdx( &Stokes_.pr_idx);
        Stokes_.B.SetIdx( &Stokes_.pr_idx, &Stokes_.vel_idx);
        Stokes_.prA.SetIdx( &Stokes_.pr_idx, &Stokes_.pr_idx);
        Stokes_.prM.SetIdx( &Stokes_.pr_idx, &Stokes_.pr_idx);
        // The MatrixBuilderCL's method of determining when to reuse the pattern
        // is not save for P1X-elements.
        Stokes_.B.Data.clear();
        Stokes_.prA.Data.clear();
        Stokes_.prM.Data.clear();
        Stokes_.SetupSystem2( &Stokes_.B, &Stokes_.C, &Stokes_.c, LvlSet_, Stokes_.v.t);
    }
    else
        Stokes_.SetupRhs2( &Stokes_.c, LvlSet_, Stokes_.v.t);
    Stokes_.SetupPrStiff( &Stokes_.prA, LvlSet_);
    Stokes_.SetupPrMass ( &Stokes_.prM, LvlSet_);
    time.Stop();
    std::cout << "Discretizing Stokes/Curv took "<<time.GetTime()<<" sec.\n";
    time.Reset();
    solver_.Solve( *mat_, Stokes_.B.Data, Stokes_.C.Data, Stokes_.v.Data, Stokes_.p.Data,
                   VectorCL( rhs_ + (1./fracdt_)*cplM_->Data + alpha_*cplA_->Data + curv_->Data + b_->Data), Stokes_.c.Data, Stokes_.vel_idx.GetEx(), Stokes_.pr_idx.GetEx());
    time.Stop();
    std::cout << "Solving Stokes took "<<time.GetTime()<<" sec.\n";
}

template <class LsetSolverT>
void OperatorSplitting2PhaseCL<LsetSolverT>::DoNonlinearFPIter()
// perform fixed point iteration: Levelset / nonlinear system
// for fractional step B
{
    const double fracdt_= dt_*(1.-2.*stk_theta_);
    TimerCL time;
    time.Reset();
    time.Start();
    // setup system for levelset eq.
    LvlSet_.SetupSystem( Stokes_.GetVelSolution(), dt_);
    L_->LinComb( 1./fracdt_, LvlSet_.E, 1.-alpha_, LvlSet_.H);
    time.Stop();
    std::cout << "Discretizing Levelset took "<<time.GetTime()<<" sec.\n";
    time.Reset();
    lsetsolver_.Solve( *L_, LvlSet_.Phi.Data, VectorCL( LvlSet_.E*ls_rhs_), LvlSet_.idx.GetEx());
    std::cout << "res = " << lsetsolver_.GetResid() << ", iter = " << lsetsolver_.GetIter() <<std::endl;
    LvlSet_.UpdateContinuous();

    time.Stop();
    std::cout << "Solving Levelset took "<<time.GetTime()<<" sec.\n";
    time.Reset();
    time.Start();
    curv_->Clear( Stokes_.v.t);
    LvlSet_.AccumulateBndIntegral( *curv_);
    LvlSet_.AccumulateYoungForce( *curv_);
    Stokes_.SetupSystem1( &Stokes_.A, &Stokes_.M, b_, cplA_, cplM_, LvlSet_, Stokes_.v.t);
    time.Stop();
    std::cout << "Discretizing Stokes/Curv took "<<time.GetTime()<<" sec.\n";
    time.Reset();
    std::cout << "Starting fixed point iterations for solving nonlinear system...\n";
    iter_nonlinear_= 0;
    do
    {
        Stokes_.SetupNonlinear( &Stokes_.N, &Stokes_.v, cplN_, LvlSet_, Stokes_.v.t);
        AN_.LinComb( 1-alpha_, Stokes_.A.Data, nonlinear_, Stokes_.N.Data);
        mat_->LinComb( 1./fracdt_, Stokes_.M.Data, 1., AN_);
        gm_.Solve( *mat_, Stokes_.v.Data,
            VectorCL( rhs_ + (1./fracdt_)*cplM_->Data + (1-alpha_)*cplA_->Data
            + nonlinear_*cplN_->Data + curv_->Data + b_->Data), Stokes_.vel_idx.GetEx());
        std::cout << "fp cycle " << ++iter_nonlinear_ << ":\titerations: "
                  << gm_.GetIter() << "\tresidual: " << gm_.GetResid() << std::endl;
    } while (gm_.GetIter() > 0 && iter_nonlinear_<20);
    time.Stop();
    std::cout << "Solving nonlinear system took "<<time.GetTime()<<" sec.\n";
}

template <class LsetSolverT>
void OperatorSplitting2PhaseCL<LsetSolverT>::CommitStep()
{
    std::swap( cplM_, old_cplM_);
    std::swap( cplA_, old_cplA_);
    std::swap( cplN_, old_cplN_);
}

template <class LsetSolverT>
void OperatorSplitting2PhaseCL<LsetSolverT>::DoStep( int maxFPiter)
{
    if (maxFPiter==-1)
        maxFPiter= 99;

    // ------ frac. step A ------
    InitStep();
    for (int i=0; i<maxFPiter; ++i)
    {
        DoStokesFPIter();
        if (solver_.GetIter()==0 && lsetsolver_.GetResid()<lsetsolver_.GetTol()) // no change of vel -> no change of Phi
        {
            std::cout << "===> frac.step A: Convergence after " << i+1 << " fixed point iterations!" << std::endl;
            break;
        }
    }
    CommitStep();

    // ------ frac. step B ------
    InitStep( false);
    for (int i=0; i<maxFPiter; ++i)
    {
        DoNonlinearFPIter();
        if (iter_nonlinear_==1 && lsetsolver_.GetResid()<lsetsolver_.GetTol()) // no change of vel -> no change of Phi
        {
            std::cout << "===> frac.step B: Convergence after " << i+1 << " fixed point iterations!" << std::endl;
            break;
        }
    }
    CommitStep();

    // ------ frac. step C ------
    InitStep();
    for (int i=0; i<maxFPiter; ++i)
    {
        DoStokesFPIter();
        if (solver_.GetIter()==0 && lsetsolver_.GetResid()<lsetsolver_.GetTol()) // no change of vel -> no change of Phi
        {
            std::cout << "===> frac.step C: Convergence after " << i+1 << " fixed point iterations!" << std::endl;
            break;
        }
    }
    CommitStep();
}

template <class LsetSolverT>
void OperatorSplitting2PhaseCL<LsetSolverT>::Update()
{
    MLIdxDescCL* const vidx= &Stokes_.vel_idx;
    TimerCL time;
    time.Reset();
    time.Start();

    std::cout << "Updating discretization...\n";
    AN_.clear();
    Stokes_.ClearMat();
    LvlSet_.ClearMat();
    mat_->clear();
    L_->clear();
    // IndexDesc setzen
    cplM_->SetIdx( vidx);    old_cplM_->SetIdx( vidx);
    cplA_->SetIdx( vidx);    old_cplA_->SetIdx( vidx);
    cplN_->SetIdx( vidx);    old_cplN_->SetIdx( vidx);
    curv_->SetIdx( vidx);
    rhs_.resize( vidx->NumUnknowns());
    ls_rhs_.resize( LvlSet_.idx.NumUnknowns());
    Stokes_.SetIdx();

    // Diskretisierung
    LvlSet_.SetupSystem( Stokes_.GetVelSolution(), dt_);
    Stokes_.SetupSystem1( &Stokes_.A, &Stokes_.M, b_, old_cplA_, old_cplM_, LvlSet_, Stokes_.v.t);
    Stokes_.SetupSystem2( &Stokes_.B, &Stokes_.C, &Stokes_.c, LvlSet_, Stokes_.v.t);
    Stokes_.SetupNonlinear( &Stokes_.N, &Stokes_.v, old_cplN_, LvlSet_, Stokes_.v.t);
    Stokes_.SetupPrStiff( &Stokes_.prA, LvlSet_);
    Stokes_.SetupPrMass( &Stokes_.prM, LvlSet_);

    time.Stop();
    std::cout << "Discretizing took " << time.GetTime() << " sec.\n";
}


// ==============================================
//            CoupledTimeDisc2PhaseBaseCL
// ==============================================

template <class LsetSolverT, class RelaxationPolicyT>
CoupledTimeDisc2PhaseBaseCL<LsetSolverT,RelaxationPolicyT>::CoupledTimeDisc2PhaseBaseCL
    ( StokesT& Stokes, LevelsetP2CL& ls, StokesSolverT& solver, LsetSolverT& lsetsolver, LevelsetModifyCL& lsetmod, double dt, double tol,
            double xfem_eps, double nonlinear, bool withProjection, double stab)
  : base_( Stokes, ls, lsetmod, dt, nonlinear),
    solver_( solver), lsetsolver_( lsetsolver), tol_(tol), xfem_eps_(xfem_eps), withProj_( withProjection), stab_( stab), alpha_( nonlinear_)
{
    Update();
}

template <class LsetSolverT, class RelaxationPolicyT>
CoupledTimeDisc2PhaseBaseCL<LsetSolverT,RelaxationPolicyT>::~CoupledTimeDisc2PhaseBaseCL()
{}

template <class LsetSolverT, class RelaxationPolicyT>
void CoupledTimeDisc2PhaseBaseCL<LsetSolverT,RelaxationPolicyT>::MaybeStabilize (VectorCL& b)
{
    if (stab_ == 0.0) return;

    cplLB_.SetIdx( &Stokes_.vel_idx);
    LB_.SetIdx( &Stokes_.vel_idx, &Stokes_.vel_idx);
    // The MatrixBuilderCL's method of determining when to reuse the pattern
    // is not save for matrix LB_
    LB_.Data.clear();
    Stokes_.SetupLB( &LB_, &cplLB_, LvlSet_, Stokes_.v.t);

    MLMatrixCL mat0( *mat_);
    mat_->clear();
    const double s= stab_*dt_;
    std::cout << "Stabilizing with: " << s << '\n';
    mat_->LinComb( 1., mat0, s, LB_.Data);
    b+= s*(LB_.Data*Stokes_.v.Data);
}

template <class LsetSolverT, class RelaxationPolicyT>
void CoupledTimeDisc2PhaseBaseCL<LsetSolverT,RelaxationPolicyT>::InitStep()
// compute all terms that don't change during the following FP iterations
{
    lsetmod_.init();
    dphi_ = 0;
    std::cout << "InitStep-dt_: " << dt_ << std::endl;
    Stokes_.v.t+= dt_;
    Stokes_.p.t+= dt_;
    LvlSet_.Phi.t+= dt_;
}

template <class LsetSolverT, class RelaxationPolicyT>
void CoupledTimeDisc2PhaseBaseCL<LsetSolverT,RelaxationPolicyT>::DoProjectionStep( const VectorCL& /*rhscurv*/)
// perform preceding projection step
{
    std::cout << "~~~~~~~~~~~~~~~~ NO Projection step\n";
}

template <class LsetSolverT, class RelaxationPolicyT>
void CoupledTimeDisc2PhaseBaseCL<LsetSolverT,RelaxationPolicyT>::EvalLsetNavStokesEquations()
// perform fixed point iteration
{
#ifndef _PAR
    TimerCL time;
#else
    ParTimerCL time;
#endif
    double duration;
    time.Reset();
    time.Start();

    // setup system for levelset eq.
    SetupLevelsetSystem();
    LvlSet_.Phi.Data -= dphi_;
    time.Stop();
    duration=time.GetTime();
    std::cout << "Discretizing Levelset took " << duration << " sec.\n";

    time.Reset();

    lsetsolver_.Solve( *L_, LvlSet_.Phi.Data, ls_rhs_, LvlSet_.idx.GetEx());
    std::cout << "res = " << lsetsolver_.GetResid() << ", iter = " << lsetsolver_.GetIter() << std::endl;

    time.Stop();
    duration=time.GetTime();
    std::cout << "Solving Levelset took " << duration << " sec.\n";

    dphi_ = lsetmod_.maybeDoVolCorr( LvlSet_);

    time.Reset();
    time.Start();

    SetupNavStokesSystem();

    MaybeStabilize( rhs_);
    time.Stop();
    duration=time.GetTime();
    std::cout << "Discretizing NavierStokes/Curv took "<<duration<<" sec.\n";

    time.Reset();

<<<<<<< HEAD
    if(xfem_eps_== 0)
        solver_.Solve( *mat_, Stokes_.B.Data,
            Stokes_.v, Stokes_.p.Data,
            rhs_, *cplN_, Stokes_.c.Data, Stokes_.vel_idx.GetEx(), Stokes_.pr_idx.GetEx(), alpha_);
    else 
        solver_.Solve( *mat_, Stokes_.B.Data, Stokes_.C.Data,
            Stokes_.v, Stokes_.p.Data,
            rhs_, *cplN_, Stokes_.c.Data, Stokes_.vel_idx.GetEx(), Stokes_.pr_idx.GetEx(), alpha_);
    
=======
    solver_.Solve( *mat_, Stokes_.B.Data, Stokes_.C.Data,
        Stokes_.v, Stokes_.p.Data,
        rhs_, *cplN_, Stokes_.c.Data, Stokes_.vel_idx.GetEx(), Stokes_.pr_idx.GetEx(), alpha_);
>>>>>>> 1677bcd2
    time.Stop();
    duration=time.GetTime();
    std::cout << "Solving NavierStokes: residual: " << solver_.GetResid()
              << "\titerations: " << solver_.GetIter()
              << "\ttime: " << duration << "s\n";
}

template <class LsetSolverT, class RelaxationPolicyT>
void CoupledTimeDisc2PhaseBaseCL<LsetSolverT,RelaxationPolicyT>::SetupStokesMatVec()
/// setup matrices A, M, B, prA, prM and vectors b+cplA, cplM, curv, c
{
    curv_->Clear( Stokes_.v.t);
    LvlSet_.AccumulateBndIntegral( *curv_);
    LvlSet_.AccumulateYoungForce( *curv_);
    LvlSet_.UpdateMLPhi();

    Stokes_.SetupSystem1( &Stokes_.A, &Stokes_.M, b_, b_, cplM_, LvlSet_, Stokes_.v.t);
    if (Stokes_.UsesXFEM()) {
        Stokes_.UpdateXNumbering( &Stokes_.pr_idx, LvlSet_);
        Stokes_.UpdatePressure( &Stokes_.p);
        Stokes_.c.SetIdx( &Stokes_.pr_idx);
        Stokes_.B.SetIdx( &Stokes_.pr_idx, &Stokes_.vel_idx);
        Stokes_.C.SetIdx( &Stokes_.pr_idx, &Stokes_.pr_idx);
        Stokes_.prA.SetIdx( &Stokes_.pr_idx, &Stokes_.pr_idx);
        Stokes_.prM.SetIdx( &Stokes_.pr_idx, &Stokes_.pr_idx);
        // The MatrixBuilderCL's method of determining when to reuse the pattern
        // is not save for P1X-elements.
        Stokes_.B.Data.clear();
        Stokes_.C.Data.clear();
        Stokes_.prA.Data.clear();
        Stokes_.prM.Data.clear();
<<<<<<< HEAD
        Stokes_.SetupSystem2( &Stokes_.B, &Stokes_.c, LvlSet_, Stokes_.v.t);
        Stokes_.SetupC(&Stokes_.C, LvlSet_, xfem_eps_);
=======
        Stokes_.SetupSystem2( &Stokes_.B, &Stokes_.C, &Stokes_.c, LvlSet_, Stokes_.v.t);
>>>>>>> 1677bcd2
    }
    else
        Stokes_.SetupRhs2( &Stokes_.c, LvlSet_, Stokes_.v.t);
    Stokes_.SetupPrStiff( &Stokes_.prA, LvlSet_);
    Stokes_.SetupPrMass ( &Stokes_.prM, LvlSet_);
}

template <class LsetSolverT, class RelaxationPolicyT>
void CoupledTimeDisc2PhaseBaseCL<LsetSolverT,RelaxationPolicyT>::CommitStep()
{
    std::swap( b_, old_b_);
    std::swap( cplM_, old_cplM_);
    std::swap( cplN_, old_cplN_);
    std::swap( curv_, old_curv_);
    lsetmod_.maybeDoReparam( LvlSet_);
}

template <class LsetSolverT, class RelaxationPolicyT>
void CoupledTimeDisc2PhaseBaseCL<LsetSolverT,RelaxationPolicyT>::DoStep( int maxFPiter)
{
    if (maxFPiter==-1)
        maxFPiter= 99;

    InitStep();
    RelaxationPolicyT relax;
#ifdef _PAR
    ExchangeCL& ExVel  = Stokes_.v.RowIdx->GetEx();
#endif
    double res_u = 0.0;
    for (int i=0; i<maxFPiter; ++i)
    {
        std::cout << "~~~~~~~~~~~~~~~~ FP-Iter " << i+1 << '\n';
        const VectorCL v( Stokes_.v.Data);
        EvalLsetNavStokesEquations();
        if (solver_.GetIter()==0 && lsetsolver_.GetResid()<lsetsolver_.GetTol()) // no change of vel -> no change of Phi
        {
            std::cout << "Convergence after " << i+1 << " fixed point iterations!" << std::endl;
            break;
        }
        Stokes_.v.Data = v - Stokes_.v.Data;

        // quasi newton method: relax computes the update vector
        relax.Update( Stokes_.v);

#ifndef _PAR
        res_u   = std::sqrt( dot( Stokes_.v.Data, Stokes_.M.Data*Stokes_.v.Data));
#else
        res_u   = std::sqrt( ExVel.ParDot( Stokes_.v.Data, true, Stokes_.M.Data*Stokes_.v.Data, false));
#endif

        std::cout << "residual of u: " << res_u << std::endl;

        Stokes_.v.Data = v - Stokes_.v.Data;

        if (res_u < tol_) {
            std::cout << "Convergence after " << i+1 << " fixed point iterations!" << std::endl;
            break;
        }
    }
    CommitStep();
}

template <class LsetSolverT, class RelaxationPolicyT>
void CoupledTimeDisc2PhaseBaseCL<LsetSolverT,RelaxationPolicyT>::Update()
{
    MLIdxDescCL* const vidx= &Stokes_.vel_idx;

    Stokes_.ClearMat();
    LvlSet_.ClearMat();
    mat_->clear();
    L_->clear();

    // IndexDesc setzen
    b_->SetIdx( vidx);       old_b_->SetIdx( vidx);
    cplM_->SetIdx( vidx);    old_cplM_->SetIdx( vidx);
    cplN_->SetIdx( vidx);    old_cplN_->SetIdx( vidx);
    curv_->SetIdx( vidx);    old_curv_->SetIdx( vidx);

    rhs_.resize   ( vidx->NumUnknowns());
    ls_rhs_.resize( LvlSet_.idx.NumUnknowns());
}

// ==============================================
//            MidPointTimeDisc2PhaseCL
// ==============================================

template <class LsetSolverT, class RelaxationPolicyT>
MidPointTimeDisc2PhaseCL<LsetSolverT,RelaxationPolicyT>::MidPointTimeDisc2PhaseCL
    ( StokesT& Stokes, LevelsetP2CL& ls, StokesSolverT& solver, LsetSolverT& lsetsolver, LevelsetModifyCL& lsetmod,
    		double dt, double tol, double nonlinear, bool withProjection, double stab, bool implicitpressure)
  : base_( Stokes, ls, solver, lsetsolver, lsetmod, dt, tol, nonlinear, withProjection, stab),
    implicitpressure_( implicitpressure)
{
    if (nonlinear != 0.0)
        throw DROPSErrCL("MidPointTimeDisc2PhaseCL: Not yet implemented for Navier-Stokes equations\n");
    if (Stokes_.UsesXFEM() && !implicitpressure_) {
        std::cerr << "MidPointTimeDisc2PhaseCL: XFEM for pressure detected. This is not implemented, yet, using fully implicit pressure" << std::endl;
        implicitpressure_ = true;
    }
    Update();
}

template <class LsetSolverT, class RelaxationPolicyT>
void MidPointTimeDisc2PhaseCL<LsetSolverT,RelaxationPolicyT>::InitStep()
{
    base_::InitStep();
    if (implicitpressure_) {       // Just to have a better starting-value for p.
        Stokes_.p.Data *= 2.0;
    }
}

template <class LsetSolverT, class RelaxationPolicyT>
void MidPointTimeDisc2PhaseCL<LsetSolverT,RelaxationPolicyT>::CommitStep()
{
    base_::CommitStep();
    oldphi_ = LvlSet_.Phi.Data;
    if (implicitpressure_) {
        Stokes_.p.Data *= 0.5;
    }
    else {
        oldp_= Stokes_.p.Data;
    }
    oldv_= Stokes_.v.Data;
}

template <class LsetSolverT, class RelaxationPolicyT>
void MidPointTimeDisc2PhaseCL<LsetSolverT,RelaxationPolicyT>::Update()
{
#ifndef _PAR
    TimerCL time;
#else
    ParTimerCL time;
#endif
    double duration;
    time.Reset();
    time.Start();

    base_::Update();
    oldphi_.resize( LvlSet_.idx.NumUnknowns());
    oldphi_ = LvlSet_.Phi.Data;

    oldv_.resize( Stokes_.v.Data.size());
    oldv_= Stokes_.v.Data;

    oldp_.resize( Stokes_.p.Data.size());
    oldp_= Stokes_.p.Data;

    Stokes_.SetIdx();

    Stokes_.SetupSystem2( &Stokes_.B, &Stokes_.C, &Stokes_.c, LvlSet_, Stokes_.v.t);
    time.Stop();
    duration=time.GetTime();
    std::cout << "Discretizing took " << duration << " sec.\n";
}

template <class LsetSolverT, class RelaxationPolicyT>
void MidPointTimeDisc2PhaseCL<LsetSolverT,RelaxationPolicyT>::SetupNavStokesSystem()
{
    const VectorCL tmpphi( LvlSet_.Phi.Data);
    LvlSet_.Phi.Data += oldphi_;
    LvlSet_.Phi.Data *= 0.5;

    base_::SetupStokesMatVec(); // setup all matrices (except N) and rhs

    LvlSet_.Phi.Data = tmpphi;

    alpha_ = nonlinear_;

    mat_->LinComb( 2./dt_, Stokes_.M.Data, 1.0, Stokes_.A.Data);
    rhs_ = 2.0/dt_ * VectorCL(Stokes_.M.Data * oldv_) - Stokes_.A.Data * oldv_ + 2.0* curv_->Data + 2.0* Stokes_.b.Data;
    if (!implicitpressure_)
        rhs_ -= transp_mul(Stokes_.B.Data, oldp_);

}

template <class LsetSolverT, class RelaxationPolicyT>
void MidPointTimeDisc2PhaseCL<LsetSolverT,RelaxationPolicyT>::SetupLevelsetSystem()
{
    const VectorCL tmpv( Stokes_.v.Data);
    Stokes_.v.Data = 0.5 * VectorCL( Stokes_.v.Data + oldv_);
    // setup system for levelset eq.
    LvlSet_.SetupSystem( Stokes_.GetVelSolution(), dt_);
    Stokes_.v.Data = tmpv;

    L_->LinComb( 2./dt_, LvlSet_.E, 1.0, LvlSet_.H);
    ls_rhs_ = 2.0/dt_ * VectorCL(LvlSet_.E * oldphi_) - LvlSet_.H * oldphi_;
}

// ==============================================
//            SpaceTimeDiscTheta2PhaseCL
// ==============================================

template <class LsetSolverT, class RelaxationPolicyT>
SpaceTimeDiscTheta2PhaseCL<LsetSolverT,RelaxationPolicyT>::SpaceTimeDiscTheta2PhaseCL
    ( StokesT& Stokes, LevelsetP2CL& ls, StokesSolverT& solver, LsetSolverT& lsetsolver, LevelsetModifyCL& lsetmod,
          double dt, double tol, double stk_theta, double ls_theta, double nonlinear, bool withProjection, double stab, bool implicitpressure)
  : base_( Stokes, ls, solver, lsetsolver, lsetmod, dt, tol, nonlinear, withProjection, stab),  stk_theta_( stk_theta), ls_theta_( ls_theta),
    implicitpressure_( implicitpressure), Mold_( 0), Eold_( 0)
{
    stab_ *= stk_theta_;
    Update();
}

template <class LsetSolverT, class RelaxationPolicyT>
SpaceTimeDiscTheta2PhaseCL<LsetSolverT,RelaxationPolicyT>::~SpaceTimeDiscTheta2PhaseCL()
{
    delete Eold_; delete Mold_;
}

template <class LsetSolverT, class RelaxationPolicyT>
void SpaceTimeDiscTheta2PhaseCL<LsetSolverT,RelaxationPolicyT>::InitStep()
{
    base_::InitStep();
    fixed_ls_rhs_ = (1./dt_) * (LvlSet_.E * oldphi_)    + phidot_;
    fixed_rhs_    = (1./dt_) * (Stokes_.M.Data * oldv_) + vdot_;
    if (!implicitpressure_)              // Just to have a better starting-value for p.
        Stokes_.p.Data *= stk_theta_;
}

template <class LsetSolverT, class RelaxationPolicyT>
void SpaceTimeDiscTheta2PhaseCL<LsetSolverT,RelaxationPolicyT>::CommitStep()
{
    base_::CommitStep();
    VectorCL vdot1( (1./dt_)*(Stokes_.v.Data - oldv_));
    vdot_ = stk_theta_ * (Stokes_.M.Data * vdot1) + (1.0 - stk_theta_) * ((*Mold_) * vdot1) - (1.0 - stk_theta_) * vdot_;
    delete Mold_;
    Mold_ = new MLMatrixCL( Stokes_.M.Data);

    phidot_ = (-1.0) * (LvlSet_.H * LvlSet_.Phi.Data);
    delete Eold_;
    Eold_ = new MatrixCL (LvlSet_.E);

    oldphi_ = LvlSet_.Phi.Data;
    oldv_= Stokes_.v.Data;
    if (implicitpressure_)
        vdot_ += transp_mul( Stokes_.B.Data, Stokes_.p.Data);
    else
        Stokes_.p.Data /= stk_theta_;
    vdot_ /= stk_theta_;
}

template <class LsetSolverT, class RelaxationPolicyT>
void SpaceTimeDiscTheta2PhaseCL<LsetSolverT,RelaxationPolicyT>::Update()
{
#ifndef _PAR
    TimerCL time;
#else
    ParTimerCL time;
#endif
    double duration;
    time.Reset();
    time.Start();

    base_::Update();

    oldphi_.resize( LvlSet_.idx.NumUnknowns());
    oldphi_ = LvlSet_.Phi.Data;
    fixed_ls_rhs_.resize( LvlSet_.idx.NumUnknowns());

    phidot_.resize( LvlSet_.idx.NumUnknowns());

    oldv_.resize( Stokes_.v.Data.size());
    oldv_= Stokes_.v.Data;
    fixed_rhs_.resize( Stokes_.v.Data.size());

    vdot_.resize( Stokes_.v.Data.size());

    Stokes_.SetIdx();

    // Diskretisierung
    LvlSet_.AccumulateBndIntegral( *old_curv_);
    LvlSet_.SetupSystem( Stokes_.GetVelSolution(), dt_);
    LvlSet_.UpdateMLPhi();
    Stokes_.SetupSystem1( &Stokes_.A, &Stokes_.M, old_b_, old_b_, old_cplM_, LvlSet_, Stokes_.v.t);
    Stokes_.SetupSystem2( &Stokes_.B, &Stokes_.C, &Stokes_.c, LvlSet_, Stokes_.v.t);
    Stokes_.SetupNonlinear( &Stokes_.N, &Stokes_.v, old_cplN_, LvlSet_, Stokes_.v.t);

    // Vorkonditionierer
    Stokes_.SetupPrStiff( &Stokes_.prA, LvlSet_);
    Stokes_.SetupPrMass( &Stokes_.prM, LvlSet_);

    ComputeDots();
    time.Stop();
    duration=time.GetTime();
    std::cout << "Discretizing took " << duration << " sec.\n";
}

template <class LsetSolverT, class RelaxationPolicyT>
void SpaceTimeDiscTheta2PhaseCL<LsetSolverT,RelaxationPolicyT>::ComputeDots ()
{
    delete Mold_;
    Mold_ = new MLMatrixCL( Stokes_.M.Data);
    vdot_ = (-1.0)*( Stokes_.A.Data * Stokes_.v.Data ) + old_curv_->Data + old_b_->Data
            + nonlinear_*(old_cplN_->Data - Stokes_.N.Data*Stokes_.v.Data);
    if (!implicitpressure_)
        vdot_ -= transp_mul( Stokes_.B.Data, Stokes_.p.Data);

    delete Eold_;
    Eold_ = new MatrixCL( LvlSet_.E);
    phidot_ = (-1.0) * (LvlSet_.H * LvlSet_.Phi.Data);
}

template <class LsetSolverT, class RelaxationPolicyT>
void SpaceTimeDiscTheta2PhaseCL<LsetSolverT,RelaxationPolicyT>::SetupNavStokesSystem()
{
    base_::SetupStokesMatVec(); // setup all matrices (except N) and rhs

    alpha_ = nonlinear_ * stk_theta_;
    mat_->LinComb( stk_theta_/dt_, Stokes_.M.Data, (1.0-stk_theta_)/dt_, *Mold_, stk_theta_, Stokes_.A.Data);
    rhs_ = (1.0 - stk_theta_)*fixed_rhs_ + stk_theta_*( (1./dt_) * (Stokes_.M.Data * oldv_) + curv_->Data + b_->Data); /* TODO time-dep DirBC*/
}

template <class LsetSolverT, class RelaxationPolicyT>
void SpaceTimeDiscTheta2PhaseCL<LsetSolverT,RelaxationPolicyT>::SetupLevelsetSystem()
{
    // setup system for levelset eq.
    LvlSet_.SetupSystem( Stokes_.GetVelSolution(), dt_);

    L_->LinComb( ls_theta_/dt_, LvlSet_.E, (1.0-ls_theta_)/dt_, *Eold_, ls_theta_, LvlSet_.H);
    ls_rhs_ = (1.0 - ls_theta_) * fixed_ls_rhs_ + (ls_theta_/dt_) * (LvlSet_.E * oldphi_);
}

// ==============================================
//            EulerBackwardScheme2PhaseCL
// ==============================================

template <class LsetSolverT, class RelaxationPolicyT>
EulerBackwardScheme2PhaseCL<LsetSolverT,RelaxationPolicyT>::EulerBackwardScheme2PhaseCL
    ( StokesT& Stokes, LevelsetP2CL& ls, StokesSolverT& solver, LsetSolverT& lsetsolver, LevelsetModifyCL& lsetmod,
      double dt, double tol, double xfem_eps, double nonlinear, bool withProjection, double stab)
  : base_( Stokes, ls, solver, lsetsolver, lsetmod, dt, tol, xfem_eps, nonlinear, withProjection, stab)
{
    Update();
}

template <class LsetSolverT, class RelaxationPolicyT>
EulerBackwardScheme2PhaseCL<LsetSolverT,RelaxationPolicyT>::~EulerBackwardScheme2PhaseCL()
{}

template <class LsetSolverT, class RelaxationPolicyT>
void EulerBackwardScheme2PhaseCL<LsetSolverT,RelaxationPolicyT>::InitStep()
// compute all terms that don't change during the following FP iterations
{
    base_::InitStep();
    fixed_ls_rhs_ = (1./dt_)*LvlSet_.Phi.Data;
    fixed_rhs_    = (1./dt_)*Stokes_.v.Data;
}


template <class LsetSolverT, class RelaxationPolicyT>
void EulerBackwardScheme2PhaseCL<LsetSolverT,RelaxationPolicyT>::CommitStep()
{
    base_::CommitStep();
}

template <class LsetSolverT, class RelaxationPolicyT>
void EulerBackwardScheme2PhaseCL<LsetSolverT,RelaxationPolicyT>::Update()
{
#ifndef _PAR
    TimerCL time;
#else
    ParTimerCL time;
#endif
    double duration;
    time.Reset();
    time.Start();

    std::cout << "Updating discretization...\n";
    base_::Update();
<<<<<<< HEAD
    // Is it necessary to set up system2 in the update function, the system2 will be always set up in SetupStokesMatVec() function.
    Stokes_.SetupSystem2( &Stokes_.B, &Stokes_.c, LvlSet_, Stokes_.v.t);
=======
    Stokes_.SetupSystem2( &Stokes_.B, &Stokes_.C, &Stokes_.c, LvlSet_, Stokes_.v.t);
>>>>>>> 1677bcd2
    fixed_ls_rhs_.resize( LvlSet_.idx.NumUnknowns());
    fixed_rhs_.resize   ( Stokes_.v.Data.size());

    Stokes_.SetIdx();
    time.Stop();
    duration=time.GetTime();
    std::cout << "Discretizing took " << duration << " sec.\n";
}

template <class LsetSolverT, class RelaxationPolicyT>
void EulerBackwardScheme2PhaseCL<LsetSolverT,RelaxationPolicyT>::SetupNavStokesSystem()
{
    base_::SetupStokesMatVec(); // setup all matrices (except N) and rhs

    alpha_ = nonlinear_;
    mat_->LinComb( 1./dt_, Stokes_.M.Data, 1.0, Stokes_.A.Data);
    rhs_ = Stokes_.M.Data * fixed_rhs_ + curv_->Data + b_->Data;
}

template <class LsetSolverT, class RelaxationPolicyT>
void EulerBackwardScheme2PhaseCL<LsetSolverT,RelaxationPolicyT>::SetupLevelsetSystem()
{
    // setup system for levelset eq.
    LvlSet_.SetupSystem( Stokes_.GetVelSolution(), dt_);

    L_->LinComb( 1./dt_, LvlSet_.E, 1.0, LvlSet_.H);
    ls_rhs_ = LvlSet_.E * fixed_ls_rhs_;
}

// ==============================================
//              RecThetaScheme2PhaseCL
// ==============================================

template <class LsetSolverT, class RelaxationPolicyT>
RecThetaScheme2PhaseCL<LsetSolverT,RelaxationPolicyT>::RecThetaScheme2PhaseCL
    ( StokesT& Stokes, LevelsetP2CL& ls, StokesSolverT& solver, LsetSolverT& lsetsolver, LevelsetModifyCL& lsetmod,
    		double dt, double tol, double stk_theta, double ls_theta, double xfem_eps, double nonlinear, bool withProjection, double stab)
  : base_( Stokes, ls, solver, lsetsolver, lsetmod, dt,  tol, xfem_eps, nonlinear, withProjection, stab),
    stk_theta_( stk_theta), ls_theta_( ls_theta),
    Msolver_( mpc_, 500, 500, 1e-10, true), Esolver_( hpc_, 500, 500, 1e-15, true),
    ispc_( &Stokes_.B.Data.GetFinest(), &Stokes_.prM.Data.GetFinest(), &Stokes_.M.Data.GetFinest(), Stokes_.pr_idx.GetFinest(), 1.0, 0.0, 1e-4, 1e-4),
    Ssolver_( ispc_, 200, 200, 1e-10, true)
{
    stab_ *= stk_theta_;
    Update();
}

template <class LsetSolverT, class RelaxationPolicyT>
RecThetaScheme2PhaseCL<LsetSolverT,RelaxationPolicyT>::~RecThetaScheme2PhaseCL()
{}

template <class LsetSolverT, class RelaxationPolicyT>
void RecThetaScheme2PhaseCL<LsetSolverT,RelaxationPolicyT>::InitStep()
// compute all terms that don't change during the following FP iterations
{
    base_::InitStep();
    fixed_ls_rhs_ = (1./dt_)*oldphi_ + ( 1. - ls_theta_ )*phidot_;

    fixed_rhs_= (1./dt_)*oldv_ + ( 1. - stk_theta_)*vdot_;

    Stokes_.p.Data*= stk_theta_; // Just to have a better starting-value for p.
}

template <class LsetSolverT, class RelaxationPolicyT>
void RecThetaScheme2PhaseCL<LsetSolverT,RelaxationPolicyT>::CommitStep()
{
    base_::CommitStep();

    vdot_  = ((1./dt_)*(Stokes_.v.Data - oldv_)     - (1. - stk_theta_)*vdot_)  / stk_theta_;

    phidot_= ((1./dt_)*(LvlSet_.Phi.Data - oldphi_) - (1. - ls_theta_)*phidot_) / ls_theta_;

    oldphi_ = LvlSet_.Phi.Data;
    oldv_= Stokes_.v.Data;
    Stokes_.p.Data*= 1./stk_theta_;


//     static int mycount( 1);
//     if ( mycount++ % 20 == 1) {
//         VectorCL pp( Stokes_.p.Data);
//         ComputePressure();
//         std::cout << "pressure difference: " << norm( Stokes_.p.Data - pp)/norm( pp) << '\n';
//         Stokes_.p.Data= pp;
//
//         if (stk_theta_ != 1.) { // Implicit Euler does not need and calculate vdot_.
//             VectorCL vd( vdot_);
//             ComputeDots();
//             std::cout << "vdot difference: " << norm( vdot_ - vd)/norm( vd) << '\n';
//             vdot_= vd;
//         }
//     }
}

template <class LsetSolverT, class RelaxationPolicyT>
void RecThetaScheme2PhaseCL<LsetSolverT,RelaxationPolicyT>::Update()
{
    MLIdxDescCL* const vidx= &Stokes_.vel_idx;
#ifndef _PAR
    TimerCL time;
#else
    ParTimerCL time;
#endif
    double duration;
    time.Reset();
    time.Start();

    std::cout << "Updating discretization...\n";
    base_::Update();
    phidot_.resize( LvlSet_.idx.NumUnknowns());
    oldphi_.resize( LvlSet_.idx.NumUnknowns());
    oldphi_ = LvlSet_.Phi.Data;

    vdot_.resize( vidx->NumUnknowns());
    oldv_.resize( vidx->NumUnknowns());
    oldv_= Stokes_.v.Data;
    fixed_ls_rhs_.resize( LvlSet_.idx.NumUnknowns());
    fixed_rhs_.resize   ( Stokes_.v.Data.size());
    Stokes_.SetIdx();

    // Diskretisierung
    LvlSet_.AccumulateBndIntegral( *old_curv_);
    LvlSet_.AccumulateYoungForce( *old_curv_);
    LvlSet_.SetupSystem( Stokes_.GetVelSolution(), dt_);
    LvlSet_.UpdateMLPhi();
    Stokes_.SetupSystem1( &Stokes_.A, &Stokes_.M, old_b_, old_b_, old_cplM_, LvlSet_, Stokes_.v.t);
<<<<<<< HEAD
    Stokes_.SetupSystem2( &Stokes_.B, &Stokes_.c, LvlSet_, Stokes_.v.t);
    Stokes_.SetupC(&Stokes_.C, LvlSet_, xfem_eps_);
=======
    Stokes_.SetupSystem2( &Stokes_.B, &Stokes_.C, &Stokes_.c, LvlSet_, Stokes_.v.t);
>>>>>>> 1677bcd2
    Stokes_.SetupNonlinear( &Stokes_.N, &Stokes_.v, old_cplN_, LvlSet_, Stokes_.v.t);

    // Vorkonditionierer
    Stokes_.SetupPrStiff( &Stokes_.prA, LvlSet_);
    Stokes_.SetupPrMass( &Stokes_.prM, LvlSet_);

    // initialer Druck
    ComputePressure();
    ComputeDots();

    time.Stop();
    duration=time.GetTime();
    std::cout << "Discretizing took " << duration << " sec.\n";
}


template <class LsetSolverT, class RelaxationPolicyT>
void RecThetaScheme2PhaseCL<LsetSolverT,RelaxationPolicyT>::ComputePressure ()
{
    VectorCL b2( old_b_->Data + old_curv_->Data
        - Stokes_.A.Data*Stokes_.v.Data
        + nonlinear_*(old_cplN_->Data - Stokes_.N.Data*Stokes_.v.Data));
    VectorCL b3( b2.size());

#ifdef _PAR
    SchurComplMatrixCL<MsolverT, MLMatrixCL, ExchangeCL> S(Msolver_, Stokes_.M.Data, Stokes_.B.Data, Stokes_.vel_idx.GetEx());
#else
    SchurComplMatrixCL<MsolverT, MLMatrixCL, DummyExchangeCL> S(Msolver_, Stokes_.M.Data, Stokes_.B.Data, Stokes_.vel_idx.GetEx());
#endif
    Msolver_.SetTol( 1e-10);
    Msolver_.Solve( Stokes_.M.Data, b3, b2, Stokes_.vel_idx.GetEx());
    std::cout << "ComputePressure: rhs: iter= " << Msolver_.GetIter() << "\tres= " << Msolver_.GetResid() << '\n';

    Msolver_.SetTol( 1e-13);

    VectorCL b4( Stokes_.B.Data*b3);
    if (Stokes_.UsesXFEM()) {
        VecDescCL Bdotv( &Stokes_.pr_idx);
        Stokes_.SetupBdotv( &Bdotv, &Stokes_.v, LvlSet_, Stokes_.v.t);
        b4+= Bdotv.Data;
    }
    Ssolver_.Solve( S, Stokes_.p.Data, b4, Stokes_.pr_idx.GetEx());
    std::cout << "ComputePressure: pressure: iter= " << Ssolver_.GetIter() << "\tres= " << Ssolver_.GetResid() << '\n';
}

template <class LsetSolverT, class RelaxationPolicyT>
void RecThetaScheme2PhaseCL<LsetSolverT,RelaxationPolicyT>::ComputeDots ()
{
    VectorCL b2( old_b_->Data + old_curv_->Data
        - Stokes_.A.Data*Stokes_.v.Data
        + nonlinear_*(old_cplN_->Data - Stokes_.N.Data*Stokes_.v.Data)
        - transp_mul( Stokes_.B.Data, Stokes_.p.Data));
    Msolver_.SetTol( 1e-10);
    Msolver_.Solve( Stokes_.M.Data, vdot_, b2, Stokes_.vel_idx.GetEx());
    std::cout << "ComputeDots: vdot:   iter= " << Msolver_.GetIter() << "\tres= " << Msolver_.GetResid() << std::endl;

    Esolver_.SetTol( 1e-15);
    VectorCL b3 ((-1.0) * (LvlSet_.H * LvlSet_.Phi.Data)+LvlSet_.rhs.Data);
    Esolver_.Solve( LvlSet_.E, phidot_, b3, LvlSet_.idx.GetEx());
    std::cout << "ComputeDots: phidot: iter= " << Esolver_.GetIter() << "\tres= " << Esolver_.GetResid() << std::endl;
}

template <class LsetSolverT, class RelaxationPolicyT>
void RecThetaScheme2PhaseCL<LsetSolverT,RelaxationPolicyT>::SetupNavStokesSystem()
{
    base_::SetupStokesMatVec(); // setup all matrices (except N) and rhs

    alpha_ = nonlinear_ * stk_theta_;
    mat_->LinComb( 1./dt_, Stokes_.M.Data, stk_theta_, Stokes_.A.Data);
    rhs_ = Stokes_.M.Data * fixed_rhs_ + stk_theta_* curv_->Data + stk_theta_* b_->Data ; /* TODO time-dep DirBC*/
}

template <class LsetSolverT, class RelaxationPolicyT>
void RecThetaScheme2PhaseCL<LsetSolverT,RelaxationPolicyT>::SetupLevelsetSystem()
{
    // setup system for levelset eq.
    LvlSet_.SetupSystem( Stokes_.GetVelSolution(), dt_);

    L_->LinComb( 1./dt_, LvlSet_.E, ls_theta_, LvlSet_.H);
    // boundary data
    ls_rhs_ = LvlSet_.E * fixed_ls_rhs_+ ls_theta_* LvlSet_.rhs.Data;
}

} // end of namespace DROPS<|MERGE_RESOLUTION|>--- conflicted
+++ resolved
@@ -35,9 +35,9 @@
 template <class LsetSolverT>
 LinThetaScheme2PhaseCL<LsetSolverT>::LinThetaScheme2PhaseCL
     ( StokesT& Stokes, LevelsetP2CL& ls, StokesSolverT& solver, LsetSolverT& lsetsolver, LevelsetModifyCL& lsetmod,
-                double dt, double stk_theta, double ls_theta, double xfem_eps, double nonlinear, bool implicitCurv)
+                double dt, double stk_theta, double ls_theta, double nonlinear, bool implicitCurv)
   : base_( Stokes, ls, lsetmod, dt, nonlinear), solver_( solver), lsetsolver_( lsetsolver),
-  stk_theta_( stk_theta), ls_theta_( ls_theta), xfem_eps_(xfem_eps), cplA_(new VelVecDescCL), implCurv_( implicitCurv)
+  stk_theta_( stk_theta), ls_theta_( ls_theta), cplA_(new VelVecDescCL), implCurv_( implicitCurv)
 {
     Update();
 }
@@ -59,6 +59,7 @@
 #endif
     double duration;
     time.Reset();
+
     // operators are computed for old level set
     {
         ScopeTimerCL scope("System1 within SolveLsNs");
@@ -70,6 +71,7 @@
     }
     Stokes_.SetupPrStiff( &Stokes_.prA, LvlSet_);
     Stokes_.SetupPrMass( &Stokes_.prM, LvlSet_);
+
     if (!implCurv_)
         mat_->LinComb( 1./dt_, Stokes_.M.Data, stk_theta_, Stokes_.A.Data);
     else // semi-implicit treatment of curvature term, cf. Baensch
@@ -104,11 +106,10 @@
     time.Stop();
     duration=time.GetTime();
     std::cout << "Solving Levelset took " << duration << " sec.\n";
-    //Hack
-    //if(Stokes_.v.t < 2.5){ 
+
     lsetmod_.maybeDoVolCorr( LvlSet_);
     lsetmod_.maybeDoReparam( LvlSet_);
-    //}
+
     LvlSet_.UpdateContinuous();
 
     time.Reset();
@@ -136,27 +137,15 @@
     std::cout << "Discretizing Rhs/Curv took "<< duration <<" sec.\n";
 
     time.Reset();
-<<<<<<< HEAD
-    if(xfem_eps_==0)
-        solver_.Solve( *mat_, Stokes_.B.Data,
-            Stokes_.v, Stokes_.p.Data,
-            rhs_, *cplN_, Stokes_.c.Data, Stokes_.vel_idx.GetEx(), Stokes_.pr_idx.GetEx(), /*alpha*/ stk_theta_*nonlinear_);
-    else
-        solver_.Solve( *mat_, Stokes_.B.Data, Stokes_.C.Data,
-            Stokes_.v, Stokes_.p.Data,
-            rhs_, *cplN_, Stokes_.c.Data, Stokes_.vel_idx.GetEx(), Stokes_.pr_idx.GetEx(), /*alpha*/ stk_theta_*nonlinear_);
-=======
     solver_.Solve( *mat_, Stokes_.B.Data, Stokes_.C.Data,
         Stokes_.v, Stokes_.p.Data,
         rhs_, *cplN_, Stokes_.c.Data, Stokes_.vel_idx.GetEx(), Stokes_.pr_idx.GetEx(), /*alpha*/ stk_theta_*nonlinear_);
->>>>>>> 1677bcd2
     time.Stop();
     duration=time.GetTime();
     std::cout << "Solving NavierStokes: residual: " << solver_.GetResid()
               << "\titerations: " << solver_.GetIter()
               << "\ttime: " << duration << "sec\n";
 }
-
 
 template <class LsetSolverT>
 void LinThetaScheme2PhaseCL<LsetSolverT>::CommitStep()
@@ -166,14 +155,11 @@
         Stokes_.UpdatePressure( &Stokes_.p);
         Stokes_.c.SetIdx( &Stokes_.pr_idx);
         Stokes_.B.SetIdx( &Stokes_.pr_idx, &Stokes_.vel_idx);
-        // for XFEM stabilization
-        Stokes_.C.SetIdx( &Stokes_.pr_idx, &Stokes_.pr_idx);
         Stokes_.prA.SetIdx( &Stokes_.pr_idx, &Stokes_.pr_idx);
         Stokes_.prM.SetIdx( &Stokes_.pr_idx, &Stokes_.pr_idx);
         // The MatrixBuilderCL's method of determining when to reuse the pattern
         // is not save for P1X-elements.
         Stokes_.B.Data.clear();
-        Stokes_.C.Data.clear();
         Stokes_.prA.Data.clear();
         Stokes_.prM.Data.clear();
         {
@@ -184,7 +170,6 @@
             accumulate( accus,
                         Stokes_.GetMG(), Stokes_.vel_idx.TriangLevel(), Stokes_.vel_idx.GetMatchingFunction(), Stokes_.vel_idx.GetBndInfo());
         }
-        Stokes_.SetupC(&Stokes_.C, LvlSet_, xfem_eps_);
     }
     else
         Stokes_.SetupRhs2( &Stokes_.c, LvlSet_, Stokes_.v.t);
@@ -231,7 +216,6 @@
         // The MatrixBuilderCL's method of determining when to reuse the pattern
         // is not save for P1X-elements.
         Stokes_.B.Data.clear();
-        Stokes_.C.Data.clear();
         Stokes_.prA.Data.clear();
         Stokes_.prM.Data.clear();
     }
@@ -255,8 +239,6 @@
         MLTetraAccumulatorTupleCL updates( Stokes_.A.Data.size());
         MaybeAddMLProgressbar( Stokes_.GetMG(), "System2+Nonl", updates, Stokes_.vel_idx.TriangLevel());
         Stokes_.system2_accu( updates, &Stokes_.B, &Stokes_.c, LvlSet_, Stokes_.v.t);
-        Stokes_.SetupC(&Stokes_.C, LvlSet_, xfem_eps_);
-        //This function will be called even if I want to solve a stokes problem ??
         Stokes_.nonlinear_accu( updates, &Stokes_.N, &Stokes_.v, old_cplN_, LvlSet_, Stokes_.v.t);
         accumulate( updates, Stokes_.GetMG(), Stokes_.vel_idx.TriangLevel(), Stokes_.vel_idx.GetMatchingFunction(), Stokes_.vel_idx.GetBndInfo());
         //stabilization
@@ -275,7 +257,7 @@
 template <class LsetSolverT>
 OperatorSplitting2PhaseCL<LsetSolverT>::OperatorSplitting2PhaseCL
     ( StokesT& Stokes, LevelsetP2CL& ls, StokesSolverBaseCL& solver, LsetSolverT& lsetsolver, LevelsetModifyCL& lsetmod, double dt,
-    int gm_iter, double gm_tol, double nonlinear)
+    		int gm_iter, double gm_tol, double nonlinear)
 
   : base_( Stokes, ls, lsetmod, dt, nonlinear), solver_(solver), lsetsolver_( lsetsolver),
     gm_( pc_, 100, gm_iter, gm_tol, false /*test absolute resid*/),
@@ -528,9 +510,9 @@
 template <class LsetSolverT, class RelaxationPolicyT>
 CoupledTimeDisc2PhaseBaseCL<LsetSolverT,RelaxationPolicyT>::CoupledTimeDisc2PhaseBaseCL
     ( StokesT& Stokes, LevelsetP2CL& ls, StokesSolverT& solver, LsetSolverT& lsetsolver, LevelsetModifyCL& lsetmod, double dt, double tol,
-            double xfem_eps, double nonlinear, bool withProjection, double stab)
+            double nonlinear, bool withProjection, double stab)
   : base_( Stokes, ls, lsetmod, dt, nonlinear),
-    solver_( solver), lsetsolver_( lsetsolver), tol_(tol), xfem_eps_(xfem_eps), withProj_( withProjection), stab_( stab), alpha_( nonlinear_)
+    solver_( solver), lsetsolver_( lsetsolver), tol_(tol), withProj_( withProjection), stab_( stab), alpha_( nonlinear_)
 {
     Update();
 }
@@ -621,21 +603,9 @@
 
     time.Reset();
 
-<<<<<<< HEAD
-    if(xfem_eps_== 0)
-        solver_.Solve( *mat_, Stokes_.B.Data,
-            Stokes_.v, Stokes_.p.Data,
-            rhs_, *cplN_, Stokes_.c.Data, Stokes_.vel_idx.GetEx(), Stokes_.pr_idx.GetEx(), alpha_);
-    else 
-        solver_.Solve( *mat_, Stokes_.B.Data, Stokes_.C.Data,
-            Stokes_.v, Stokes_.p.Data,
-            rhs_, *cplN_, Stokes_.c.Data, Stokes_.vel_idx.GetEx(), Stokes_.pr_idx.GetEx(), alpha_);
-    
-=======
     solver_.Solve( *mat_, Stokes_.B.Data, Stokes_.C.Data,
         Stokes_.v, Stokes_.p.Data,
         rhs_, *cplN_, Stokes_.c.Data, Stokes_.vel_idx.GetEx(), Stokes_.pr_idx.GetEx(), alpha_);
->>>>>>> 1677bcd2
     time.Stop();
     duration=time.GetTime();
     std::cout << "Solving NavierStokes: residual: " << solver_.GetResid()
@@ -658,21 +628,14 @@
         Stokes_.UpdatePressure( &Stokes_.p);
         Stokes_.c.SetIdx( &Stokes_.pr_idx);
         Stokes_.B.SetIdx( &Stokes_.pr_idx, &Stokes_.vel_idx);
-        Stokes_.C.SetIdx( &Stokes_.pr_idx, &Stokes_.pr_idx);
         Stokes_.prA.SetIdx( &Stokes_.pr_idx, &Stokes_.pr_idx);
         Stokes_.prM.SetIdx( &Stokes_.pr_idx, &Stokes_.pr_idx);
         // The MatrixBuilderCL's method of determining when to reuse the pattern
         // is not save for P1X-elements.
         Stokes_.B.Data.clear();
-        Stokes_.C.Data.clear();
         Stokes_.prA.Data.clear();
         Stokes_.prM.Data.clear();
-<<<<<<< HEAD
-        Stokes_.SetupSystem2( &Stokes_.B, &Stokes_.c, LvlSet_, Stokes_.v.t);
-        Stokes_.SetupC(&Stokes_.C, LvlSet_, xfem_eps_);
-=======
         Stokes_.SetupSystem2( &Stokes_.B, &Stokes_.C, &Stokes_.c, LvlSet_, Stokes_.v.t);
->>>>>>> 1677bcd2
     }
     else
         Stokes_.SetupRhs2( &Stokes_.c, LvlSet_, Stokes_.v.t);
@@ -1002,8 +965,8 @@
 template <class LsetSolverT, class RelaxationPolicyT>
 EulerBackwardScheme2PhaseCL<LsetSolverT,RelaxationPolicyT>::EulerBackwardScheme2PhaseCL
     ( StokesT& Stokes, LevelsetP2CL& ls, StokesSolverT& solver, LsetSolverT& lsetsolver, LevelsetModifyCL& lsetmod,
-      double dt, double tol, double xfem_eps, double nonlinear, bool withProjection, double stab)
-  : base_( Stokes, ls, solver, lsetsolver, lsetmod, dt, tol, xfem_eps, nonlinear, withProjection, stab)
+      double dt, double tol, double nonlinear, bool withProjection, double stab)
+  : base_( Stokes, ls, solver, lsetsolver, lsetmod, dt, tol, nonlinear, withProjection, stab)
 {
     Update();
 }
@@ -1042,12 +1005,7 @@
 
     std::cout << "Updating discretization...\n";
     base_::Update();
-<<<<<<< HEAD
-    // Is it necessary to set up system2 in the update function, the system2 will be always set up in SetupStokesMatVec() function.
-    Stokes_.SetupSystem2( &Stokes_.B, &Stokes_.c, LvlSet_, Stokes_.v.t);
-=======
     Stokes_.SetupSystem2( &Stokes_.B, &Stokes_.C, &Stokes_.c, LvlSet_, Stokes_.v.t);
->>>>>>> 1677bcd2
     fixed_ls_rhs_.resize( LvlSet_.idx.NumUnknowns());
     fixed_rhs_.resize   ( Stokes_.v.Data.size());
 
@@ -1084,8 +1042,8 @@
 template <class LsetSolverT, class RelaxationPolicyT>
 RecThetaScheme2PhaseCL<LsetSolverT,RelaxationPolicyT>::RecThetaScheme2PhaseCL
     ( StokesT& Stokes, LevelsetP2CL& ls, StokesSolverT& solver, LsetSolverT& lsetsolver, LevelsetModifyCL& lsetmod,
-    		double dt, double tol, double stk_theta, double ls_theta, double xfem_eps, double nonlinear, bool withProjection, double stab)
-  : base_( Stokes, ls, solver, lsetsolver, lsetmod, dt,  tol, xfem_eps, nonlinear, withProjection, stab),
+    		double dt, double tol, double stk_theta, double ls_theta, double nonlinear, bool withProjection, double stab)
+  : base_( Stokes, ls, solver, lsetsolver, lsetmod, dt, tol, nonlinear, withProjection, stab),
     stk_theta_( stk_theta), ls_theta_( ls_theta),
     Msolver_( mpc_, 500, 500, 1e-10, true), Esolver_( hpc_, 500, 500, 1e-15, true),
     ispc_( &Stokes_.B.Data.GetFinest(), &Stokes_.prM.Data.GetFinest(), &Stokes_.M.Data.GetFinest(), Stokes_.pr_idx.GetFinest(), 1.0, 0.0, 1e-4, 1e-4),
@@ -1173,12 +1131,7 @@
     LvlSet_.SetupSystem( Stokes_.GetVelSolution(), dt_);
     LvlSet_.UpdateMLPhi();
     Stokes_.SetupSystem1( &Stokes_.A, &Stokes_.M, old_b_, old_b_, old_cplM_, LvlSet_, Stokes_.v.t);
-<<<<<<< HEAD
-    Stokes_.SetupSystem2( &Stokes_.B, &Stokes_.c, LvlSet_, Stokes_.v.t);
-    Stokes_.SetupC(&Stokes_.C, LvlSet_, xfem_eps_);
-=======
     Stokes_.SetupSystem2( &Stokes_.B, &Stokes_.C, &Stokes_.c, LvlSet_, Stokes_.v.t);
->>>>>>> 1677bcd2
     Stokes_.SetupNonlinear( &Stokes_.N, &Stokes_.v, old_cplN_, LvlSet_, Stokes_.v.t);
 
     // Vorkonditionierer
