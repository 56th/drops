--- conflicted
+++ resolved
@@ -110,15 +110,9 @@
 
     bool IsDiscontinuous(){ return IsDG; }
 
-<<<<<<< HEAD
-    LevelsetP2CL( MultiGridCL& mg, const LsetBndDataCL& bnd, SurfaceTensionCL& sf, double SD= 0, double curvDiff= -1)
-    : base_( mg, LevelsetCoeffCL(), bnd), idx( P2_FE), MLPhi( &idx), curvDiff_( curvDiff),  SD_( SD),
-        SF_(SF_ImprovedLB), sf_(sf), perDirections(NULL)
-=======
 LevelsetP2CL( MultiGridCL& mg, const LsetBndDataCL& bnd, SurfaceTensionCL& sf, FiniteElementT fetype, double SD= 0, double curvDiff= -1)
     : base_( mg, LevelsetCoeffCL(), bnd), idx(fetype, mg.GetNumLevel()), idxC(NULL), MLPhi( &idx), PhiC(NULL), curvDiff_( curvDiff), SD_( SD),
         SF_(SF_ImprovedLB), sf_(sf), perDirections(NULL), IsDG(false)
->>>>>>> 497e3dc2
     {}
 
     virtual ~LevelsetP2CL(){
