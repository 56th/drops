--- conflicted
+++ resolved
@@ -51,18 +51,12 @@
 enum SurfaceForceT
 /// different types of surface forces
 {
-<<<<<<< HEAD
-    SF_LB=0,            ///< Laplace-Beltrami discretization: \f$\mathcal O(h^{1/2})\f$
-    SF_ImprovedLB=1,    ///< improved Laplace-Beltrami discretization: \f$\mathcal O(h)\f$
-    SF_Const=2,         ///< surface force with constant curvature
-    SF_ImprovedLBVar=3, ///< improved Laplace-Beltrami discretization with variable surface tension
-    SF_ObliqueLBVar=4   ///< Laplace-Beltrami discretization with variable surface tension via oblique projector
-=======
     SF_LB=0,             ///< Laplace-Beltrami discretization: \f$\mathcal O(h^{1/2})\f$
     SF_Const=2,          ///< surface force with constant curvature
-    SF_ImprovedLBVar=3   ///< improved Laplace-Beltrami discretization with variable surface tension
->>>>>>> f7b10625
-};
+    SF_ImprovedLBVar=3,  ///< improved Laplace-Beltrami discretization with variable surface tension
+    SF_ObliqueLBVar=4    ///< Laplace-Beltrami discretization with variable surface tension via oblique projector
+};
+
 
 /// not used at the moment
 class LevelsetCoeffCL {
