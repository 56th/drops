--- conflicted
+++ resolved
@@ -79,7 +79,6 @@
         return std::abs( avgRad)*d.norm() - avgRad;
     }
     static double GetVolume() { return 4./3.*M_PI*Radius_[0]*Radius_[1]*Radius_[2]; }
-    //static double GetVolume() { return 1./3.*M_PI*Radius_[0]*Radius_[1]*Radius_[2]; }
     static Point3DCL& GetCenter() { return Mitte_; }
     static Point3DCL& GetRadius() { return Radius_; }
 };
@@ -343,13 +342,13 @@
     {
         case 1 :
             return (new LinThetaScheme2PhaseCL<LevelSetSolverT>
-                        (Stokes, lset, *stokessolver, *lsetsolver, lsetmod, P.get<double>("Time.StepSize"), P.get<double>("Stokes.Theta"), P.get<double>("Levelset.Theta"), P.get<double>("Stokes.epsP"), P.get<double>("NavStokes.Nonlinear"), P.get<double>("Coupling.Stab")));
+                        (Stokes, lset, *stokessolver, *lsetsolver, lsetmod, P.get<double>("Time.StepSize"), P.get<double>("Stokes.Theta"), P.get<double>("Levelset.Theta"), P.get<double>("NavStokes.Nonlinear"), P.get<double>("Coupling.Stab")));
         break;
         case 3 :
             std::cout << "[WARNING] use of ThetaScheme2PhaseCL is deprecated using RecThetaScheme2PhaseCL instead\n";
         case 2 :
             return (new RecThetaScheme2PhaseCL<LevelSetSolverT >
-                        (Stokes, lset, *stokessolver, *lsetsolver, lsetmod, P.get<double>("Time.StepSize"), P.get<double>("Coupling.Tol"), P.get<double>("Stokes.epsP"), P.get<double>("Stokes.Theta"), P.get<double>("Levelset.Theta"), P.get<double>("NavStokes.Nonlinear"), P.get<int>("Coupling.Projection"), P.get<double>("Coupling.Stab")));
+                        (Stokes, lset, *stokessolver, *lsetsolver, lsetmod, P.get<double>("Time.StepSize"), P.get<double>("Coupling.Tol"), P.get<double>("Stokes.Theta"), P.get<double>("Levelset.Theta"), P.get<double>("NavStokes.Nonlinear"), P.get<int>("Coupling.Projection"), P.get<double>("Coupling.Stab")));
         break;
         case 4 :
             return (new OperatorSplitting2PhaseCL<LevelSetSolverT>
@@ -365,7 +364,7 @@
         break;
         case 8 :
             return (new EulerBackwardScheme2PhaseCL<LevelSetSolverT>
-                        (Stokes, lset, *stokessolver, *lsetsolver, lsetmod, P.get<double>("Time.StepSize"),  P.get<double>("Coupling.Tol"), P.get<double>("Stokes.epsP"), P.get<double>("NavStokes.Nonlinear"), P.get<int>("Coupling.Projection"), P.get<double>("Coupling.Stab")));
+                        (Stokes, lset, *stokessolver, *lsetsolver, lsetmod, P.get<double>("Time.StepSize"), P.get<double>("Coupling.Tol"), P.get<double>("NavStokes.Nonlinear"), P.get<int>("Coupling.Projection"), P.get<double>("Coupling.Stab")));
         break;
         case 9 :
             return (new CrankNicolsonScheme2PhaseCL<RecThetaScheme2PhaseCL, LevelSetSolverT>
@@ -373,23 +372,23 @@
         break;
         case 10 :
             return (new CrankNicolsonScheme2PhaseCL<SpaceTimeDiscTheta2PhaseCL, LevelSetSolverT>
-                        (Stokes, lset, *stokessolver, *lsetsolver, lsetmod, P.get<double>("Time.StepSize"), P.get<double>("Coupling.Tol"),  P.get<double>("NavStokes.Nonlinear"), P.get<int>("Coupling.Projection"), P.get<double>("Coupling.Stab")));
+                        (Stokes, lset, *stokessolver, *lsetsolver, lsetmod, P.get<double>("Time.StepSize"), P.get<double>("Coupling.Tol"), P.get<double>("NavStokes.Nonlinear"), P.get<int>("Coupling.Projection"), P.get<double>("Coupling.Stab")));
         break;
         case 11 :
             return (new FracStepScheme2PhaseCL<RecThetaScheme2PhaseCL, LevelSetSolverT >
-                        (Stokes, lset, *stokessolver, *lsetsolver, lsetmod, P.get<double>("Time.StepSize"), P.get<double>("Coupling.Tol"), P.get<double>("Stokes.epsP"), P.get<double>("NavStokes.Nonlinear"), P.get<int>("Coupling.Projection"), P.get<double>("Coupling.Stab")));
+                        (Stokes, lset, *stokessolver, *lsetsolver, lsetmod, P.get<double>("Time.StepSize"), P.get<double>("Coupling.Tol"), P.get<double>("NavStokes.Nonlinear"), P.get<int>("Coupling.Projection"), P.get<double>("Coupling.Stab")));
         break;
         case 12 :
             return (new FracStepScheme2PhaseCL<SpaceTimeDiscTheta2PhaseCL, LevelSetSolverT >
-                        (Stokes, lset, *stokessolver, *lsetsolver, lsetmod, P.get<double>("Time.StepSize"), P.get<double>("Coupling.Tol"), P.get<double>("Stokes.epsP"), P.get<double>("NavStokes.Nonlinear"), P.get<int>("Coupling.Projection"), P.get<double>("Coupling.Stab")));
+                        (Stokes, lset, *stokessolver, *lsetsolver, lsetmod, P.get<double>("Time.StepSize"), P.get<double>("Coupling.Tol"), P.get<double>("NavStokes.Nonlinear"), P.get<int>("Coupling.Projection"), P.get<double>("Coupling.Stab")));
         break;
         case 13 :
             return (new Frac2StepScheme2PhaseCL<RecThetaScheme2PhaseCL, LevelSetSolverT >
-                        (Stokes, lset, *stokessolver, *lsetsolver, lsetmod, P.get<double>("Time.StepSize"), P.get<double>("Coupling.Tol"), P.get<double>("Stokes.epsP"), P.get<double>("NavStokes.Nonlinear"), P.get<int>("Coupling.Projection"), P.get<double>("Coupling.Stab")));
+                        (Stokes, lset, *stokessolver, *lsetsolver, lsetmod, P.get<double>("Time.StepSize"), P.get<double>("Coupling.Tol"), P.get<double>("NavStokes.Nonlinear"), P.get<int>("Coupling.Projection"), P.get<double>("Coupling.Stab")));
         break;
         case 14 :
             return (new Frac2StepScheme2PhaseCL<SpaceTimeDiscTheta2PhaseCL, LevelSetSolverT >
-                        (Stokes, lset, *stokessolver, *lsetsolver, lsetmod, P.get<double>("Time.StepSize"), P.get<double>("Coupling.Tol"), P.get<double>("Stokes.epsP"), P.get<double>("NavStokes.Nonlinear"), P.get<int>("Coupling.Projection"), P.get<double>("Coupling.Stab")));
+                        (Stokes, lset, *stokessolver, *lsetsolver, lsetmod, P.get<double>("Time.StepSize"), P.get<double>("Coupling.Tol"), P.get<double>("NavStokes.Nonlinear"), P.get<int>("Coupling.Projection"), P.get<double>("Coupling.Stab")));
         break;
         default : throw DROPSErrCL("Unknown TimeDiscMethod");
     }
@@ -397,7 +396,7 @@
 
 template <class StokesT>
 void SolveStatProblem( StokesT& Stokes, LevelsetP2CL& lset,
-                       NSSolverBaseCL<StokesT >& solver, bool checkSolution = false, double epsP = 0.)
+                       NSSolverBaseCL<StokesT >& solver, bool checkSolution = false)
 {
 #ifndef _PAR
     TimerCL time;
@@ -419,22 +418,12 @@
     Stokes.SetupSystem1( &Stokes.A, &Stokes.M, &Stokes.b, &Stokes.b, &cplM, lset, Stokes.v.t);
     Stokes.SetupPrStiff( &Stokes.prA, lset);
     Stokes.SetupPrMass ( &Stokes.prM, lset);
-<<<<<<< HEAD
-    Stokes.SetupSystem2( &Stokes.B, &Stokes.c, lset, Stokes.v.t);
-    //for stabilization
-    Stokes.SetupC( &Stokes.C, lset, epsP);
-=======
     Stokes.SetupSystem2( &Stokes.B, &Stokes.C, &Stokes.c, lset, Stokes.v.t);
->>>>>>> 1677bcd2
     time.Stop();
     duration = time.GetTime();
     std::cout << "Discretizing took "<< duration << " sec.\n";
     time.Reset();
     Stokes.b.Data += curv.Data;
-<<<<<<< HEAD
-    //solver.Solve( Stokes.A.Data, Stokes.B.Data, Stokes.v, Stokes.p.Data, Stokes.b.Data, cplN, Stokes.c.Data, Stokes.vel_idx.GetEx(), Stokes.pr_idx.GetEx(), 1.0);
-=======
->>>>>>> 1677bcd2
     solver.Solve( Stokes.A.Data, Stokes.B.Data, Stokes.C.Data, Stokes.v, Stokes.p.Data, Stokes.b.Data, cplN, Stokes.c.Data, Stokes.vel_idx.GetEx(), Stokes.pr_idx.GetEx(), 1.0);
     time.Stop();
     duration = time.GetTime();
@@ -534,17 +523,10 @@
             ssolver = new InexactUzawaCL<PCGPcT, ISBBTPreCL, APC_OTHER> ( apc, bbtispc, P.get<int>("Stokes.OuterIter"), P.get<double>("Stokes.OuterTol"), 0.6, 50);
         }
 
-<<<<<<< HEAD
-        NSSolverBaseCL<StokesT> stokessolver( Stokes, inexactuzawasolver);
+        NSSolverBaseCL<StokesT> stokessolver( Stokes, *ssolver);
         bool checkSolution = (P.get<std::string>("Exp.Solution_Vel").compare("None")!=0);
-        double epsP = P.get<double>("Stokes.epsP");
-        SolveStatProblem( Stokes, lset, stokessolver, checkSolution, epsP);
-=======
-        NSSolverBaseCL<StokesT> stokessolver( Stokes, *ssolver);
-        SolveStatProblem( Stokes, lset, stokessolver);
         delete ssolver;
 
->>>>>>> 1677bcd2
       } break;
       case 10: // stationary flow without surface tension
       {       
