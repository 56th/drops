/// \file levelset.cpp
/// \brief levelset equation for two phase flow problems
/// \author LNM RWTH Aachen: Patrick Esser, Joerg Grande, Sven Gross, Volker Reichelt; SC RWTH Aachen: Oliver Fortmeier

/*
 * This file is part of DROPS.
 *
 * DROPS is free software: you can redistribute it and/or modify
 * it under the terms of the GNU Lesser General Public License as published by
 * the Free Software Foundation, either version 3 of the License, or
 * (at your option) any later version.
 *
 * DROPS is distributed in the hope that it will be useful,
 * but WITHOUT ANY WARRANTY; without even the implied warranty of
 * MERCHANTABILITY or FITNESS FOR A PARTICULAR PURPOSE.  See the
 * GNU Lesser General Public License for more details.
 *
 * You should have received a copy of the GNU Lesser General Public License
 * along with DROPS. If not, see <http://www.gnu.org/licenses/>.
 *
 *
 * Copyright 2009 LNM/SC RWTH Aachen, Germany
*/

#include "levelset/levelset.h"
#include "num/krylovsolver.h"
#include "num/precond.h"
#include "levelset/fastmarch.h"
#include "num/lattice-eval.h"
#include "num/quadrature.h"
#include <fstream>

namespace DROPS
{

inline double SmoothedSign( double x, double alpha)
{
    return x/std::sqrt(x*x+alpha);
}

/// \brief Base class for all surface tension accumulators
class SurfTensAccumulatorCL : public TetraAccumulatorCL
{
  protected:
    VecDescCL  SmPhi_;
    const BndDataCL<>& lsetbnd_;
    VecDescCL& f;
    SMatrixCL<3,3> T;
    InterfaceTriangleCL triangle;

  public:
    SurfTensAccumulatorCL( const LevelsetP2CL& ls, VecDescCL& f_Gamma)
     : SmPhi_(*ls.PhiC), lsetbnd_(ls.GetBndData()), f(f_Gamma)
    { ls.MaybeSmooth( SmPhi_.Data); }

    void begin_accumulation ()
    {
        // uncomment for Geomview output
        //std::ofstream fil("surf.off");
        //fil << "appearance {\n-concave\nshading smooth\n}\nLIST\n{\n";
    }
    void finalize_accumulation()
    {
        // uncomment for Geomview output
        //fil << "}\n";
    }
    ///\brief Do setup of f_Gamma on given tetra
    virtual void visit (const TetraCL&)= 0;

};

/// \brief Accumulator for the (artificial) constant surface force, mainly used for numerical test cases.
///
/// Computes the integral
///         \f[ \sigma \int_\Gamma v \textbf n ds. \f]
class ConstSurfTensAccumulatorCL : public SurfTensAccumulatorCL
{
  private:
    const double sigma_;
    const RefRuleCL RegRef_;

    IdxT Numb[14];
    LocalP2CL<> p1abs_p[4][8], p1abs_n[4][8]; // extended basis functions on pos./neg. part, resp., for each of the 8 regular children
    LocalP2CL<> loc_phi;

  public:
    ConstSurfTensAccumulatorCL( const LevelsetP2CL& ls, VecDescCL& f_Gamma, double sigma)
     : SurfTensAccumulatorCL( ls, f_Gamma), sigma_(sigma), RegRef_(GetRefRule( RegRefRuleC)) {}

    void visit (const TetraCL&);

    TetraAccumulatorCL* clone (int /*tid*/) { return new ConstSurfTensAccumulatorCL ( *this); };
};

void ConstSurfTensAccumulatorCL::visit (const TetraCL& t)
{
    const Uint idx_f= f.RowIdx->GetIdx();
    const bool velXfem= f.RowIdx->IsExtended();

    loc_phi.assign( t, SmPhi_, lsetbnd_);
    triangle.Init( t, loc_phi);
    if (!triangle.Intersects())
        return;

    for (int v=0; v<10; ++v)
    { // collect data on all DoF
        const UnknownHandleCL& unk= v<4 ? t.GetVertex(v)->Unknowns : t.GetEdge(v-4)->Unknowns;
        Numb[v]= unk.Exist(idx_f) ? unk(idx_f) : NoIdx;
    }
    for (int xv=0; xv<4; ++xv)
    { // collect data on all extended DoF
        Numb[xv+10]= velXfem && Numb[xv]!=NoIdx ? f.RowIdx->GetXidx()[Numb[xv]] : NoIdx;
    }

    if (velXfem)
        P2RidgeDiscCL::GetExtBasisOnChildren( p1abs_p, p1abs_n, loc_phi);

    for (int ch=0; ch<8; ++ch)
    {
        if (!triangle.ComputeForChild(ch)) // no patch for this child
            continue;

//patch.WriteGeom( fil);

        BaryCoordCL BaryPQR, BarySQR;
        for (int i=0; i<3; ++i)
        {
            // addiere baryzentrische Koordinaten von P,Q,R bzw. S,Q,R
            BaryPQR+= triangle.GetBary(i);
            BarySQR+= triangle.GetBary(i+1);
        }
        BaryPQR/= 3; BarySQR/= 3;

        Point3DCL n; // senkrecht auf PQ, PR, nach aussen gerichtet...
        cross_product( n, triangle.GetPoint(1)-triangle.GetPoint(0), triangle.GetPoint(2)-triangle.GetPoint(0));
        n/= n.norm();

        const ChildDataCL data= GetChildData( RegRef_.Children[ch]);
        const int find_sign= triangle.GetNumSign( 1) ? 1 : -1;
        Point3DCL pos_dir;
        for (Uint i=0; i<4; ++i) // compute vector with positive direction
        {
            const Uint vert= data.Vertices[i];
            if (triangle.GetSign(vert)==find_sign)
            {
                const Point3DCL signedPoint= vert<4 ? t.GetVertex(vert)->GetCoord() : GetBaryCenter( *t.GetEdge(vert-4));
                pos_dir= signedPoint - triangle.GetPoint(0);
                if (find_sign == -1) pos_dir= -pos_dir;
                break;
            }
        }
        if (inner_prod( n, pos_dir) < 0) n= -n;

        double val_hat[4];
        for (int v=0; v<14; ++v)
        {
            if (Numb[v]==NoIdx) continue;

            for (Uint k=0; k<triangle.GetNumPoints(); ++k)
                // values of basis function in P,Q,R,S. Note: p1abs_p==p1abs_n on \f$Gamma_h\f$
                val_hat[k]= v<10 ? FE_P2CL::H(v,triangle.GetBary(k)) : p1abs_p[v-10][ch](triangle.GetBary(k));

            double v_Bary= v<10 ? FE_P2CL::H(v,BaryPQR) : p1abs_p[v-10][ch](BaryPQR),
                sum_v= 0;
            for (int k=0; k<3; ++k)
                 sum_v+= val_hat[k];

            if (triangle.IsQuadrilateral())
            {
                double sum_vSQR= 0;
                for (int k=1; k<4; ++k)
                    sum_vSQR+= val_hat[k];
                sum_v+= triangle.GetAreaFrac() * sum_vSQR;
                v_Bary+= triangle.GetAreaFrac() * (v<10 ? FE_P2CL::H(v,BarySQR) : p1abs_p[v-10][ch](BarySQR));
            }

            // Quadraturformel auf Dreieck, exakt bis zum Grad 2
            const double int_v= (1./12)*sum_v + 0.75 * v_Bary;
            const double C= sigma_*triangle.GetAbsDet()/2;
            for (int i=0; i<3; ++i)
                f.Data[Numb[v]+i]-= C * int_v*n[i];
        }
    } // Ende der for-Schleife ueber die Kinder
}


/// \brief Accumulator for the naive Laplace-Beltrami discretization of the CSF term.
///
/// Computes the integral
///         \f[ \sigma \int_\Gamma \kappa v \textbf n_h ds = \sigma \int_\Gamma P_h\nabla id P_h\nabla v ds \f]
/// with \f$P_h = I - \textbf n_h\cdot \textbf n_h^T\f$.
/// Discretization error in \f$ H^1(\Omega)\f$ dual norm has only order 1/2 w.r.t. the grid size at the interface.
/// Better use the improved Laplace-Beltrami discretization with better discretization order.
class NaiveLaplaceBeltramiAccuCL : public SurfTensAccumulatorCL
{
  private:
    const double sigma_;

    Quad2CL<Point3DCL> Grad[10], GradRef[10];
    IdxT Numb[10];

  public:
    NaiveLaplaceBeltramiAccuCL( const LevelsetP2CL& ls, VecDescCL& f_Gamma, double sigma)
     : SurfTensAccumulatorCL( ls, f_Gamma), sigma_(sigma)
    { P2DiscCL::GetGradientsOnRef( GradRef); }

    void visit (const TetraCL&);

    TetraAccumulatorCL* clone (int /*tid*/) { return new NaiveLaplaceBeltramiAccuCL ( *this); };
};

void NaiveLaplaceBeltramiAccuCL::visit( const TetraCL& t)
// computes the integral
//         sigma \int_\Gamma \kappa v n ds = sigma \int_\Gamma grad id grad v ds
{
    const Uint  idx_f= f.RowIdx->GetIdx();
    double det;

    GetTrafoTr( T, det, t);
    P2DiscCL::GetGradients( Grad, GradRef, T); // Gradienten auf aktuellem Tetraeder

    for (int v=0; v<10; ++v)
    { // collect data on all DoF
        const UnknownHandleCL& unk= v<4 ? t.GetVertex(v)->Unknowns : t.GetEdge(v-4)->Unknowns;
        Numb[v]= unk.Exist(idx_f) ? unk(idx_f) : NoIdx;
    }

    triangle.Init( t, SmPhi_, lsetbnd_);

    for (int ch=0; ch<8; ++ch)
    {
        if (!triangle.ComputeForChild(ch)) // no patch for this child
            continue;

//patch.WriteGeom( fil);

        BaryCoordCL BaryPQR, BarySQR;
        for (int i=0; i<3; ++i)
        {
            // addiere baryzentrische Koordinaten von P,Q,R bzw. S,Q,R
            BaryPQR+= triangle.GetBary(i);
            BarySQR+= triangle.GetBary(i+1);
        }

        const double C= triangle.GetAbsDet()/6*sigma_;  // 1/6 for quad. rule

        for (int v=0; v<10; ++v)
        {
            if (Numb[v]==NoIdx) continue;

            LocalP1CL<Point3DCL> gradv; // gradv = Werte von grad Hutfunktion fuer DoF v in den vier vertices
            for (int node=0; node<4; ++node)
                gradv[node]= Grad[v][node];

            Point3DCL gr= gradv( BaryPQR); // gr= grad v(P) + grad v(Q) + grad v(R)

            if (triangle.IsQuadrilateral())
                gr+= triangle.GetAreaFrac() * gradv( BarySQR);
            // nun gilt:
            // gr = [grad v(P)+...] + (a+b-1)[grad v(S)+...]

            for (int i=0; i<3; ++i)
            {
                const double val= inner_prod( gr, triangle.GetGradId(i));
                f.Data[Numb[v]+i]-= C *val;
            }
        }
    } // Ende der for-Schleife ueber die Kinder
}

/// \brief Accumulator for the improved Laplace-Beltrami discretization of the CSF term.
///
/// Computes the integral
///         \f[ \sigma \int_\Gamma \kappa v \textbf n_h ds = \sigma \int_\Gamma \hat P_h \nabla id \hat P_h\nabla v ds \f]
/// with \f$\hat P_h = \tilde P_h P_h, P_h = I - \textbf n_h\cdot \textbf n_h^T, \tilde P_h = I - \tilde\textbf n_h\cdot \tilde\textbf n_h^T \f$.
/// Discretization error in \f$ H^1(\Omega)\f$ dual norm has order 1 w.r.t. the grid size at the interface, numerical experiments even indicate order 1.5.
class ImprovedLaplaceBeltramiAccuCL : public SurfTensAccumulatorCL
{
  private:
    const double sigma_;

    LocalP1CL<Point3DCL> Grad[10], GradRef[10];
    IdxT Numb[10];
    LocalP2CL<> velR_p[4][8], velR_n[4][8]; // for P2R basis on children
    LocalP2CL<> loc_phi;

  public:
    ImprovedLaplaceBeltramiAccuCL( const LevelsetP2CL& ls, VecDescCL& f_Gamma, double sigma)
     : SurfTensAccumulatorCL( ls, f_Gamma), sigma_(sigma)
    { P2DiscCL::GetGradientsOnRef( GradRef); }

    void visit (const TetraCL&);

    TetraAccumulatorCL* clone (int /*tid*/) { return new ImprovedLaplaceBeltramiAccuCL ( *this); };
};

void ImprovedLaplaceBeltramiAccuCL::visit ( const TetraCL& t)
{
    const Uint idx_f=   f.RowIdx->GetIdx();
    const bool velXfem= f.RowIdx->IsExtended();
    double det;

    GetTrafoTr( T, det, t);
    P2DiscCL::GetGradients( Grad, GradRef, T); // Gradienten auf aktuellem Tetraeder
    LocalP1CL<Point3DCL> n;

    loc_phi.assign( t, SmPhi_, lsetbnd_);
    triangle.Init( t, loc_phi);
    for (int v=0; v<10; ++v)
    { // collect data on all DoF
        const UnknownHandleCL& unk= v<4 ? t.GetVertex(v)->Unknowns : t.GetEdge(v-4)->Unknowns;
        Numb[v]= unk.Exist(idx_f) ? unk(idx_f) : NoIdx;
        for (int k=0; k<4; ++k)
            n[k]+= triangle.GetPhi(v)*Grad[v][k];
    }

    for (int ch=0; ch<8; ++ch)
    {
        if (!triangle.ComputeForChild(ch)) // no patch for this child
            continue;

//patch.WriteGeom( fil);
        BaryCoordCL BaryPQR, BarySQR;
        for (int i=0; i<3; ++i)
        {
            // addiere baryzentrische Koordinaten von P,Q,R bzw. S,Q,R
            BaryPQR+= triangle.GetBary(i);
            BarySQR+= triangle.GetBary(i+1);
        }
        BaryPQR/= 3.;    BarySQR/= 3.;

        typedef SArrayCL<Point3DCL,3> ProjT;
        GridFunctionCL<ProjT> GradId( ProjT(), 6);  // values in P, Q, R, S, BaryPQR, BarySQR
        for (int p=0; p<6; ++p)
        {
            Point3DCL np= n( p<4 ? triangle.GetBary(p) : p==4 ? BaryPQR : BarySQR);
            if (np.norm()>1e-8) np/= np.norm();
            for (int i=0; i<3; ++i)
                GradId[p][i]= triangle.ApplyProj( std_basis<3>(i+1) - np[i]*np);
            //                     GradId[p][i]= std_basis<3>(i+1) - np[i]*np;
        }
        const double C= triangle.GetAbsDet()*sigma_/2.;
        if (velXfem)
            P2RidgeDiscCL::GetExtBasisOnChildren( velR_p, velR_n, loc_phi);
        for (int v=0; v<(velXfem ? 14 : 10); ++v)
        {
            const IdxT Numbv= v<10 ? Numb[v] : (velXfem && Numb[v-10]!=NoIdx ? f.RowIdx->GetXidx()[Numb[v-10]] : NoIdx);
            if (Numbv==NoIdx) continue;

            LocalP1CL<Point3DCL> gradv; // gradv = gradient of hat function for dof v
            if (v<10) // std basis function
                for (int node=0; node<4; ++node)
                    gradv[node]= Grad[v][node];
            else // extended basis function: tangential derivative is the same for pos./neg. part, ie., P_h grad(vx_p) == P_h grad(vx_n). W.l.o.g. take pos. part for computation.
                P2DiscCL::GetFuncGradient( gradv, velR_p[v-10][ch], Grad);

            for (int i=0; i<3; ++i)
            {
                double intSum= 0; // sum of the integrand in PQR, SQR
                for (int k=0; k<3; ++k)
                {
                    intSum+= inner_prod( GradId[k][i], gradv(triangle.GetBary(k)));
                    if (triangle.IsQuadrilateral())
                        intSum+= triangle.GetAreaFrac() * inner_prod( GradId[k+1][i], gradv(triangle.GetBary(k+1)));
                }
                double intBary= inner_prod( GradId[4][i], gradv(BaryPQR));
                if (triangle.IsQuadrilateral())
                    intBary+= triangle.GetAreaFrac() * inner_prod( GradId[5][i], gradv(BarySQR));
                f.Data[Numbv+i]-= C *(intSum/12. + 0.75*intBary);
            }
        }
    } // Ende der for-Schleife ueber die Kinder
}

void SF_ImprovedLaplBeltramiOnTriangle( const TetraCL& t, const BaryCoordCL * const p,
                                        const InterfaceTriangleCL&  triangle, const LocalP1CL<Point3DCL> Grad_f[10], const IdxT Numb[10],
                                        instat_scalar_fun_ptr sigma, const Quad5_2DCL<Point3DCL> e[3],
                                        double det, VectorCL& f)
{
    Quad5_2DCL<Point3DCL> Grad[10]; // Gradients of the P2-basis-functions
    Quad5_2DCL<Point3DCL> n;

    for (int v=0; v<10; ++v)
    {
        Grad[v].assign( Grad_f[v], p);
        n+= triangle.GetPhi(v)*Grad[v];
    }
    for (int i =0; i<Quad5_2DDataCL::NumNodesC; i++) if (n[i].norm()>1e-8) n[i]/= n[i].norm();

    Quad5_2DCL<> qsigma( t, p, sigma),  // surface tension
                 q1;                    // Term 1

    Quad5_2DCL<Point3DCL> qPhPhte,      // Common term in Term 1 and Term 2
                          qsigmaPhPhte; // for Term 1

    for (int i= 0; i < 3; ++i)
    {
        qPhPhte= (e[i] - dot(e[i],n)*n);
        qPhPhte.apply( triangle, &InterfaceTriangleCL::ApplyProj);
        qsigmaPhPhte= qsigma*qPhPhte;
        for (int v= 0; v < 10; ++v)
        {
            if (Numb[v]==NoIdx) continue;
            q1= dot (qsigmaPhPhte, Grad[v]);
            f[Numb[v]+i]-= q1.quad( det);
        }
    }
}

void SF_ImprovedLaplBeltramiOnTriangle( const TetraCL& t, const BaryCoordCL * const p,
    const InterfaceTriangleCL&  triangle, const LocalP1CL<Point3DCL> Grad_f[10], const IdxT Numb[10],
    const Quad5_2DCL<Point3DCL> e[3], double det, VectorCL& f, const SurfaceTensionCL& sf)
{
    if (sf.GetInputMethod() == Sigma_X)
    {
        SF_ImprovedLaplBeltramiOnTriangle( t, p, triangle, Grad_f, Numb, sf.GetSigma(), e, det, f);
        return;
    }
    Quad5_2DCL<>          p2[10];   // P2-Hat-Functions...
    Quad5_2DCL<Point3DCL> Grad[10]; // and their gradients
    Quad5_2DCL<Point3DCL> n;
    P2DiscCL::GetP2Basis( p2, p);
    for (int v=0; v<10; ++v)
    {
        Grad[v].assign( Grad_f[v], p);
        n+= triangle.GetPhi(v)*Grad[v];
    }
    for (int i =0; i<Quad5_2DDataCL::NumNodesC; i++) if (n[i].norm()>1e-8) n[i]/= n[i].norm();

    Quad5_2DCL<> qsigma, q1;
    Quad5_2DCL<Point3DCL> qPhPhte,                         // Common term in Term 1 and Term 2
                          qsigmaPhPhte;                    // for Term 1
    sf.ComputeSF(t, p, qsigma);

    for (int i= 0; i < 3; ++i)
    {
        qPhPhte= (e[i] - dot(e[i],n)*n);
        qPhPhte.apply( triangle, &InterfaceTriangleCL::ApplyProj);
        qsigmaPhPhte= qsigma*qPhPhte;
        for (int v= 0; v < 10; ++v)
        {
            if (Numb[v]==NoIdx) continue;
            q1= dot (qsigmaPhPhte, Grad[v]);
            f[Numb[v]+i]-= q1.quad( det);
        }
    }
}

/// \brief Accumulator for the improved Laplace-Beltrami discretization of the CSF term with variable surface tension coefficient.
class VarImprovedLaplaceBeltramiAccuCL : public SurfTensAccumulatorCL
{
  private:
    const SurfaceTensionCL& sf_;

    LocalP1CL<Point3DCL> GradRef[10], Grad[10];
    IdxT Numb[10];
    Quad5_2DCL<Point3DCL> e[3];

  public:
    VarImprovedLaplaceBeltramiAccuCL( const LevelsetP2CL& ls, VecDescCL& f_Gamma, const SurfaceTensionCL& sigma)
     : SurfTensAccumulatorCL( ls, f_Gamma), sf_(sigma)
    {
        P2DiscCL::GetGradientsOnRef( GradRef);
        for (int i= 0; i<3; ++i)
            e[i]= std_basis<3>( i + 1);
    }

    void visit (const TetraCL&);

    TetraAccumulatorCL* clone (int /*tid*/) { return new VarImprovedLaplaceBeltramiAccuCL ( *this); };
};

void VarImprovedLaplaceBeltramiAccuCL::visit( const TetraCL& t)
// computes the integral sigma \int_\Gamma \kappa v n ds = sigma
// \int_\Gamma grad id grad v ds
{
    const Uint idx_f= f.RowIdx->GetIdx();
    double det;

    triangle.Init( t, SmPhi_, lsetbnd_);

    for (int v= 0; v < 10; ++v)
    { // collect data on all DoF
        const UnknownHandleCL& unk= v<4 ? t.GetVertex(v)->Unknowns : t.GetEdge(v-4)->Unknowns;
        Numb[v]= unk.Exist( idx_f) ? unk( idx_f) : NoIdx;
    }
    GetTrafoTr( T, det, t);
    P2DiscCL::GetGradients( Grad, GradRef, T);

    for (int ch= 0; ch < 8; ++ch)
    {
        triangle.ComputeForChild( ch);
        for (int tri= 0; tri < triangle.GetNumTriangles(); ++tri)
            SF_ImprovedLaplBeltramiOnTriangle( t, &triangle.GetBary( tri),
                    triangle, Grad,  Numb, e, triangle.GetAbsDet( tri), f.Data, sf_);
    } // Ende der for-Schleife ueber die Kinder
}

bool MarkInterface ( instat_scalar_fun_ptr DistFct, double width, MultiGridCL& mg, Uint f_level, Uint c_level, double t)
{
    bool marked= false;
    DROPS_FOR_TRIANG_TETRA( mg, /*default-level*/-1, it)
    {
        double d= 1e99;
        int num_pos= 0;
        for (Uint j=0; j<10; ++j)
        {
            const double dist= j<4 ? DistFct( it->GetVertex( j)->GetCoord(), t)
                                   : DistFct( GetBaryCenter( *it->GetEdge(j-4)), t);
            if (dist>=0) ++num_pos;
            d= std::min( d, std::abs( dist));
        }

        const bool vzw= num_pos!=0 && num_pos!=10; // change of sign
        if ( f_level==(Uint)(-1) || c_level==(Uint)(-1)){
            if (d<=width || vzw){
                marked= true;
                it->SetRegRefMark();
            }
        }
        else{
            const Uint l= it->GetLevel();
            // In the shell:      level should be f_level_.
            // Outside the shell: level should be c_level_.
            const Uint soll_level= (d<=width || vzw) ? f_level : c_level;
            if (l !=  soll_level || (l == soll_level && !it->IsRegular()) )
            { // tetra will be marked for refinement/removement
                if (l <= soll_level)
                    it->SetRegRefMark();
                else // l > soll_level
                    it->SetRemoveMark();
                marked= true;
            }
        }
    }
#ifdef _PAR
    return ProcCL::GlobalOr(marked);
#else
    return marked;
#endif
}

void MarkInterface ( const LevelsetP2CL::const_DiscSolCL& lset, double width, MultiGridCL& mg)
{
    DROPS_FOR_TRIANG_TETRA( mg, /*default-level*/-1, it)
    {
        double d= 1e99;
        int num_pos= 0;
        for (Uint j=0; j<10; ++j)
        {
            const double dist= j<4 ? lset.val( *it->GetVertex( j))
                                   : lset.val( *it->GetEdge(j-4));
            if (dist>=0) ++num_pos;
            d= std::min( d, std::abs( dist));
        }

        const bool vzw= num_pos!=0 && num_pos!=10; // change of sign
        if (d<=width || vzw)
            it->SetRegRefMark();
    }
}




/// \brief Accumulator for the Young's force on the three-phase contact line.
///
/// Computes the integral
///         \f[ \sigma \int_{MCL} \cos(\theta)v\cdot \tau ds \f]
/// with \f$\tau \f$ being the normal direction of the moving contact line in tangential plain of domain boundary.
class YoungForceAccumulatorCL : public  TetraAccumulatorCL
{
 private:
    VecDescCL  SmPhi_;
    const BndDataCL<>& lsetbnd_;
    VecDescCL& f;
   // SMatrixCL<3,3> T;
    InterfaceTriangleCL triangle;

    const double sigma_;
    instat_scalar_fun_ptr angle_;	//Young's contact angle
    instat_vector_fun_ptr outnormal_;//outnormal of the domain boundary

    bool SpeBnd; //special boundary condition

   // LocalP1CL<Point3DCL> Grad[10], GradRef[10];
    IdxT Numb[10];
    LocalP2CL<> velR_p[4][8], velR_n[4][8]; // for P2R basis on children
 //   LocalP2CL<> loc_phi;

  public:
    YoungForceAccumulatorCL( const LevelsetP2CL& ls, VecDescCL& f_Gamma, double sigma,instat_scalar_fun_ptr cangle,instat_vector_fun_ptr outnormal)
     :  SmPhi_(ls.Phi),lsetbnd_(ls.GetBndData()),f(f_Gamma), sigma_(sigma),angle_(cangle),outnormal_(outnormal)
    { ls.MaybeSmooth( SmPhi_.Data);
    //P2DiscCL::GetGradientsOnRef( GradRef);
    }

    void begin_accumulation ()
        {
            // uncomment for Geomview output
            //std::ofstream fil("surf.off");
            //fil << "appearance {\n-concave\nshading smooth\n}\nLIST\n{\n";
        }
        void finalize_accumulation()
        {
            // uncomment for Geomview output
            //fil << "}\n";
        }
    void visit (const TetraCL&);

    TetraAccumulatorCL* clone (int /*tid*/) { return new YoungForceAccumulatorCL ( *this); };
};

void YoungForceAccumulatorCL::visit ( const TetraCL& t)
{
	SpeBnd=false;
	for(Uint v=0; v<4; v++)
	   	if(lsetbnd_.GetBC(*t.GetFace(v))==Slip0BC||lsetbnd_.GetBC(*t.GetFace(v))==SlipBC ||lsetbnd_.GetBC(*t.GetFace(v))==SymmBC )
	   	{
	   		SpeBnd=true; break;
	   	}
	if(!SpeBnd)
	{
		for(Uint v=0; v<6; v++)
			if(lsetbnd_.GetBC(*t.GetEdge(v))==Slip0BC||lsetbnd_.GetBC(*t.GetEdge(v))==SlipBC ||lsetbnd_.GetBC(*t.GetEdge(v))==SymmBC)
			{
				SpeBnd=true; break;
			}
		if(!SpeBnd)
		return;
	}
    const Uint idx_f=   f.RowIdx->GetIdx();
    const bool velXfem= f.RowIdx->IsExtended();
    if (velXfem)
    	throw DROPSErrCL("WARNING: YoungForceAccumulatorCL : not implemented for velocity XFEM method yet!");
  //  double det;

   // GetTrafoTr( T, det, t);

  //  loc_phi.assign( t, SmPhi_, lsetbnd_);
    triangle.BInit( t, SmPhi_,lsetbnd_); //we have to use this init function!!!!!!!!!
    triangle.SetBndOutNormal(outnormal_);
    for (int v=0; v<10; ++v)
    {   const UnknownHandleCL& unk= v<4 ? t.GetVertex(v)->Unknowns : t.GetEdge(v-4)->Unknowns;
        Numb[v]= unk.Exist(idx_f) ? unk(idx_f) : NoIdx;
    }
	LocalP2CL<double> phi[10];
	for(Uint i=0; i<10; ++i)
		phi[i][i] = 1;
	Point3DCL normal_mcl;
	double costheta[5];
	BaryCoordCL quadBarys[5];
	Point3DCL outnormalOnMcl[5]; //outnormal of the domain boundary
	double sintheta_D;//sin\theta_d
	double weight[5]={0.568888889, 0.47862867,0.47862867,0.236926885,0.236926885};
	//integral in [-1,1]
	double qupt[5]={0,-0.53846931,0.53846931,-0.906179846,0.906179846};
	for (int ch=0; ch<8; ++ch)
//	for(int ch=8;ch<9;++ch)
    {

        if (!triangle.ComputeMCLForChild(ch)) // no patch for this child
            continue;

        BaryCoordCL Barys[2];
        Point3DCL pt0,pt1;
        Point3DCL midpt;
        double length;
        Uint ncl=triangle.GetNumMCL();
        for(Uint i=0;i<ncl;i++)
        {
        	length = triangle.GetInfoMCL(i,Barys[0],Barys[1],pt0,pt1);
        	normal_mcl = triangle.GetMCLNormal(i);
        	sintheta_D= triangle.IsSymmType(i) ? 1 :sin(triangle.GetActualContactAngle(i));
        	for(Uint j=0;j<5;j++)
        	{
        		quadBarys[j]=(Barys[0]+Barys[1])/2+qupt[j]*(Barys[1]-Barys[0])/2;
        		midpt=(pt0+pt1)/2 + qupt[j]*(pt1-pt0)/2;
        		costheta[j]= triangle.IsSymmType(i) ? 0 : cos(angle_(midpt,0));
        		outnormalOnMcl[j]=outnormal_(midpt,0);
        	}
           	for (int v=0; v<10; ++v)
        	{
				Point3DCL value;
        		const IdxT Numbv= v<10 ? Numb[v] : (velXfem && Numb[v-10]!=NoIdx ? f.RowIdx->GetXidx()[Numb[v-10]] : NoIdx);
        		if (Numbv==NoIdx) continue;
				for (int j=0; j<5; j++)
				{
					value += weight[j]*costheta[j]*phi[v](quadBarys[j])*normal_mcl;       // cos (theta_e) v \dot tau_cl
					value += weight[j]*sintheta_D*phi[v](quadBarys[j])*outnormalOnMcl[j]; // sin (theta_D) v \dot n

				}

			    value = value * length/2;
        		/*Point3DCL value = ((phi[v](quadBarys[0])*costheta[0]*weight[0]+ phi[v](quadBarys[1])*costheta[1]*weight[1]
        		              + phi[v](quadBarys[2])*costheta[2]*weight[2]+ phi[v](quadBarys[3])*costheta[3]*weight[3]
        		              + phi[v](quadBarys[4])*costheta[4]*weight[4])*length/2)*normal_mcl;
        		value+=(phi[v](quadBarys[0])*weight[0]*outnormalOnMcl[0]+ phi[v](quadBarys[1])*weight[1]*outnormalOnMcl[1]
        		              + phi[v](quadBarys[2])*weight[2]*outnormalOnMcl[2]+ phi[v](quadBarys[3])*weight[3]*outnormalOnMcl[3]
        		        	  + phi[v](quadBarys[4])*weight[4]*outnormalOnMcl[4])*length/2*sintheta_D;*/
        		//higher order quadrature is used!!
        		for (int j=0; j<3; ++j)
        		{
        			f.Data[Numbv+j] += sigma_*value[j];
        		}
        	}
        }
    } // Ende der for-Schleife ueber die Kinder
}

/// \brief Impoved Accumulator for the Young's force on the three-phase contact line.
///
/// Computes the integral
///         \f[ \sigma \int_{MCL} \cos(\theta)v\cdot \tau ds \f]
/// with \f$\tau \f$ being the normal direction of the moving contact line in tangential plain of domain boundary.
/// we compute the force using the outnormal of the levelset instead of the straight contact line
class ImprovedYoungForceAccumulatorCL : public  TetraAccumulatorCL
{
 private:
    VecDescCL  SmPhi_;
    const BndDataCL<>& lsetbnd_;
    VecDescCL& f;
   // SMatrixCL<3,3> T;
    InterfaceTriangleCL triangle;

    const double sigma_;
    instat_scalar_fun_ptr angle_;	//Young's contact angle
    instat_vector_fun_ptr outnormal_;//outnormal of the domain boundary

    bool SpeBnd; //special boundary condition

   // LocalP1CL<Point3DCL> Grad[10], GradRef[10];
    IdxT Numb[10];
    LocalP2CL<> velR_p[4][8], velR_n[4][8]; // for P2R basis on children
 //   LocalP2CL<> loc_phi;

  public:
    ImprovedYoungForceAccumulatorCL( const LevelsetP2CL& ls, VecDescCL& f_Gamma, double sigma,instat_scalar_fun_ptr cangle,instat_vector_fun_ptr outnormal)
     :  SmPhi_(ls.Phi),lsetbnd_(ls.GetBndData()),f(f_Gamma), sigma_(sigma),angle_(cangle),outnormal_(outnormal)
    { ls.MaybeSmooth( SmPhi_.Data);
    //P2DiscCL::GetGradientsOnRef( GradRef);
    }

    void begin_accumulation ()
        {
            // uncomment for Geomview output
            //std::ofstream fil("surf.off");
            //fil << "appearance {\n-concave\nshading smooth\n}\nLIST\n{\n";
        }
        void finalize_accumulation()
        {
            // uncomment for Geomview output
            //fil << "}\n";
        }
    void visit (const TetraCL&);

    TetraAccumulatorCL* clone (int /*tid*/) { return new ImprovedYoungForceAccumulatorCL ( *this); };
};


Point3DCL Hacknormal(Point3DCL mid)
{
    Point3DCL P = mid;
    double length = std::sqrt(P[0]*P[0] + P[2]*P[2]);
    P[0] /=length;
    P[2] /=length;
    P[1] = 0;
    return P;
}

void ImprovedYoungForceAccumulatorCL::visit ( const TetraCL& t)
{
	SpeBnd=false;
	//check if the tetra contains one face or one edge on slip or symmetric boundary.
	for(Uint v=0; v<4; v++)
	   	if(lsetbnd_.GetBC(*t.GetFace(v))==Slip0BC||lsetbnd_.GetBC(*t.GetFace(v))==SlipBC||lsetbnd_.GetBC(*t.GetFace(v))==SymmBC )
	   	{
	   		SpeBnd=true;
	   		break;
	   	}
	if(!SpeBnd)
	{
		for(Uint v=0; v<6; v++)
			if(lsetbnd_.GetBC(*t.GetEdge(v))==Slip0BC||lsetbnd_.GetBC(*t.GetEdge(v))==SlipBC||lsetbnd_.GetBC(*t.GetEdge(v))==SymmBC )
			{
				SpeBnd=true;
				break;
			}
		if(!SpeBnd)
		return;
	}
    const Uint idx_f=   f.RowIdx->GetIdx();
    const bool velXfem= f.RowIdx->IsExtended();
    if (velXfem)
    	throw DROPSErrCL("WARNING: ImprovedYoungForceAccumulatorCL : not implemented for velocity XFEM method yet!");
    //Initialize one interface patch
    triangle.BInit( t, SmPhi_,lsetbnd_); //we have to use this init function!!!!!!!!!
    triangle.SetBndOutNormal(outnormal_);
    for (int v=0; v<10; ++v)
    {   const UnknownHandleCL& unk= v<4 ? t.GetVertex(v)->Unknowns : t.GetEdge(v-4)->Unknowns;
        Numb[v]= unk.Exist(idx_f) ? unk(idx_f) : NoIdx;
    }
	LocalP2CL<double> phi[10];
	for(Uint i=0; i<10; ++i)
		phi[i][i] = 1;
		
	Point3DCL normal_mcl[5];     //normal of moving contact lines in tangential surface
	Point3DCL outnormalOnMcl[5]; //outnormal of the domain boundary
	double costheta[5];          //cos\theta_s
	double sintheta_D[5];        //sin\theta_d
	BaryCoordCL quadBarys[5];
	double weight[5]={0.568888889, 0.47862867,0.47862867,0.236926885,0.236926885};
	//integral in [-1,1]
	double qupt[5]={0,-0.53846931,0.53846931,-0.906179846,0.906179846};
	
	for (int ch=0; ch<8; ++ch)
//	for(int ch=8;ch<9;++ch)
    {
        if (!triangle.ComputeMCLForChild(ch)) // no patch for this child
            continue;
        BaryCoordCL Barys[2];
        Point3DCL pt0,pt1;
        Point3DCL midpt;
        double length;
        Uint ncl=triangle.GetNumMCL();
        for(Uint i=0;i<ncl;i++)
        {
<<<<<<< HEAD
            length = triangle.GetInfoMCL(i,Barys[0],Barys[1],pt0,pt1);
            for(Uint j=0;j<5;j++)
            {
                midpt=(pt0+pt1)/2 + qupt[j]*(pt1-pt0)/2;
                normal_mcl[j] = triangle.GetImprovedMCLNormal(i,(qupt[j]+1)/2);
                quadBarys[j]=(Barys[0]+Barys[1])/2+qupt[j]*(Barys[1]-Barys[0])/2;
                costheta[j]=triangle.IsSymmType(i) ? 0 : cos(angle_(midpt,0));
                sintheta_D[j]=triangle.IsSymmType(i) ? 1 : sin(triangle.GetImprovedActualContactAngle(i,(qupt[j]+1)/2));
                outnormalOnMcl[j]=outnormal_(midpt,0);
            }
            for (int v=0; v<10; ++v)
            {
                Point3DCL value;
                const IdxT Numbv= v<10 ? Numb[v] : (velXfem && Numb[v-10]!=NoIdx ? f.RowIdx->GetXidx()[Numb[v-10]] : NoIdx);
                if (Numbv==NoIdx) continue;
                //5 points Gauss–Legendre quadrature is used.
                for (int j=0; j<5; j++)
                {
                    value += weight[j]*costheta[j]*phi[v](quadBarys[j])*normal_mcl[j];       // cos (theta_e) v \dot tau_cl
                    value += weight[j]*sintheta_D[j]*phi[v](quadBarys[j])*outnormalOnMcl[j]; // sin (theta_D) v \dot n
                }
                value = value * length/2;
                for (int j=0; j<3; ++j)
                {
                    f.Data[Numbv+j] += sigma_*value[j];
                }
            }
=======
        	length = triangle.GetInfoMCL(i,Barys[0],Barys[1],pt0,pt1);
        	for(Uint j=0;j<5;j++)
        	{
        		normal_mcl[j] = triangle.GetImprovedMCLNormal(i,(qupt[j]+1)/2);
        		quadBarys[j]=(Barys[0]+Barys[1])/2+qupt[j]*(Barys[1]-Barys[0])/2;
        		midpt=(pt0+pt1)/2 + qupt[j]*(pt1-pt0)/2;
        		costheta[j]=triangle.IsSymmType(i) ? 0 : cos(angle_(midpt,0));
        		sintheta_D[j]=triangle.IsSymmType(i) ? 1 : sin(triangle.GetImprovedActualContactAngle(i,(qupt[j]+1)/2));
        		outnormalOnMcl[j]=outnormal_(midpt,0);
        	}
           	for (int v=0; v<10; ++v)
        	{
				Point3DCL value;
        		const IdxT Numbv= v<10 ? Numb[v] : (velXfem && Numb[v-10]!=NoIdx ? f.RowIdx->GetXidx()[Numb[v-10]] : NoIdx);
        		if (Numbv==NoIdx) continue;
        		//5 points Gauss–Legendre quadrature is used.
				for (int j=0; j<5; j++)
				{
					value += weight[j]*costheta[j]*phi[v](quadBarys[j])*normal_mcl[j];       // cos (theta_e) v \dot tau_cl
					value += weight[j]*sintheta_D[j]*phi[v](quadBarys[j])*outnormalOnMcl[j]; // sin (theta_D) v \dot n
				}
			    value = value * length/2;
        		for (int j=0; j<3; ++j)
        		{
        			f.Data[Numbv+j] += sigma_*value[j];
        		}
        	}
>>>>>>> 2bdbde73
        }
    } // Ende der for-Schleife ueber die Kinder
}

//*****************************************************************************
//                               LevelsetP2CL
//*****************************************************************************

void LevelsetP2ContCL::UpdateContinuous( ){ ; }
void LevelsetP2ContCL::UpdateDiscontinuous( ) { ; }

// setting inital values for level set function in case of continuous P2 FE
// via interpolation
void LevelsetP2ContCL::Init( instat_scalar_fun_ptr phi0, double t)
{   
    const Uint lvl= Phi.GetLevel(),
               idx= Phi.RowIdx->GetIdx();

    for (MultiGridCL::TriangVertexIteratorCL it= MG_.GetTriangVertexBegin(lvl),
        end= MG_.GetTriangVertexEnd(lvl); it!=end; ++it)
    {
        if ( it->Unknowns.Exist(idx))
            Phi.Data[it->Unknowns(idx)]= phi0( it->GetCoord(), t);
    }
    for (MultiGridCL::TriangEdgeIteratorCL it= MG_.GetTriangEdgeBegin(lvl),
        end= MG_.GetTriangEdgeEnd(lvl); it!=end; ++it)
    {
        if ( it->Unknowns.Exist(idx))
            Phi.Data[it->Unknowns(idx)]= phi0( GetBaryCenter( *it), t);
    }
}


void LevelsetP2DiscontCL::UpdateContinuous( )
{
    ApplyClementInterpolation();
}


void LevelsetP2DiscontCL::UpdateDiscontinuous( )
{
    ProjectContinuousToDiscontinuous();
}


void LevelsetP2DiscontCL::ProjectContinuousToDiscontinuous()
{

    Phi.t = PhiC->t;  

    const Uint lvl= Phi.GetLevel(), idx= PhiC->RowIdx->GetIdx();
    const Uint didx = Phi.RowIdx->GetIdx();

    // Phi.Data =0.;
    
    DROPS_FOR_TRIANG_TETRA(MG_,lvl,tet){
        for (int i=0; i <4; ++i){
            if (tet->GetVertex(i)->Unknowns.Exist(idx))
            {
                Phi.Data[tet->Unknowns(didx)+i] = PhiC->Data[(*tet).GetVertex(i)->Unknowns(idx)];
            }
            else
                throw DROPSErrCL("Projections not implemented for levelset non-trivial-bnds");
        }
        for (int i =0; i<6; ++i)
        {
            if (tet->GetEdge(i)->Unknowns.Exist(idx))
            {
                Phi.Data[tet->Unknowns(didx)+4+i] = PhiC->Data[(*tet).GetEdge(i)->Unknowns(idx)];
            }
            else
                throw DROPSErrCL("Projections not implemented for levelset non-trivial-bnds");
        }
    
    }
}

// setting inital values for level set function in case of discontinuous P2 FE
// via elementwise L2-projection
void LevelsetP2DiscontCL::InitProjection( instat_scalar_fun_ptr phi0, double t)
{
// local mass matrix and its QR decomposition are computet on reference element only
    Uint idx_num = idx.GetIdx();
    Uint lvl = idx.TriangLevel();
    QRDecompCL<10> localmass;
    SMatrixCL<10,10> & localmassm = localmass.GetMatrix();
    SVectorCL<10> sol;
    LocalP2CL<> lp2[10];
    Quad5CL<> lp2q[10];

    for(int i=0; i<10; ++i)
    {
        lp2[i][i] = 1.0;
        lp2q[i].assign(lp2[i]);
    }
    for(int i=0; i<10; ++i)
        for(int j=0; j<=i; ++j)
        {
            localmassm(i,j) = Quad5CL<>(lp2q[i]*lp2q[j]).quad(1.0);
            localmassm(j,i) = localmassm(i,j);
        }
    localmass.prepare_solve();

    DROPS_FOR_TRIANG_TETRA(MG_,lvl,sit)
    {
        Uint first = sit->Unknowns(idx_num);
        Quad5CL<> f_q5(*sit, phi0, t);
        for(int i=0; i<10; ++i)
            sol[i] = Quad5CL<>(f_q5*lp2q[i]).quad(1.0);
        localmass.Solve(sol);
        for(int i=0; i<10; ++i){
            Phi.Data[first++] = sol[i];
        }
    }

    UpdateContinuous();

}

void LevelsetP2DiscontCL::Init( instat_scalar_fun_ptr phi0, double t)
{
    Uint idx_num = idx.GetIdx();
    Uint lvl = idx.TriangLevel();
    SVectorCL<10> sol;
    DROPS_FOR_TRIANG_TETRA(MG_,lvl,sit) // sit is tetra
    {
        for (int i=0; i <4; ++i)
        {
          sol[i] = phi0((*sit).GetVertex(i)-> GetCoord(), t);
        }
        for (int i =0; i<6; ++i)
        {
            sol[i+4] = phi0(GetBaryCenter(*(*sit).GetEdge(i)), t);
        }
        Uint first = sit->Unknowns(idx_num);
        for(int i=0; i<10; ++i){
            Phi.Data[first++] =sol[i];
        }
    }
    
    ApplyClementInterpolation(); 
}


void LevelsetP2DiscontCL::ApplyZeroOrderClementInterpolation()
{
    // PhiC->Data.resize(
    PhiC->t = Phi.t;  
    const Uint lvl= Phi.GetLevel(), idx= PhiC->RowIdx->GetIdx();
    double tetvol;
    const Uint didx = Phi.RowIdx->GetIdx();
    PhiC->Data =0.;
    VectorCL vols(PhiC->Data);
    vols =0.;
    
    std::cout << PhiC->Data.size() << std::endl;
    DROPS_FOR_TRIANG_TETRA(MG_,lvl,tet){
        tetvol = (*tet).GetVolume();
        for (int i=0; i <4; ++i){
            if (tet->GetVertex(i)->Unknowns.Exist(idx))
            {
                PhiC->Data[(*tet).GetVertex(i)->Unknowns(idx)] += Phi.Data[tet->Unknowns(didx)+i]*tetvol;
                vols[(*tet).GetVertex(i)->Unknowns(idx)] += tetvol;
            }
        }
        for (int i =0; i<6; ++i)
        {
            if (tet->GetEdge(i)->Unknowns.Exist(idx))
            {
                PhiC->Data[(*tet).GetEdge(i)->Unknowns(idx)] += Phi.Data[tet->Unknowns(didx)+i+4]*tetvol;
                vols[(*tet).GetEdge(i)->Unknowns(idx)] += tetvol;
            }
        }
    
    }
    for (Uint i=0; i<vols.size(); ++i){
        PhiC->Data[i] /= vols[i];
    }
}
 
void evaluate_polys(std::valarray<double>& q, const DROPS::QuadDomainCL& qdom, const Point3DCL& v, int j, const TetraCL& tet)
{
    Uint E[10][3] = {{0,0,0},{1,0,0},{0,1,0},{0,0,1},{2,0,0},{1,1,0},{0,2,0},{1,0,1},{0,1,1},{0,0,2}};
    q.resize(qdom.vertex_size());
    QuadDomainCL::const_vertex_iterator qit = qdom.vertex_begin();
    Point3DCL quadp;
    
    for (Uint k=0; k< qdom.vertex_size(); ++k, ++qit){
        quadp = GetWorldCoord(tet, *qit)-v;
        q[k] = pow(quadp[0],E[j][0])*pow(quadp[1],E[j][1])*pow(quadp[2],E[j][2]);
    }
}

void LevelsetP2DiscontCL::ApplyClementInterpolation() //LevelsetP2DiscontCL& discontls
{
    PhiC->SetIdx( idxC );

    PhiC->t = Phi.t;  
    const Uint lvl= PhiC->GetLevel(), idx= PhiC->RowIdx->GetIdx();
    PhiC->Data =0.;
    const IdxT num_unks= PhiC->RowIdx->NumUnknowns();
    LocalP2CL<> phiD;
    std::vector< SMatrixCL<10,10> > mat(num_unks);
    std::vector< SVectorCL<10> > rhs(num_unks);
    std::valarray<double> q[10], qphiD;
    QuadDomainCL qdom;
    double absdet;
    Point3DCL v;
    const TetraSignEnum s= AllTetraC;
    
    DROPS_FOR_TRIANG_TETRA(MG_,lvl,tet){// set up local matrices and right hand sides for each dof of the continuous P2-fct
        absdet = 6.*(*tet).GetVolume();
        phiD.assign(*tet,Phi,GetBndData());
        make_SimpleQuadDomain<Quad5DataCL>(qdom, s); 
        resize_and_evaluate_on_vertexes (phiD,qdom,qphiD); //<LocalP2CL, QuadDomainCL, std::valarray<double> >
    
        for (int i=0; i<10; ++i){ // Dofs
            v = i<4? (tet->GetVertex(i))->GetCoord() : GetBaryCenter(*(*tet).GetEdge(i-4));
            const Uint dofi = i<4 ?  (*tet).GetVertex(i)->Unknowns(idx) : (*tet).GetEdge(i-4)->Unknowns(idx);
            for (int j=0; j<10; ++j) // polys
                evaluate_polys(q[j], qdom, v, j, *tet);
            for (int k=0; k<10; ++k){
                rhs[dofi][k] += quad(qphiD*q[k],absdet,qdom);
                for (int l=0; l<10; ++l)
                    mat[dofi](l,k) += quad(q[l]*q[k],absdet,qdom);

            }
        }
    }
    // solve local 10x10-systems
    QRDecompCL<10> localmat;
    SMatrixCL<10,10> & localm = localmat.GetMatrix();
    SVectorCL<10> sol;
    for (Uint i=0; i<num_unks; ++i){
        localm = mat[i];
        sol = rhs[i];
        localmat.prepare_solve();
        localmat.Solve(sol);
        PhiC->Data[i] = sol[0];
    }
}
 
void LevelsetP2CL::CreateNumbering( Uint level, MLIdxDescCL* idx, match_fun match)
{
    idx->CreateNumbering( level, MG_, BndData_, match);
}


void LevelsetP2CL::Reparam( int method, bool Periodic)
/** \param method How to perform the reparametrization (see description of ReparamFactoryCL for details)
    \param Periodic: If true, a special variant of the algorithm for periodic boundaries is used.
*/
{
    std::auto_ptr<ReparamCL> reparam= ReparamFactoryCL::GetReparam( MG_, *PhiC, method, Periodic, &BndData_, perDirections);
    reparam->Perform();
    UpdateDiscontinuous();
}

void LevelsetP2CL::AccumulateBndIntegral( VecDescCL& f) const
{
    ScopeTimerCL scope("AccumulateBndIntegral");
    SurfTensAccumulatorCL* accu;

    switch (SF_)
    {
      case SF_LB:
          accu= new NaiveLaplaceBeltramiAccuCL( *this, f, sf_.GetSigma()(std_basis<3>(0), 0.)); break;
      case SF_Const:
          accu= new ConstSurfTensAccumulatorCL( *this, f, sf_.GetSigma()(std_basis<3>(0), 0.)); break;
      case SF_ImprovedLB:
          accu= new ImprovedLaplaceBeltramiAccuCL( *this, f, sf_.GetSigma()(std_basis<3>(0), 0.)); break;
      case SF_ImprovedLBVar:
          accu= new VarImprovedLaplaceBeltramiAccuCL( *this, f, sf_); break;
      default:
        throw DROPSErrCL("LevelsetP2CL::AccumulateBndIntegral not implemented for this SurfaceForceT");
    }
    TetraAccumulatorTupleCL accus;
    ProgressBarTetraAccumulatorCL accup(MG_, "SurfTension Setup", Phi.RowIdx->TriangLevel());
    accus.push_back( &accup);
    accus.push_back( accu);
    accumulate( accus, MG_, Phi.RowIdx->TriangLevel(), Phi.RowIdx->GetMatchingFunction(), Phi.RowIdx->GetBndInfo());

    delete accu;
}


void LevelsetP2CL::AccumulateYoungForce( VecDescCL& f) const
{
	 ScopeTimerCL scope("AccumulateYoungForce");
	TetraAccumulatorCL *accu;
    switch (SF_)
    {

   case SF_ImprovedLB:
	  // accu= new YoungForceAccumulatorCL( *this, f, sf_.GetSigma()(std_basis<3>(0), 0.),CA_,Bndoutnormal_);break;
       	accu= new ImprovedYoungForceAccumulatorCL( *this, f, sf_.GetSigma()(std_basis<3>(0), 0.),CA_,Bndoutnormal_); break;
    default:
    	throw DROPSErrCL("LevelsetP2CL::AccumulateYoungForce not implemented for non-constant surface tension");
    }
    TetraAccumulatorTupleCL accus;
    accus.push_back( accu);
    accumulate( accus, MG_, Phi.RowIdx->TriangLevel(), Phi.RowIdx->GetMatchingFunction(), Phi.RowIdx->GetBndInfo());
}

//>to do for parallel programe, we need add all values in different process
double LevelsetP2CL::GetInterfaceArea() const
{
	InterfaceTriangleCL triangle;
	const DROPS::Uint lvl = idx.TriangLevel();
	BndDataCL lsetbnd = GetBndData();
	double area = 0;
	DROPS_FOR_TRIANG_TETRA( MG_, lvl, it){
		triangle.Init( *it, Phi, lsetbnd);
		for(int ch=0;ch<8;++ch)
		{
			if (!triangle.ComputeForChild(ch)) // no patch for this child
		            continue;
			for(int v=0;v<triangle.GetNumTriangles();v++)
				area += triangle.GetAbsDet(v);
		}
	}
	return area*0.5;
}

//>to do for parallel programe, we need add all values in different process
double LevelsetP2CL::GetWetArea() const
{
	InterfaceTriangleCL triangle;
	const DROPS::Uint lvl = idx.TriangLevel();
	BndDataCL lsetbnd=GetBndData();
	BndTriangPartitionCL 	  bndpartition_;
    QuadDomainCL              bndq5dom_;
    PrincipalLatticeCL lat= PrincipalLatticeCL::instance( 2);
    std::valarray<double>     ls_loc(lat.vertex_size());
	double area = 0;
	GridFunctionCL<> qpr;
	LocalP2CL<> ls_loc0;
	DROPS_FOR_TRIANG_TETRA( MG_, lvl, it){

		for(Uint v=0; v<4; v++)
		{
			if(lsetbnd.GetBC(*it->GetFace(v))==Slip0BC||lsetbnd.GetBC(*it->GetFace(v))==SlipBC)
		  	{
				ls_loc0.assign( *it, Phi, BndData_);
				const bool noCut= equal_signs(ls_loc0);
				if(noCut)
				{
					if(ls_loc0[0]>0) continue;
					const FaceCL& face = *it->GetFace(v);
				    double absdet = FuncDet2D(	face.GetVertex(1)->GetCoord()-face.GetVertex(0)->GetCoord(),
				                                face.GetVertex(2)->GetCoord()-face.GetVertex(0)->GetCoord());
				    area += absdet/2;
				}
				else
				{
					evaluate_on_vertexes( GetSolution(), *it, lat, Addr( ls_loc));
					//Does this partition work for no cut situations??
					bndpartition_.make_partition2D<SortedVertexPolicyCL, MergeCutPolicyCL>( lat, v, ls_loc);
					make_CompositeQuad5BndDomain2D( bndq5dom_, bndpartition_,*it);

					LocalP1CL<double> fun;
					for (Uint i= 0; i<4; ++i)	fun[i]=1.0;
					resize_and_evaluate_on_vertexes(fun, bndq5dom_, qpr);
					area += quad( qpr, bndq5dom_, NegTetraC);
				}
			}
		}
	}
	return area;
}
//>to do for parallel programe, we need add all values in different process
double LevelsetP2CL::GetSurfaceEnergy() const
{
	InterfaceTriangleCL triangle;
	const DROPS::Uint lvl = idx.TriangLevel();
	BndDataCL lsetbnd = GetBndData();
	instat_scalar_fun_ptr surface_tension = sf_.GetSigma();
	DROPS::Quad5_2DCL<> sfdensity0,sfdensity1;

	BndTriangPartitionCL 	  bndpartition_;
    QuadDomainCL              bndq5dom;
    PrincipalLatticeCL lat= PrincipalLatticeCL::instance( 2);
    std::valarray<double>     ls_loc(lat.vertex_size());

	GridFunctionCL<> qpr;
	BaryCoordCL bary[3];
	double sftn = surface_tension(std_basis<3>(0),0); //>to do: compute standard surface for general case
	double total_energy1=0,total_energy2=0;
	DROPS_FOR_TRIANG_TETRA( MG_, lvl, it){
		triangle.Init( *it, Phi, lsetbnd);
		for(int ch=0;ch<8;++ch)
		{
			if (!triangle.ComputeForChild(ch)) // no patch for this child
		            continue;
			for(int tri=0;tri<triangle.GetNumTriangles();tri++)
			{
				sfdensity0.assign(  *it, &triangle.GetBary( tri), surface_tension,0);
				total_energy1 += sfdensity0.quad( triangle.GetAbsDet( tri));
			}
		}

		for(Uint v=0; v<4; v++)
		{
			if(lsetbnd.GetBC(*it->GetFace(v))==Slip0BC||lsetbnd.GetBC(*it->GetFace(v))==SlipBC)
			{
						//ls_loc0.assign( *it, Phi, BndData_);
						evaluate_on_vertexes( GetSolution(), *it, lat, Addr( ls_loc));
						const bool noCut= equal_signs(ls_loc);
						if(noCut)
						{
							if(ls_loc[0]>0) continue;
							const FaceCL& face = *it->GetFace(v);
							for (Uint i= 0; i<3; ++i)
							{
								bary[i][VertOfFace(v, i)]=1;
							}
							sfdensity1.assign(*it, bary, CA_,0 );
							for(Uint s=0;s<sfdensity1.size();s++)
								sfdensity1[s]=std::cos(sfdensity1[s]);//??

						    double absdet = FuncDet2D(	face.GetVertex(1)->GetCoord()-face.GetVertex(0)->GetCoord(),
						                                face.GetVertex(2)->GetCoord()-face.GetVertex(0)->GetCoord());
						    total_energy2 += -sftn*sfdensity1.quad(absdet);
						}
						else
						{

							//Does this partition work for no cut situations??
							bndpartition_.make_partition2D<SortedVertexPolicyCL, MergeCutPolicyCL>( lat, v, ls_loc);
							make_CompositeQuad5BndDomain2D( bndq5dom, bndpartition_,*it);

							resize_and_evaluate_on_vertexes(CA_,*it, bndq5dom,0, qpr);//???
							for(Uint s=0;s<qpr.size();s++)
								qpr[s]=std::cos(qpr[s]);//??
							total_energy2 += -sftn*quad( qpr, bndq5dom, NegTetraC);
						}
			}
		}

	}
	//std::cout<<total_energy1<<"  "<<total_energy2<<std::endl;
	return total_energy1+total_energy2;
}
double LevelsetP2CL::GetVolume( double translation, int l) const
{
    if (l==0)
        ++l;
    double Volume= l > 0 ? GetVolume_Composite( translation, l)
                         : GetVolume_Extrapolation( translation, -l);

#ifdef _PAR
    Volume = ProcCL::GlobalSum(Volume);
#endif
    return Volume;
}

double LevelsetP2CL::GetVolume_Extrapolation( double translation, int l) const
{
    double vol = 0.;
    QuadDomainCL qdom;
    DROPS::ExtrapolationToZeroCL extra( l, DROPS::RombergSubdivisionCL());
    // DROPS::ExtrapolationToZeroCL extra( l, DROPS::HarmonicSubdivisionCL());
    LocalP2CL<> loc_phi;
    DROPS_FOR_TRIANG_TETRA( MG_, idx.TriangLevel(), it) {
        loc_phi.assign(*it,Phi,GetBndData());
        loc_phi+= translation;
        make_ExtrapolatedQuad5Domain( qdom, loc_phi, extra);
        DROPS::GridFunctionCL<> integrand( 1., qdom.vertex_size());
        vol+=quad( integrand, it->GetVolume()*6., qdom, NegTetraC);
    }
    return vol;
}

double LevelsetP2CL::GetVolume_Composite( double translation, int l) const
{
    const PrincipalLatticeCL& lat= PrincipalLatticeCL::instance ( l);
    double vol = 0.;
    std::valarray<double> ls_values (lat.vertex_size());
    QuadDomainCL qdom;
    LocalP2CL<> loc_phi;
    TetraPartitionCL partition;
    DROPS_FOR_TRIANG_TETRA( MG_, idx.TriangLevel(), it) {
        loc_phi.assign(*it,Phi,GetBndData());
        loc_phi+= translation;
        evaluate_on_vertexes (loc_phi, lat, Addr(ls_values));
        partition.make_partition< SortedVertexPolicyCL,MergeCutPolicyCL>(lat, ls_values);
        make_CompositeQuad5Domain( qdom, partition);
        DROPS::GridFunctionCL<> integrand( 1., qdom.vertex_size());
        vol+=quad( integrand, it->GetVolume()*6., qdom, NegTetraC);
    }
    return vol;
}

double LevelsetP2CL::AdjustVolume (double vol, double tol, double surface, int l) const
{
    tol*=vol;

    double v0=GetVolume(0., l)-vol;
    if (std::abs(v0)<=tol) return 0;

    double d0=0, d1=v0*(surface != 0. ? 1.1/surface : 0.23/std::pow(vol,2./3.));
    // Hinweis: surf(Kugel) = [3/4/pi*vol(Kugel)]^(2/3) * 4pi
    double v1=GetVolume(d1, l)-vol;
    if (std::abs(v1)<=tol) return d1;

    // Sekantenverfahren fuer Startwert
    while (v1*v0 > 0) // gleiches Vorzeichen
    {
        const double d2=d1-1.2*v1*(d1-d0)/(v1-v0);
        d0=d1; d1=d2; v0=v1; v1=GetVolume(d1, l)-vol;
        if (std::abs(v1)<=tol) return d1;
    }

    // Anderson-Bjoerk fuer genauen Wert
    while (true)
    {
        const double d2=(v1*d0-v0*d1)/(v1-v0),
                     v2=GetVolume(d2,l)-vol;
        if (std::abs(v2)<=tol) return d2;

        if (v2*v1 < 0) // ungleiches Vorzeichen
          { d0=d1; d1=d2; v0=v1; v1=v2; }
        else
          { const double c=1.0-v2/v1; d1=d2; v1=v2; v0*= c>0 ? c : 0.5; }
    }
}

void LevelsetP2CL::SmoothPhi( VectorCL& SmPhi, double diff) const
{
    Comment("Smoothing for curvature calculation\n", DebugDiscretizeC);
    MatrixCL M, A, C;
    SetupSmoothSystem( M, A);
    C.LinComb( 1, M, diff, A);
#ifndef _PAR
    typedef SSORPcCL PcT;
#else
    typedef JACPcCL PcT;
#endif
    PcT pc;
    PCGSolverCL<PcT> pcg( pc, 500, 1e-10);
    pcg.Solve( C, SmPhi, M*Phi.Data, idx.GetEx());
#ifndef _PAR
    __UNUSED__ double inf_norm= supnorm( SmPhi-Phi.Data);
#else
    __UNUSED__ const double inf_norm= ProcCL::GlobalMax(supnorm( SmPhi-Phi.Data));
#endif
    Comment("||SmPhi - Phi||_oo = " <<inf_norm<< std::endl, DebugDiscretizeC);
}

void LevelsetP2CL::SetupSmoothSystem( MatrixCL& M, MatrixCL& A) const
// used for smoothing of Phi before computing curvature term
//
// M = mass matrix for P2 elements
// A = stiffness matrix for P2 elements
{
    const IdxT num_unks= Phi.RowIdx->NumUnknowns();
    const Uint lvl= Phi.GetLevel();

#ifndef _PAR
    __UNUSED__ const IdxT allnum_unks= num_unks;
#else
    __UNUSED__ const IdxT allnum_unks= ProcCL::GlobalSum(num_unks);
#endif
    Comment("entering Levelset::SetupSmoothSystem: " << allnum_unks << " levelset unknowns.\n", DebugDiscretizeC);

    SparseMatBuilderCL<double> Mb(&M, num_unks, num_unks);
    SparseMatBuilderCL<double> Ab(&A, num_unks, num_unks);

    Quad2CL<Point3DCL> Grad[10], GradRef[10];
    SMatrixCL<3,3>     T;
    P2DiscCL::GetGradientsOnRef( GradRef);

    IdxT         Numb[10];
    double det, absdet;

    for (MultiGridCL::const_TriangTetraIteratorCL sit=const_cast<const MultiGridCL&>(MG_).GetTriangTetraBegin(lvl), send=const_cast<const MultiGridCL&>(MG_).GetTriangTetraEnd(lvl);
         sit!=send; ++sit)
    {
        GetTrafoTr( T, det, *sit);
        P2DiscCL::GetGradients( Grad, GradRef, T);
        absdet= std::fabs( det);

        GetLocalNumbP2NoBnd( Numb, *sit, *Phi.RowIdx);

        for(int i=0; i<10; ++i)    // assemble row Numb[i]
        {
            for(int j=0; j<10; ++j)
            {
                // M_ij = ( v_j, v_i),    A_ij = ( grad v_j, grad v_i)
                Mb( Numb[i], Numb[j])+= P2DiscCL::GetMass(i,j)*absdet;
                Ab( Numb[i], Numb[j])+= Quad2CL<>(dot( Grad[j], Grad[i])).quad( absdet);
            }
        }
    }
    Mb.Build();
    Ab.Build();
}

void LevelsetP2CL::GetMaxMinGradPhi(double& maxGradPhi, double& minGradPhi) const
{
    Quad2CL<Point3DCL> Grad[10], GradRef[10];
    SMatrixCL<3,3> T;
    double det;
    InterfacePatchCL patch;

    P2DiscCL::GetGradientsOnRef( GradRef);
    maxGradPhi= -1.;
    minGradPhi= 1e99;

    double maxNorm;
    double minNorm;

    DROPS_FOR_TRIANG_TETRA( MG_, idx.TriangLevel(), it)
    {
        GetTrafoTr( T, det, *it);
        P2DiscCL::GetGradients( Grad, GradRef, T); // Gradienten auf aktuellem Tetraeder
        patch.Init( *it, *PhiC, BndData_);

        // compute maximal norm of grad *PhiC
        Quad2CL<Point3DCL> gradPhi;
        for (int v=0; v<10; ++v) // init gradPhi, Coord
            gradPhi+= patch.GetPhi(v)*Grad[v];

        VectorCL normGrad( 5);
        for (int v=0; v<5; ++v) // init normGrad
            normGrad[v]= norm( gradPhi[v]);
        maxNorm= normGrad.max();
        minNorm= normGrad.min();
        if (maxNorm > maxGradPhi) maxGradPhi= maxNorm;
        if (minNorm < minGradPhi && patch.Intersects()) minGradPhi= minNorm;
    }
#ifdef _PAR
    maxGradPhi= ProcCL::GlobalMax( maxNorm= maxGradPhi);
    minGradPhi= ProcCL::GlobalMin( minNorm= minGradPhi);
#endif
}

// Creates new Levelset-Object, has to be cleaned manually
LevelsetP2CL * LevelsetP2CL::Create(  MultiGridCL& MG, const LsetBndDataCL& lsetbnddata, SurfaceTensionCL& sf, const ParamCL & P)
{
    LevelsetP2CL * plset;
    if (P.get<int>("Discontinuous") <= 0)
        plset = new LevelsetP2ContCL ( MG, lsetbnddata, sf, P.get<double>("SD"), P.get<double>("CurvDiff"));
    else 
        plset = new LevelsetP2DiscontCL ( MG, lsetbnddata, sf, P.get<double>("SD"), P.get<double>("CurvDiff"));
    return plset;
}

// Creates new Levelset-Object, has to be cleaned manually
LevelsetP2CL * LevelsetP2CL::Create(  MultiGridCL& MG, const LsetBndDataCL& lsetbnddata, SurfaceTensionCL& sf, bool discontinuous, double SD, double curvdiff)
{
    LevelsetP2CL * plset;
    if (!discontinuous)
        plset = new LevelsetP2ContCL ( MG, lsetbnddata, sf, SD, curvdiff);
    else 
        plset = new LevelsetP2DiscontCL ( MG, lsetbnddata, sf, SD, curvdiff);
    return plset;
}




void LevelsetP2CL::SetNumLvl( size_t n)
{
    match_fun match= MG_.GetBnd().GetMatchFun();
    idx.resize( n, P2_FE, BndData_, match);
    MLPhi.resize(n);
}

//*****************************************************************************
//                               LevelsetRepairCL
//*****************************************************************************

void LevelsetRepairCL::pre_refine()
{
    p2repair_= std::auto_ptr<RepairP2CL<double>::type >(
        new RepairP2CL<double>::type( ls_.GetMG(), ls_.Phi, ls_.GetBndData()));
}

void
LevelsetRepairCL::post_refine ()
/// Do all things to complete the repairing of the FE level-set function
{
    VecDescCL loc_phi;
    MLIdxDescCL loc_lidx( P2_FE, ls_.idxC->size());
    VecDescCL& phiC= *ls_.PhiC;
    match_fun match= ls_.GetMG().GetBnd().GetMatchFun();

    loc_lidx.CreateNumbering( ls_.GetMG().GetLastLevel(), ls_.GetMG(), ls_.GetBndData(), match);
    loc_phi.SetIdx( &loc_lidx);

    if (ls_.IsDiscontinuous())
    {
        // LevelsetP2DiscontCL & lsD = dynamic_cast<LevelsetP2DiscontCL&>(ls_);
        VecDescCL& phiD= ls_.Phi;
        VecDescCL loc_phiD;
        MLIdxDescCL loc_ldidx( P2D_FE, ls_.idx.size());
        ls_.CreateNumbering( ls_.GetMG().GetLastLevel(), &loc_ldidx, match);
        loc_phiD.SetIdx( &loc_ldidx);
        p2repair_->repair( loc_phiD);

        phiD.Clear( phiD.t);
        ls_.DeleteNumbering( &ls_.idx);
        ls_.idx.swap( loc_ldidx);

        phiD.SetIdx( &ls_.idx);
        phiD.Data= loc_phiD.Data;

    }
    else
    {
        p2repair_->repair( loc_phi);
    }

    phiC.Clear( phiC.t);
    ls_.DeleteNumbering( ls_.idxC );
    ls_.idxC->swap( loc_lidx);

    phiC.SetIdx( ls_.idxC);

    if (!ls_.IsDiscontinuous())
        phiC.Data= loc_phi.Data;

    ls_.UpdateContinuous();
}

} // end of namespace DROPS
<|MERGE_RESOLUTION|>--- conflicted
+++ resolved
@@ -825,7 +825,6 @@
         Uint ncl=triangle.GetNumMCL();
         for(Uint i=0;i<ncl;i++)
         {
-<<<<<<< HEAD
             length = triangle.GetInfoMCL(i,Barys[0],Barys[1],pt0,pt1);
             for(Uint j=0;j<5;j++)
             {
@@ -853,35 +852,6 @@
                     f.Data[Numbv+j] += sigma_*value[j];
                 }
             }
-=======
-        	length = triangle.GetInfoMCL(i,Barys[0],Barys[1],pt0,pt1);
-        	for(Uint j=0;j<5;j++)
-        	{
-        		normal_mcl[j] = triangle.GetImprovedMCLNormal(i,(qupt[j]+1)/2);
-        		quadBarys[j]=(Barys[0]+Barys[1])/2+qupt[j]*(Barys[1]-Barys[0])/2;
-        		midpt=(pt0+pt1)/2 + qupt[j]*(pt1-pt0)/2;
-        		costheta[j]=triangle.IsSymmType(i) ? 0 : cos(angle_(midpt,0));
-        		sintheta_D[j]=triangle.IsSymmType(i) ? 1 : sin(triangle.GetImprovedActualContactAngle(i,(qupt[j]+1)/2));
-        		outnormalOnMcl[j]=outnormal_(midpt,0);
-        	}
-           	for (int v=0; v<10; ++v)
-        	{
-				Point3DCL value;
-        		const IdxT Numbv= v<10 ? Numb[v] : (velXfem && Numb[v-10]!=NoIdx ? f.RowIdx->GetXidx()[Numb[v-10]] : NoIdx);
-        		if (Numbv==NoIdx) continue;
-        		//5 points Gauss–Legendre quadrature is used.
-				for (int j=0; j<5; j++)
-				{
-					value += weight[j]*costheta[j]*phi[v](quadBarys[j])*normal_mcl[j];       // cos (theta_e) v \dot tau_cl
-					value += weight[j]*sintheta_D[j]*phi[v](quadBarys[j])*outnormalOnMcl[j]; // sin (theta_D) v \dot n
-				}
-			    value = value * length/2;
-        		for (int j=0; j<3; ++j)
-        		{
-        			f.Data[Numbv+j] += sigma_*value[j];
-        		}
-        	}
->>>>>>> 2bdbde73
         }
     } // Ende der for-Schleife ueber die Kinder
 }
