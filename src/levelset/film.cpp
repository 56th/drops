/// \file film.cpp
/// \brief flow of falling film
/// \author LNM RWTH Aachen: Patrick Esser, Joerg Grande, Sven Gross; SC RWTH Aachen:

/*
 * This file is part of DROPS.
 *
 * DROPS is free software: you can redistribute it and/or modify
 * it under the terms of the GNU Lesser General Public License as published by
 * the Free Software Foundation, either version 3 of the License, or
 * (at your option) any later version.
 *
 * DROPS is distributed in the hope that it will be useful,
 * but WITHOUT ANY WARRANTY; without even the implied warranty of
 * MERCHANTABILITY or FITNESS FOR A PARTICULAR PURPOSE.  See the
 * GNU Lesser General Public License for more details.
 *
 * You should have received a copy of the GNU Lesser General Public License
 * along with DROPS. If not, see <http://www.gnu.org/licenses/>.
 *
 *
 * Copyright 2009 LNM/SC RWTH Aachen, Germany
*/

//multigrid
#include "geom/multigrid.h"
#include "geom/builder.h"
//time integration
#include "navstokes/instatnavstokes2phase.h"
//output
#include "out/output.h"
#include "out/ensightOut.h"
#include "out/vtkOut.h"
//levelset
#include "levelset/coupling.h"
#include "levelset/adaptriang.h"
#include "levelset/marking_strategy.h"
#include "levelset/mzelle_hdr.h"
#include "levelset/twophaseutils.h"
//surfactants
#include "surfactant/ifacetransp.h"
//function map
#include "misc/funcmap.h"
//solver factory for stokes
#include "num/stokessolverfactory.h"
#ifndef _PAR
#include "num/krylovsolver.h"
#include "num/precond.h"
#else
#include "parallel/loadbal.h"
#include "parallel/parmultigrid.h"
#endif
//general: streams
#include <fstream>
#include <sstream>

#include "misc/dynamicload.h"

DROPS::ParamCL P;

bool periodic_xz( const DROPS::Point3DCL& p, const DROPS::Point3DCL& q)
{ // matching y-z- or x-y-coords, resp.
    const DROPS::Point3DCL d= fabs(p-q),
                           L= fabs(P.get<DROPS::Point3DCL>("MeshSize"));
    return (d[1] + d[2] < 1e-12 && std::abs( d[0] - L[0]) < 1e-12)  // dy=dz=0 and dx=Lx
      ||   (d[0] + d[1] < 1e-12 && std::abs( d[2] - L[2]) < 1e-12)  // dx=dy=0 and dz=Lz
      ||   (d[1] < 1e-12 && std::abs( d[0] - L[0]) < 1e-12 && std::abs( d[2] - L[2]) < 1e-12);  // dy=0 and dx=Lx and dz=Lz
}

double sigma;
double sigmaf (const DROPS::Point3DCL&, double) { return sigma; }

namespace DROPS // for Strategy
{

double GetTimeOffset(){
    double timeoffset = 0.0;
    const std::string restartfilename = P.get<std::string>("InitialFile");
    if (P.get<int>("InitialCond") == -1){
        const std::string timefilename = restartfilename + "time";
        std::ifstream f_(timefilename.c_str());
        f_ >> timeoffset;
        std::cout << "used time offset file is " << timefilename << std::endl;
        std::cout << "time offset is " << timeoffset << std::endl;
    }
    return timeoffset;
}

/// \brief Observes the MultiGridCL-changes by AdapTriangCL to repair the Ensight index.
///
/// The actual work is done in post_refine().
class EnsightIdxRepairCL: public MGObserverCL
{
  private:
    MultiGridCL& mg_;
    IdxDescCL&   idx_;

  public:
    EnsightIdxRepairCL( MultiGridCL& mg, IdxDescCL& idx)
      : mg_(mg), idx_(idx) {}

    void pre_refine  () {}
    void post_refine () { idx_.DeleteNumbering( mg_); idx_.CreateNumbering( mg_.GetLastLevel(), mg_); }

    void pre_refine_sequence  () {}
    void post_refine_sequence () {}
    const IdxDescCL* GetIdxDesc() const { return &idx_; }
};


template<class StokesProblemT>
void Strategy( StokesProblemT& Stokes, LevelsetP2CL& lset, AdapTriangCL& adap, bool is_periodic)
// flow control
{

    DROPS::match_fun periodic_match = DROPS::MatchMap::getInstance()[P.get<std::string>("DomainCond.PeriodicMatching", std::string("periodicxz"))];
    MultiGridCL& MG= Stokes.GetMG();

    MLIdxDescCL* vidx= &Stokes.vel_idx;
    MLIdxDescCL* pidx= &Stokes.pr_idx;
    IdxDescCL ens_idx( P2_FE, NoBndDataCL<>());

    LevelsetRepairCL lsetrepair( lset);
    adap.push_back( &lsetrepair);
    VelocityRepairCL velrepair( Stokes);
    adap.push_back( &velrepair);
    PressureRepairCL prrepair( Stokes, lset);
    adap.push_back( &prrepair);
#ifndef _PAR
    EnsightIdxRepairCL ensrepair( MG, ens_idx);
    adap.push_back( &ensrepair);
#endif

    lset.CreateNumbering(      MG.GetLastLevel(), periodic_match);
    DROPS::instat_scalar_fun_ptr DistanceFct = DROPS::InScaMap::getInstance()[P.get("Exp.InitialLSet", std::string("WavyFilm"))];
    lset.Init( DistanceFct);
    if ( StokesSolverFactoryHelperCL().VelMGUsed(P))
        Stokes.SetNumVelLvl ( Stokes.GetMG().GetNumLevel());
    if ( StokesSolverFactoryHelperCL().PrMGUsed(P))
        Stokes.SetNumPrLvl  ( Stokes.GetMG().GetNumLevel());
    Stokes.CreateNumberingVel( MG.GetLastLevel(), vidx, periodic_match);
    Stokes.CreateNumberingPr(  MG.GetLastLevel(), pidx, periodic_match, &lset);
    ens_idx.CreateNumbering( MG.GetLastLevel(), MG);

    Stokes.b.SetIdx( vidx);
    Stokes.c.SetIdx( pidx);
    Stokes.p.SetIdx( pidx);
    Stokes.v.SetIdx( vidx);
    std::cout << Stokes.p.Data.size() << " pressure unknowns,\n";
    std::cout << Stokes.v.Data.size() << " velocity unknowns,\n";
    std::cout << lset.Phi.Data.size() << " levelset unknowns.\n";
    Stokes.A.SetIdx(vidx, vidx);
    Stokes.B.SetIdx(pidx, vidx);
    Stokes.M.SetIdx(vidx, vidx);
    Stokes.N.SetIdx(vidx, vidx);
    Stokes.prM.SetIdx( pidx, pidx);
    Stokes.prA.SetIdx( pidx, pidx);


    DROPS::InVecMap & vecmap =  DROPS::InVecMap::getInstance();
    DROPS::StokesVelBndDataCL::bnd_val_fun ZeroVel = vecmap["ZeroVel"];
    //DROPS::StokesVelBndDataCL::bnd_val_fun Inflow = vecmap["FilmInflow"];
    DROPS::instat_vector_fun_ptr Nusselt = vecmap["NusseltFilm"];
    switch (P.get<int>("InitialCond"))
    {
      case 1: // stationary flow
      {
        TimerCL time;
        VelVecDescCL curv( vidx);
        time.Reset();
        Stokes.SetupPrMass(  &Stokes.prM, lset/*, P.get<double>("Mat.ViscFluid"), C.mat_ViscGas*/);
        Stokes.SetupSystem1( &Stokes.A, &Stokes.M, &Stokes.b, &Stokes.b, &curv, lset, Stokes.v.t);
        Stokes.SetupSystem2( &Stokes.B, &Stokes.C, &Stokes.c, lset, Stokes.v.t);
        curv.Clear( Stokes.v.t);
        lset.AccumulateBndIntegral( curv);
        time.Stop();
        std::cout << "Discretizing Stokes/Curv for initial velocities took "<<time.GetTime()<<" sec.\n";

        time.Reset();
        SSORPcCL ssorpc;
        PCGSolverCL<SSORPcCL> PCGsolver( ssorpc, P.get<int>("Stokes.PcAIter"), P.get<double>("Stokes.PcATol"), true);
        typedef SolverAsPreCL<PCGSolverCL<SSORPcCL> > PCGPcT;
        PCGPcT apc( PCGsolver);
        StokesSolverBaseCL *ssolver = 0;
        if( Stokes.usesGhostPen() )
        {
            typedef BlockPreCL<ExpensivePreBaseCL, SchurPreBaseCL, LowerBlockPreCL>    LowerBlockPcT;
            ISGhPenPreCL gpispc( &Stokes.prA.Data.GetFinest(), &Stokes.prM.Data.GetFinest(), &Stokes.C.Data.GetFinest(), 0., 1., P.get<double>("Stokes.PcSTol"), P.get<double>("Stokes.PcSTol"), 200);
            GCRSolverCL< LowerBlockPcT > gcrsolver( *(new LowerBlockPcT(apc, gpispc)),P.get<int>("Stokes.OuterIter"),P.get<int>("Stokes.OuterIter"),P.get<int>("Stokes.OuterTol") );
            ssolver = new BlockMatrixSolverCL< GCRSolverCL<LowerBlockPcT> > ( gcrsolver );
        }
        else
        {
            ISBBTPreCL bbtispc( &Stokes.B.Data.GetFinest(), &Stokes.prM.Data.GetFinest(), &Stokes.M.Data.GetFinest(), Stokes.pr_idx.GetFinest(), 0.0, 1.0, P.get<double>("Stokes.PcSTol"), P.get<double>("Stokes.PcSTol"));
            ssolver = new InexactUzawaCL<PCGPcT, ISBBTPreCL, APC_OTHER> ( apc, bbtispc, P.get<int>("Stokes.OuterIter"), P.get<double>("Stokes.OuterTol"), 0.6, 50);
        }
        ssolver->Solve( Stokes.A.Data, Stokes.B.Data, Stokes.C.Data,
            Stokes.v.Data, Stokes.p.Data, Stokes.b.Data, Stokes.c.Data, Stokes.vel_idx.GetEx(), Stokes.pr_idx.GetEx());

        time.Stop();
        std::cout << "Solving Stokes for initial velocities took "<<time.GetTime()<<" sec.\n";
        delete ssolver;
      } break;

      case 2: // Nusselt solution
      {
        std::cout<<"Here"<<std::endl;
        //Stokes.InitVel( &Stokes.v, Inflow);
        Stokes.InitVel( &Stokes.v, Nusselt);
      } break;

      case -1: // read from file
      {
        if(P.get<int>("Ensight.EnsightOut",0))
        {
#ifndef _PAR
            ReadEnsightP2SolCL reader( MG);
            reader.ReadVector( P.get<std::string>("InitialFile")+".vel", Stokes.v, Stokes.GetBndData().Vel);
            reader.ReadScalar( P.get<std::string>("InitialFile")+".scl", lset.Phi, lset.GetBndData());
            Stokes.UpdateXNumbering( pidx, lset);
            Stokes.p.SetIdx( pidx); // Zero-vector for now.
            reader.ReadScalar( P.get<std::string>("InitialFile")+".pr",  Stokes.p, Stokes.GetBndData().Pr); // reads the P1-part of the pressure
#endif
        }
        else
        {
            ReadFEFromFile( Stokes.v, MG, P.get<std::string>("InitialFile")+"velocity", P.get<int>("Restart.Binary"));
            ReadFEFromFile( lset.Phi, MG, P.get<std::string>("InitialFile")+"levelset", P.get<int>("Restart.Binary"));
            Stokes.UpdateXNumbering( pidx, lset);
            Stokes.p.SetIdx( pidx);
            ReadFEFromFile( Stokes.p, MG, P.get<std::string>("InitialFile")+"pressure", P.get<int>("Restart.Binary"), &lset.Phi); // pass also level set, as p may be extended
        }
      } break;

      default:
        Stokes.InitVel( &Stokes.v, ZeroVel);
    }

    const double Vol= lset.GetVolume(); // approx. P.get<double>("Exp.Thickness") * P.get<DROPS::Point3DCL>("MeshSize")[0] * P.get<DROPS::Point3DCL>("MeshSize")[2];
    std::cout << "rel. Volume: " << lset.GetVolume()/Vol << std::endl;

   // Output-Registrations:
#ifndef _PAR
    Ensight6OutCL* ensight = NULL;
    if (P.get<int>("Ensight.EnsightOut",0)){
        // Initialize Ensight6 output
        std::string ensf( P.get<std::string>("Ensight.EnsDir") + "/" + P.get<std::string>("Ensight.EnsCase"));
        ensight = new Ensight6OutCL( P.get<std::string>("Ensight.EnsCase") + ".case",
                                     P.get<int>("Time.NumSteps")/P.get("Ensight.EnsightOut", 0)+1,
                                     P.get<int>("Ensight.Binary"));
        ensight->Register( make_Ensight6Geom      ( MG, MG.GetLastLevel(), P.get<std::string>("Ensight.GeomName"),
                                                    ensf + ".geo", true));
        ensight->Register( make_Ensight6Scalar    ( lset.GetSolution(),      "Levelset",      ensf + ".scl", true));
        ensight->Register( make_Ensight6Scalar    ( Stokes.GetPrSolution(),  "Pressure",      ensf + ".pr",  true));
        ensight->Register( make_Ensight6Vector    ( Stokes.GetVelSolution(), "Velocity",      ensf + ".vel", true));
        if (Stokes.UsesXFEM())
            ensight->Register( make_Ensight6P1XScalar( MG, lset.Phi, Stokes.p, "XPressure",   ensf + ".pr", true));

        ensight->Write( Stokes.v.t);
    }
#endif

    // writer for vtk-format
    VTKOutCL * vtkwriter = NULL;
    if (P.get<int>("VTK.VTKOut",0)){
        vtkwriter = new VTKOutCL(adap.GetMG(), "DROPS data",
                                 P.get<int>("Time.NumSteps")/P.get("VTK.VTKOut", 0)+1,
                                 P.get<std::string>("VTK.VTKDir"), P.get<std::string>("VTK.VTKName"),
                                 P.get<std::string>("VTK.TimeFileName"),
                                 P.get<int>("VTK.Binary"),
                                 P.get<int>("VTK.UseOnlyP1"),
                                 false,
                                 -1,  /* <- level */
                                 P.get<int>("VTK.ReUseTimeFile"),
                                 P.get<int>("VTK.UseDeformation"));
        vtkwriter->Register( make_VTKVector( Stokes.GetVelSolution(), "velocity") );
        vtkwriter->Register( make_VTKScalar( Stokes.GetPrSolution(), "pressure") );
        if (P.get<int>("VTK.AddP1XPressure",0) && Stokes.UsesXFEM())
            vtkwriter->Register( make_VTKP1XScalar( MG, lset.Phi, Stokes.p, "xpressure"));
        vtkwriter->Register( make_VTKScalar( lset.GetSolution(), "level-set") );

        vtkwriter->Write(Stokes.v.t);
    }

    std::ofstream* infofile = 0;
    IF_MASTER {
        infofile = new std::ofstream ((P.get<std::string>("VTK.VTKName","film")+".info").c_str());
    }
    //IFInfo.Init(infofile);
	FilmInfo.Init(infofile, P.get<DROPS::Point3DCL>("MeshSize")[0]/2., 0.);
    FilmInfo.WriteHeader();

    Stokes.SetupPrMass(  &Stokes.prM, lset);
    Stokes.SetupPrStiff( &Stokes.prA, lset);

    // Stokes-Solver
    StokesSolverFactoryCL<StokesProblemT> stokessolverfactory(Stokes, P);
    StokesSolverBaseCL* stokessolver = stokessolverfactory.CreateStokesSolver();

    // Navier-Stokes-Solver
    typedef NSSolverBaseCL<StokesProblemT> SolverT;
    SolverT * navstokessolver = 0;
    if (P.get("NavierStokes.Nonlinear", 0.0)==0.0)
        navstokessolver = new NSSolverBaseCL<StokesProblemT>(Stokes, *stokessolver);
    else
        navstokessolver = new AdaptFixedPtDefectCorrCL<StokesProblemT>(Stokes, *stokessolver, P.get<int>("NavierStokes.Iter"), P.get<double>("NavierStokes.Tol"), P.get<double>("NavierStokes.Reduction"));

    // Level-Set-Solver
#ifndef _PAR
<<<<<<< HEAD
    typedef SSORPcCL LsetPcT;
=======
    typedef GMResSolverCL<SSORPcCL> LsetSolverT; // In twophasedrops.cpp, the Gauss-Seidel preconditioner is used;
    SSORPcCL ssorpc;
    LsetSolverT* gm = new LsetSolverT( ssorpc, 100, P.get<int>("Levelset.Iter"), P.get<double>("Levelset.Tol"));
>>>>>>> 1677bcd2
#else
    typedef JACPcCL LsetPcT;
#endif
    LsetPcT lset_pc;
    GMResSolverCL<LsetPcT>* gm = new GMResSolverCL<LsetPcT>( lset_pc, 100, P.get<int>("Levelset.Iter"), P.get<double>("Levelset.Tol"));
    LevelsetModifyCL lsetmod( P.get<int>("Reparam.Freq"), P.get<int>("Reparam.Method"), /*rpm_MaxGrad*/ 1.0, /*rpm_MinGrad*/ 1.0, P.get<double>("Levelset.VolCorrection"), Vol, /*periodic*/ is_periodic);

    LinThetaScheme2PhaseCL< GMResSolverCL<LsetPcT> >
        cpl( Stokes, lset, *navstokessolver, *gm, lsetmod, P.get<double>("Time.StepSize"), P.get<double>("Stokes.Theta"), P.get<double>("Levelset.Theta"), P.get("NavierStokes.Nonlinear", 0.0), /*implicitCurv*/ true);

    if (P.get("NavierStokes.Nonlinear", 0.0)!=0.0 || P.get<int>("Time.NumSteps") == 0) {
        stokessolverfactory.SetMatrixA( &navstokessolver->GetAN()->GetFinest());
            //for Stokes-MGM
        stokessolverfactory.SetMatrices( navstokessolver->GetAN(), &Stokes.B.Data,
                                         &Stokes.M.Data, &Stokes.prM.Data, &Stokes.pr_idx);
    }
    else {
        stokessolverfactory.SetMatrixA( &cpl.GetUpperLeftBlock()->GetFinest());
            //for Stokes-MGM
        stokessolverfactory.SetMatrices( cpl.GetUpperLeftBlock(), &Stokes.B.Data,
                                         &Stokes.M.Data, &Stokes.prM.Data, &Stokes.pr_idx);
    }


    UpdateProlongationCL<Point3DCL> PVel( Stokes.GetMG(), stokessolverfactory.GetPVel(), &Stokes.vel_idx, &Stokes.vel_idx);
    adap.push_back( &PVel);
    UpdateProlongationCL<double> PPr ( Stokes.GetMG(), stokessolverfactory.GetPPr(), &Stokes.pr_idx, &Stokes.pr_idx);
    adap.push_back( &PPr);

    TwoPhaseStoreCL<InstatNavierStokes2PhaseP2P1CL> ser(MG, Stokes, lset, NULL,
                                                        P.get<std::string>("Restart.Outputfile"),
                                                        P.get<int>("Restart.Overwrite"),
                                                        P.get<int>("Restart.Binary"));

    Stokes.v.t += GetTimeOffset();

//    stokessolverfactory.GetVankaSmoother().SetRelaxation( 0.8);

    const int nsteps = P.get<int>("Time.NumSteps");
    const double dt = P.get<double>("Time.StepSize");
    DistMarkingStrategyCL marker( lset,
                                  P.get<double>("AdaptRef.Width"),
                                  P.get<int>("AdaptRef.CoarsestLevel"),
                                  P.get<int>("AdaptRef.FinestLevel") );
    adap.set_marking_strategy( &marker );
    for (int step= 1; step<=nsteps; ++step)
    {
        std::cout << "======================================================== Schritt " << step << ":\n";
        const double time_old = Stokes.v.t;
        const double time_new = Stokes.v.t + dt;
        FilmInfo.Update( lset, Stokes.GetVelSolution());
        FilmInfo.Write(time_old);
        cpl.DoStep( P.get<int>("Coupling.Iter"));
        std::cout << "rel. Volume: " << lset.GetVolume()/Vol << std::endl;

        bool doGridMod= P.get<int>("AdaptRef.Freq") && step%P.get<int>("AdaptRef.Freq") == 0;

        // grid modification
        if (doGridMod) {
            adap.UpdateTriang();
            cpl.Update();
        }
#ifndef _PAR
        if (ensight && step%10==0)
            ensight->Write(time_new);
<<<<<<< HEAD
#endif
        if (vtkwriter && step%10==0)
=======
        if (vtkwriter && step%1==0)
>>>>>>> 1677bcd2
            vtkwriter->Write(time_new);
        if (P.get("Restart.Serialization", 0) && step%P.get("Restart.Serialization", 0)==0)
            ser.Write();
    }

    FilmInfo.Update( lset, Stokes.GetVelSolution());
    FilmInfo.Write(Stokes.v.t);
    std::cout << std::endl;
#ifndef _PAR
    if (ensight ) delete ensight;
#endif
    if (vtkwriter) delete vtkwriter;
    delete stokessolver;
    delete navstokessolver;
}

} // end of namespace DROPS


void MarkFilm (DROPS::MultiGridCL& mg, DROPS::instat_scalar_fun_ptr distanceFct, DROPS::Uint maxLevel= ~0, double t=0.)
{
    for (DROPS::MultiGridCL::TriangTetraIteratorCL It(mg.GetTriangTetraBegin(maxLevel)),
             ItEnd(mg.GetTriangTetraEnd(maxLevel)); It!=ItEnd; ++It)
    {
        bool ref= false;
        int num_pos= 0;
        for (int i=0; i<4; ++i)
        {
            const double d= distanceFct( It->GetVertex(i)->GetCoord(), t);
            if (d<1e-4)
                ref= true;
            num_pos+= d>0;
        }
        if ( distanceFct( GetBaryCenter(*It), t)<1e-4 )
            ref= true;
        if (num_pos!=4 && num_pos!=0)
            ref= true;
        if (ref)
            It->SetRegRefMark();
    }
}


void MarkLower (DROPS::MultiGridCL& mg, double y_max, DROPS::Uint maxLevel= ~0)
{
    for (DROPS::MultiGridCL::TriangTetraIteratorCL It(mg.GetTriangTetraBegin(maxLevel)),
             ItEnd(mg.GetTriangTetraEnd(maxLevel)); It!=ItEnd; ++It)
    {
        if ( GetBaryCenter(*It)[1] < y_max )
            It->SetRegRefMark();
    }
}

<<<<<<< HEAD
/// \brief Set Default parameters here s.t. they are initialized.
/// The result can be checked when Param-list is written to the output.
void SetMissingParameters(DROPS::ParamCL& P){

    P.put_if_unset<std::string>("Exp.VolForce", "ZeroVel");
    P.put_if_unset<double>("Mat.DensDrop", 0.0);
    P.put_if_unset<double>("Mat.ShearVisco", 0.0);
    P.put_if_unset<double>("Mat.DilatationalVisco", 0.0);
    P.put_if_unset<double>("SurfTens.ShearVisco", 0.0);
    P.put_if_unset<double>("SurfTens.DilatationalVisco", 0.0);

    P.put_if_unset<std::string>("VTK.TimeFileName",P.get<std::string>("VTK.VTKName"));
    P.put_if_unset<int>("VTK.ReUseTimeFile",0);
    P.put_if_unset<int>("VTK.UseDeformation",0);
    P.put_if_unset<int>("VTK.UseOnlyP1",0);

    P.put_if_unset<int>("Levelset.Discontinuous", 0);
    P.put_if_unset<int>("Levelset.Downwind.Frequency", 0);
    P.put_if_unset<double>("Levelset.Downwind.MaxRelComponentSize", 0.05);
    P.put_if_unset<double>("Levelset.Downwind.WeakEdgeRatio", 0.2);
    P.put_if_unset<double>("Levelset.Downwind.CrosswindLimit", std::cos( M_PI/6.));
	
	P.put_if_unset<double>("SpeBnd.alpha", 0.0);
    P.put_if_unset<double>("SpeBnd.beta1", 0.0);
    P.put_if_unset<double>("SpeBnd.beta2", 0.0);
	P.put_if_unset<double>("SpeBnd.SmoothZone", 0.0);
	P.put_if_unset<std::string>("SpeBnd.CtAngle", "ConstantAngle");
	P.put_if_unset<double>("SpeBnd.contactangle", 0.0);
	P.put_if_unset<std::string>("SpeBnd.BndOutNormal", "OutNormalBottomPlane");
	P.put_if_unset<std::string>("Exp.Solution_Vel", "None");
	P.put_if_unset<std::string>("Exp.Solution_GradPr", "None");
}
=======
>>>>>>> 1677bcd2


int main (int argc, char** argv)
{
#ifdef _PAR
    DROPS::ProcCL::Instance(&argc, &argv);
#endif
  try
  {
    DROPS::read_parameter_file_from_cmdline( P, argc, argv, "../../param/levelset/film/film.json");
    P.put_if_unset<std::string>("VTK.TimeFileName",P.get<std::string>("VTK.VTKName"));
    std::cout << P << std::endl;

    DROPS::dynamicLoad(P.get<std::string>("General.DynamicLibsPrefix"), P.get<std::vector<std::string> >("General.DynamicLibs") );

    //DIDNT FIND A PARAM WITH PeriodicMatching, so I didnt know the type
    DROPS::match_fun periodic_match = DROPS::MatchMap::getInstance()[P.get<std::string>("DomainCond.PeriodicMatching", std::string("periodicxz"))];

    typedef DROPS::InstatNavierStokes2PhaseP2P1CL MyStokesCL;

    DROPS::Point3DCL orig, e1, e2, e3;
    orig[2]= -P.get<DROPS::Point3DCL>("MeshSize")[2]/2;
    e1[0]= P.get<DROPS::Point3DCL>("MeshSize")[0];
    e2[1]= P.get<DROPS::Point3DCL>("MeshSize")[1];
    e3[2]= P.get<DROPS::Point3DCL>("MeshSize")[2];
    DROPS::BrickBuilderCL builder( orig, e1, e2, e3, int( P.get<DROPS::Point3DCL>("MeshResolution")[0]), int( P.get<DROPS::Point3DCL>("MeshResolution")[1]), int( P.get<DROPS::Point3DCL>("MeshResolution")[2]) );
    DROPS::MultiGridCL* mgp;
    if (P.get<std::string>("Restart.Inputfile") == "none")
        mgp= new DROPS::MultiGridCL( builder);
    else {
        DROPS::FileBuilderCL filebuilder( P.get<std::string>("Restart.Inputfile"), &builder);
        mgp= new DROPS::MultiGridCL( filebuilder);
    }

    if (P.get<std::string>("BndCond").size()!=6)
    {
        std::cerr << "too many/few bnd conditions!\n"; return 1;
    }
    DROPS::BndCondT bc[6], bc_ls[6];
    DROPS::BoundaryCL::BndTypeCont bndType;
    DROPS::StokesVelBndDataCL::bnd_val_fun bnd_fun[6];
    bool is_periodic= false;

    DROPS::InVecMap & vecmap =  DROPS::InVecMap::getInstance();
    DROPS::StokesVelBndDataCL::bnd_val_fun ZeroVel = vecmap["ZeroVel"];
    DROPS::StokesVelBndDataCL::bnd_val_fun Inflow = vecmap["FilmInflow"];
    for (int i=0; i<6; ++i)
    {
        bc_ls[i]= DROPS::Nat0BC;
        switch(P.get<std::string>("BndCond")[i])
        {
            case 'w': case 'W':
                bc[i]= DROPS::WallBC;    bnd_fun[i]= ZeroVel; bndType.push_back( DROPS::BoundaryCL::OtherBnd); break;
            case 'i': case 'I':
                bc[i]= DROPS::DirBC;     bnd_fun[i]= Inflow;  bndType.push_back( DROPS::BoundaryCL::OtherBnd); break;
            case 'o': case 'O':
                bc[i]= DROPS::OutflowBC; bnd_fun[i]= ZeroVel; bndType.push_back( DROPS::BoundaryCL::OtherBnd); break;
            case 's': case 'S':
                bc[i]= DROPS::SymmBC;    bnd_fun[i]= ZeroVel; bndType.push_back( DROPS::BoundaryCL::OtherBnd); break;
            case '1':
                is_periodic= true;
                bc_ls[i]= bc[i]= DROPS::Per1BC;    bnd_fun[i]= ZeroVel; bndType.push_back( DROPS::BoundaryCL::Per1Bnd); break;
            case '2':
                is_periodic= true;
                bc_ls[i]= bc[i]= DROPS::Per2BC;    bnd_fun[i]= ZeroVel; bndType.push_back( DROPS::BoundaryCL::Per2Bnd); break;
            default:
                std::cerr << "Unknown bnd condition \"" << P.get<std::string>("BndCond")[i] << "\"\n";
                return 1;
        }
    }

    MyStokesCL prob( *mgp, P, DROPS::StokesBndDataCL( 6, bc, bnd_fun, bc_ls), DROPS::P1X_FE, P.get<double>("Stokes.XFEMStab"), DROPS::vecP2_FE, P.get<double>("Stokes.epsP",0.0));

    const DROPS::BoundaryCL& bnd= mgp->GetBnd();
    bnd.SetPeriodicBnd( bndType, periodic_match);

    sigma= prob.GetCoeff().SurfTens;
    DROPS::SurfaceTensionCL sf( sigmaf, 0);
    DROPS::LevelsetP2CL & lset( * DROPS::LevelsetP2CL::Create( *mgp, DROPS::LsetBndDataCL( 6, bc_ls), sf, P.get_child("Levelset")) );

    for (DROPS::BndIdxT i=0, num= bnd.GetNumBndSeg(); i<num; ++i)
    {
        std::cout << "Bnd " << i << ": "; BndCondInfo( bc[i], std::cout);
    }

    DROPS::AdapTriangCL adap( *mgp, 0,
                              P.get<std::string>("Restart.Inputfile") == "none" ?  P.get<int>("AdaptRef.LoadBalStrategy") :
                                                                                  -P.get<int>("AdaptRef.LoadBalStrategy") );

    // If we read the Multigrid, it shouldn't be modified;
    // otherwise the pde-solutions from the ensight files might not fit.
    if ( P.get<std::string>("Restart.Inputfile") == "none")
    {
        DROPS::DistMarkingStrategyCL InitialMarker( DROPS::InScaMap::getInstance()[P.get("Ext.InitialLet", std::string("WavyFilm"))],
                                                    P.get<double>("AdaptRef.Width"), P.get<int>("AdaptRef.CoarsestLevel"),
                                                    P.get<int>("AdaptRef.FinestLevel") );
        adap.set_marking_strategy( &InitialMarker );
        adap.MakeInitialTriang();
        adap.set_marking_strategy( 0 );
    }

    std::cout << DROPS::SanityMGOutCL(*mgp) << std::endl;
    mgp->SizeInfo( std::cout);
    std::cout << "Film Reynolds number Re_f = "
              << P.get<double>("Mat.DensFluid")*P.get<double>("Mat.DensFluid")*P.get<DROPS::Point3DCL>("Exp.Gravity")[0]*std::pow(P.get<double>("Exp.Thickness"),3)/P.get<double>("Mat.ViscFluid")/P.get<double>("Mat.ViscFluid")/3 << std::endl;
    std::cout << "max. inflow velocity at film surface = "
              << P.get<double>("Mat.DensFluid")*P.get<DROPS::Point3DCL>("Exp.Gravity")[0]*P.get<double>("Exp.Thickness")*P.get<double>("Exp.Thickness")/P.get<double>("Mat.ViscFluid")/2 << std::endl;
    Strategy( prob, lset, adap, is_periodic);  // do all the stuff

    double min= prob.p.Data.min(),
           max= prob.p.Data.max();
    std::cout << "pressure min/max: "<<min<<", "<<max<<std::endl;
    delete &lset;
    
    rusage usage;
    getrusage( RUSAGE_SELF, &usage);

#ifdef _PAR
    printf( "[%i]: ru_maxrss: %li kB.\n", DROPS::ProcCL::MyRank(), usage.ru_maxrss);
#else
    printf( "ru_maxrss: %li kB.\n", usage.ru_maxrss);
#endif
    return 0;
  }
  catch (DROPS::DROPSErrCL err) { err.handle(); }
}
<|MERGE_RESOLUTION|>--- conflicted
+++ resolved
@@ -126,10 +126,8 @@
     adap.push_back( &velrepair);
     PressureRepairCL prrepair( Stokes, lset);
     adap.push_back( &prrepair);
-#ifndef _PAR
     EnsightIdxRepairCL ensrepair( MG, ens_idx);
     adap.push_back( &ensrepair);
-#endif
 
     lset.CreateNumbering(      MG.GetLastLevel(), periodic_match);
     DROPS::instat_scalar_fun_ptr DistanceFct = DROPS::InScaMap::getInstance()[P.get("Exp.InitialLSet", std::string("WavyFilm"))];
@@ -213,14 +211,12 @@
       {
         if(P.get<int>("Ensight.EnsightOut",0))
         {
-#ifndef _PAR
             ReadEnsightP2SolCL reader( MG);
             reader.ReadVector( P.get<std::string>("InitialFile")+".vel", Stokes.v, Stokes.GetBndData().Vel);
             reader.ReadScalar( P.get<std::string>("InitialFile")+".scl", lset.Phi, lset.GetBndData());
             Stokes.UpdateXNumbering( pidx, lset);
             Stokes.p.SetIdx( pidx); // Zero-vector for now.
             reader.ReadScalar( P.get<std::string>("InitialFile")+".pr",  Stokes.p, Stokes.GetBndData().Pr); // reads the P1-part of the pressure
-#endif
         }
         else
         {
@@ -307,21 +303,18 @@
 
     // Level-Set-Solver
 #ifndef _PAR
-<<<<<<< HEAD
-    typedef SSORPcCL LsetPcT;
-=======
     typedef GMResSolverCL<SSORPcCL> LsetSolverT; // In twophasedrops.cpp, the Gauss-Seidel preconditioner is used;
     SSORPcCL ssorpc;
     LsetSolverT* gm = new LsetSolverT( ssorpc, 100, P.get<int>("Levelset.Iter"), P.get<double>("Levelset.Tol"));
->>>>>>> 1677bcd2
 #else
-    typedef JACPcCL LsetPcT;
+    typedef ParPreGMResSolverCL<ParJac0CL> LsetSolverT;
+    ParJac0CL jacparpc( *lidx);
+    LsetSolverT *gm = new LsetSolverT
+           (/*restart*/100, P.get<int>("Levelset.Iter"), P.get<double>("Levelset.Tol"), *lidx, jacparpc,/*rel*/true, /*acc*/ true, /*modGS*/false, LeftPreconditioning, /*parmod*/true);
 #endif
-    LsetPcT lset_pc;
-    GMResSolverCL<LsetPcT>* gm = new GMResSolverCL<LsetPcT>( lset_pc, 100, P.get<int>("Levelset.Iter"), P.get<double>("Levelset.Tol"));
     LevelsetModifyCL lsetmod( P.get<int>("Reparam.Freq"), P.get<int>("Reparam.Method"), /*rpm_MaxGrad*/ 1.0, /*rpm_MinGrad*/ 1.0, P.get<double>("Levelset.VolCorrection"), Vol, /*periodic*/ is_periodic);
 
-    LinThetaScheme2PhaseCL< GMResSolverCL<LsetPcT> >
+    LinThetaScheme2PhaseCL<LsetSolverT>
         cpl( Stokes, lset, *navstokessolver, *gm, lsetmod, P.get<double>("Time.StepSize"), P.get<double>("Stokes.Theta"), P.get<double>("Levelset.Theta"), P.get("NavierStokes.Nonlinear", 0.0), /*implicitCurv*/ true);
 
     if (P.get("NavierStokes.Nonlinear", 0.0)!=0.0 || P.get<int>("Time.NumSteps") == 0) {
@@ -376,15 +369,10 @@
             adap.UpdateTriang();
             cpl.Update();
         }
-#ifndef _PAR
+
         if (ensight && step%10==0)
             ensight->Write(time_new);
-<<<<<<< HEAD
-#endif
-        if (vtkwriter && step%10==0)
-=======
         if (vtkwriter && step%1==0)
->>>>>>> 1677bcd2
             vtkwriter->Write(time_new);
         if (P.get("Restart.Serialization", 0) && step%P.get("Restart.Serialization", 0)==0)
             ser.Write();
@@ -393,9 +381,7 @@
     FilmInfo.Update( lset, Stokes.GetVelSolution());
     FilmInfo.Write(Stokes.v.t);
     std::cout << std::endl;
-#ifndef _PAR
     if (ensight ) delete ensight;
-#endif
     if (vtkwriter) delete vtkwriter;
     delete stokessolver;
     delete navstokessolver;
@@ -438,48 +424,10 @@
     }
 }
 
-<<<<<<< HEAD
-/// \brief Set Default parameters here s.t. they are initialized.
-/// The result can be checked when Param-list is written to the output.
-void SetMissingParameters(DROPS::ParamCL& P){
-
-    P.put_if_unset<std::string>("Exp.VolForce", "ZeroVel");
-    P.put_if_unset<double>("Mat.DensDrop", 0.0);
-    P.put_if_unset<double>("Mat.ShearVisco", 0.0);
-    P.put_if_unset<double>("Mat.DilatationalVisco", 0.0);
-    P.put_if_unset<double>("SurfTens.ShearVisco", 0.0);
-    P.put_if_unset<double>("SurfTens.DilatationalVisco", 0.0);
-
-    P.put_if_unset<std::string>("VTK.TimeFileName",P.get<std::string>("VTK.VTKName"));
-    P.put_if_unset<int>("VTK.ReUseTimeFile",0);
-    P.put_if_unset<int>("VTK.UseDeformation",0);
-    P.put_if_unset<int>("VTK.UseOnlyP1",0);
-
-    P.put_if_unset<int>("Levelset.Discontinuous", 0);
-    P.put_if_unset<int>("Levelset.Downwind.Frequency", 0);
-    P.put_if_unset<double>("Levelset.Downwind.MaxRelComponentSize", 0.05);
-    P.put_if_unset<double>("Levelset.Downwind.WeakEdgeRatio", 0.2);
-    P.put_if_unset<double>("Levelset.Downwind.CrosswindLimit", std::cos( M_PI/6.));
-	
-	P.put_if_unset<double>("SpeBnd.alpha", 0.0);
-    P.put_if_unset<double>("SpeBnd.beta1", 0.0);
-    P.put_if_unset<double>("SpeBnd.beta2", 0.0);
-	P.put_if_unset<double>("SpeBnd.SmoothZone", 0.0);
-	P.put_if_unset<std::string>("SpeBnd.CtAngle", "ConstantAngle");
-	P.put_if_unset<double>("SpeBnd.contactangle", 0.0);
-	P.put_if_unset<std::string>("SpeBnd.BndOutNormal", "OutNormalBottomPlane");
-	P.put_if_unset<std::string>("Exp.Solution_Vel", "None");
-	P.put_if_unset<std::string>("Exp.Solution_GradPr", "None");
-}
-=======
->>>>>>> 1677bcd2
 
 
 int main (int argc, char** argv)
 {
-#ifdef _PAR
-    DROPS::ProcCL::Instance(&argc, &argv);
-#endif
   try
   {
     DROPS::read_parameter_file_from_cmdline( P, argc, argv, "../../param/levelset/film/film.json");
@@ -527,11 +475,9 @@
             case 'w': case 'W':
                 bc[i]= DROPS::WallBC;    bnd_fun[i]= ZeroVel; bndType.push_back( DROPS::BoundaryCL::OtherBnd); break;
             case 'i': case 'I':
-                bc[i]= DROPS::DirBC;     bnd_fun[i]= Inflow;  bndType.push_back( DROPS::BoundaryCL::OtherBnd); break;
+                bc[i]= DROPS::DirBC;     bnd_fun[i]= Inflow;         bndType.push_back( DROPS::BoundaryCL::OtherBnd); break;
             case 'o': case 'O':
                 bc[i]= DROPS::OutflowBC; bnd_fun[i]= ZeroVel; bndType.push_back( DROPS::BoundaryCL::OtherBnd); break;
-            case 's': case 'S':
-                bc[i]= DROPS::SymmBC;    bnd_fun[i]= ZeroVel; bndType.push_back( DROPS::BoundaryCL::OtherBnd); break;
             case '1':
                 is_periodic= true;
                 bc_ls[i]= bc[i]= DROPS::Per1BC;    bnd_fun[i]= ZeroVel; bndType.push_back( DROPS::BoundaryCL::Per1Bnd); break;
@@ -586,15 +532,6 @@
            max= prob.p.Data.max();
     std::cout << "pressure min/max: "<<min<<", "<<max<<std::endl;
     delete &lset;
-    
-    rusage usage;
-    getrusage( RUSAGE_SELF, &usage);
-
-#ifdef _PAR
-    printf( "[%i]: ru_maxrss: %li kB.\n", DROPS::ProcCL::MyRank(), usage.ru_maxrss);
-#else
-    printf( "ru_maxrss: %li kB.\n", usage.ru_maxrss);
-#endif
     return 0;
   }
   catch (DROPS::DROPSErrCL err) { err.handle(); }
