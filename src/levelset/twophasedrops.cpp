/// \file twophasedrops.cpp
/// \brief flow in measurement cell or brick
/// \author LNM RWTH Aachen: Patrick Esser, Joerg Grande, Sven Gross, Christoph Lehrenfeld; SC RWTH Aachen: Oliver Fortmeier

/*
 * This file is part of DROPS.
 *
 * DROPS is free software: you can redistribute it and/or modify
 * it under the terms of the GNU Lesser General Public License as published by
 * the Free Software Foundation, either version 3 of the License, or
 * (at your option) any later version.
 *
 * DROPS is distributed in the hope that it will be useful,
 * but WITHOUT ANY WARRANTY; without even the implied warranty of
 * MERCHANTABILITY or FITNESS FOR A PARTICULAR PURPOSE.  See the
 * GNU Lesser General Public License for more details.
 *
 * You should have received a copy of the GNU Lesser General Public License
 * along with DROPS. If not, see <http://www.gnu.org/licenses/>.
 *
 *
 * Copyright 2012 LNM/SC RWTH Aachen, Germany
*/

//multigrid
#include "geom/multigrid.h"
#include "geom/builder.h"
//time integration
#include "navstokes/instatnavstokes2phase.h"
#include "stokes/integrTime.h"
//output
#include "out/output.h"
#ifndef _PAR
#include "out/ensightOut.h"
#endif
#include "out/vtkOut.h"
//levelset
#include "levelset/coupling.h"
#include "levelset/marking_strategy.h"
#include "levelset/adaptriang.h"
#include "levelset/mzelle_hdr.h"
#include "levelset/twophaseutils.h"
//surfactants
#include "surfactant/ifacetransp.h"
//function map
#include "misc/funcmap.h"
//solver factory for stokes
#include "num/stokessolverfactory.h"
#include "num/oseensolver.h"
#include "num/prolongation.h"
#include "num/stokespardiso.h" 
#ifdef _PAR
#include "parallel/loadbal.h"
#include "parallel/parmultigrid.h"
#endif
//general: streams
#include <fstream>
#include <sstream>

#include "misc/progressaccu.h"
#include "misc/dynamicload.h"

#include <sys/resource.h>

DROPS::ParamCL P;

// rho*du/dt - mu*laplace u + Dp = f + rho*g - okn
//                        -div u = 0
//                             u = u0, t=t0

namespace DROPS // for Strategy
{
double GetTimeOffset(){
    double timeoffset = 0.0;
    const std::string restartfilename = P.get<std::string>("DomainCond.InitialFile");
    if (P.get<int>("DomainCond.InitialCond") == -1){
        const std::string timefilename = restartfilename + "time";
        std::ifstream f_(timefilename.c_str());
        f_ >> timeoffset;
        std::cout << "used time offset file is " << timefilename << std::endl;
        std::cout << "time offset is " << timeoffset << std::endl;
    }
    return timeoffset;
}

//To do: move to some other file and develop a more general methods!
double compute_averageAngle(const DROPS::MultiGridCL& mg,LevelsetP2CL& lset,instat_vector_fun_ptr Outnormal_fun)
{
	InterfaceTriangleCL triangle;
	const DROPS::Uint lvl = mg.GetLastLevel();
	BndDataCL<> lsetbnd=lset.GetBndData();
	bool SpeBnd;
    double angle=0;
    //double radius=0;
    double circ=0;
	//double area=0;
    double weight[5]={0.568888889, 0.47862867,0.47862867,0.236926885,0.236926885};
	//integral in [-1,1]
	double qupt[5]={0,-0.53846931,0.53846931,-0.906179846,0.906179846};
    DROPS_FOR_TRIANG_CONST_TETRA( mg, lvl, it){
		SpeBnd=false;
		for(Uint v=0; v<4; v++)
		   	if(lsetbnd.GetBC(*it->GetFace(v))==Slip0BC||lsetbnd.GetBC(*it->GetFace(v))==SlipBC)
		   	{
		   		SpeBnd=true; break;
		   	}
		if(!SpeBnd)
		{
			for(Uint v=0; v<6; v++)
				if(lsetbnd.GetBC(*it->GetEdge(v))==Slip0BC||lsetbnd.GetBC(*it->GetEdge(v))==SlipBC)
				{
					SpeBnd=true; break;
				}
			if(!SpeBnd)
			continue;
		}
		triangle.BInit( *it, lset.Phi,lsetbnd); //we have to use this init function!!!!!!!!!
		triangle.SetBndOutNormal(Outnormal_fun);

		for(int ch=0;ch<8;++ch)
	    {
	        if (!triangle.ComputeMCLForChild(ch)) // no patch for this child
	            continue;
	         BaryCoordCL Barys[2];
	          Point3DCL pt0,pt1;
	          double length;
	        Uint ncl=triangle.GetNumMCL();
	        for(Uint i=0;i<ncl;i++)
	        {
				if(!triangle.IsSymmType(i))
				{
					length=triangle.GetInfoMCL(i,Barys[0],Barys[1],pt0,pt1);
					circ+=length;
					for(Uint j=0;j<5;j++)
						angle+=length*triangle.GetImprovedActualContactAngle(i,(qupt[j]+1)/2)*weight[j]/2;
				}
	        }
	    }
	}
    return angle/circ;
}

void Strategy( InstatNavierStokes2PhaseP2P1CL& Stokes, LsetBndDataCL& lsetbnddata, AdapTriangCL& adap)
// flow control
{
    DROPS::InScaMap & inscamap = DROPS::InScaMap::getInstance();
    DROPS::InVecMap & invecmap = DROPS::InVecMap::getInstance();
    DROPS::MatchMap & matchmap = DROPS::MatchMap::getInstance();

    instat_scalar_fun_ptr the_Young_angle;
    instat_vector_fun_ptr the_Bnd_outnormal;

    the_Young_angle= inscamap[P.get<std::string>("SpeBnd.CtAngle")];
    the_Bnd_outnormal= invecmap[P.get<std::string>("SpeBnd.BndOutNormal")];

    bool is_periodic = P.get<std::string>("DomainCond.PeriodicMatching", "none") != "none";
    match_fun periodic_match = is_periodic ? matchmap[P.get("DomainCond.PeriodicMatching", std::string("periodicx"))] : 0;

    MultiGridCL& MG= Stokes.GetMG();

    // initialization of surface tension
    sigma= Stokes.GetCoeff().SurfTens;
    eps= P.get<double>("SurfTens.JumpWidth");    lambda= P.get<double>("SurfTens.RelPos");    sigma_dirt_fac= P.get<double>("SurfTens.DirtFactor");
    instat_scalar_fun_ptr sigmap  = 0;
    if (P.get<double>("SurfTens.VarTension"))
    {
        sigmap  = &sigma_step;
    }
    else
    {
        sigmap  = &sigmaf;
    }
    SurfaceTensionCL sf( sigmap);

    // Creates new Levelset-Object, has to be cleaned manually
    LevelsetP2CL & lset( * LevelsetP2CL::Create( MG, lsetbnddata, sf, P.get_child("Levelset")) );

    lset.SetYoungAngle(the_Young_angle);//set Young's Contact angle on the solid boundary
    lset.SetBndOutNormal(the_Bnd_outnormal);//set outnormal of the domain boundary
     if (is_periodic) //CL: Anyone a better idea? perDirection from ParameterFile?
    {
        DROPS::Point3DCL dx;
        //hack:
        std::string mesh( P.get<std::string>("DomainCond.MeshFile")), delim("x@");
        size_t idx_;
        while ((idx_= mesh.find_first_of( delim)) != std::string::npos )
            mesh[idx_]= ' ';
        std::istringstream brick_info( mesh);
        brick_info >> dx[0] >> dx[1] >> dx[2] ;
        int n = 0;
        if (P.get("DomainCond.PeriodicMatching", std::string("periodicx")) == "periodicx" || P.get("DomainCond.PeriodicMatching", std::string("periodicx")) == "periodicy" || P.get("DomainCond.PeriodicMatching", std::string("periodicx")) == "periodicz")
            n = 1;
        if (P.get("DomainCond.PeriodicMatching", std::string("periodicx")) == "periodicxy" || P.get("DomainCond.PeriodicMatching", std::string("periodicx")) == "periodicxz" || P.get("DomainCond.PeriodicMatching", std::string("periodicx")) == "periodicyz")
            n = 2;
        LevelsetP2CL::perDirSetT pdir(n);
        if (P.get("DomainCond.PeriodicMatching", std::string("periodicx")) == "periodicx") pdir[0][0] = dx[0];
        if (P.get("DomainCond.PeriodicMatching", std::string("periodicx")) == "periodicy") pdir[0][1] = dx[1];
        if (P.get("DomainCond.PeriodicMatching", std::string("periodicx")) == "periodicz") pdir[0][2] = dx[2];
        if (P.get("DomainCond.PeriodicMatching", std::string("periodicx")) == "periodicxy") {pdir[0][0] = dx[0]; pdir[1][1] = dx[1];}
        if (P.get("DomainCond.PeriodicMatching", std::string("periodicx")) == "periodicxz") {pdir[0][0] = dx[0]; pdir[1][2] = dx[2];}
        if (P.get("DomainCond.PeriodicMatching", std::string("periodicx")) == "periodicyz") {pdir[0][1] = dx[1]; pdir[1][2] = dx[2];}
        if (P.get("DomainCond.PeriodicMatching", std::string("periodicx")) != "periodicx" && P.get("DomainCond.PeriodicMatching", std::string("periodicx")) != "periodicy" && P.get("DomainCond.PeriodicMatching", std::string("periodicx")) != "periodicz" &&
          P.get("DomainCond.PeriodicMatching", std::string("periodicx")) != "periodicxy" && P.get("DomainCond.PeriodicMatching", std::string("periodicx")) != "periodicxz" && P.get("DomainCond.PeriodicMatching", std::string("periodicx")) != "periodicyz"){
            std::cout << "WARNING: could not set periodic directions! Reparametrization can not work correctly now!" << std::endl;
            std::cout << "Press any key to continue" << std::endl; getchar();
        }
        lset.SetPeriodicDirections(&pdir);
    }

    LevelsetRepairCL lsetrepair( lset);
    adap.push_back( &lsetrepair);
    VelocityRepairCL velrepair( Stokes);
    adap.push_back( &velrepair);
    PressureRepairCL prrepair( Stokes, lset);
    adap.push_back( &prrepair);

    MLIdxDescCL* lidx= &lset.idx;
    MLIdxDescCL* vidx= &Stokes.vel_idx;
    MLIdxDescCL* pidx= &Stokes.pr_idx;

    if ( StokesSolverFactoryHelperCL().VelMGUsed(P)){
        Stokes.SetNumVelLvl ( Stokes.GetMG().GetNumLevel());
        lset.SetNumLvl(Stokes.GetMG().GetNumLevel());
    }
    if ( StokesSolverFactoryHelperCL().PrMGUsed(P)){
        Stokes.SetNumPrLvl  ( Stokes.GetMG().GetNumLevel());
        lset.SetNumLvl(Stokes.GetMG().GetNumLevel());
    }
    lset.CreateNumbering( MG.GetLastLevel(), lidx, periodic_match);
    lset.Phi.SetIdx( lidx);

    if (lset.IsDiscontinuous())
    {
        LevelsetP2DiscontCL& lsetD (dynamic_cast<LevelsetP2DiscontCL&>(lset));
        MLIdxDescCL* lidxc = lsetD.idxC;
        lsetD.CreateNumbering( MG.GetLastLevel(), lidxc, periodic_match);
        lsetD.PhiContinuous.SetIdx( lidxc);
    }

    PermutationT lset_downwind;
    if (P.get<double>("SurfTens.VarTension"))
        lset.SetSurfaceForce( SF_ImprovedLBVar);
    else
        lset.SetSurfaceForce( SF_ImprovedLB);

    if ( StokesSolverFactoryHelperCL().VelMGUsed(P))
        Stokes.SetNumVelLvl ( Stokes.GetMG().GetNumLevel());
    if ( StokesSolverFactoryHelperCL().PrMGUsed(P))
        Stokes.SetNumPrLvl  ( Stokes.GetMG().GetNumLevel());

    SetInitialLevelsetConditions( lset, MG, P);

    double Vol = 0;
    //Vol = lset.GetVolume();
    if ((P.get("Exp.InitialLSet", std::string("Ellipsoid")) == "Ellipsoid" || P.get("Exp.InitialLSet", std::string("Ellipsoid")) == "Cylinder" 
        || P.get("Exp.InitialLSet", std::string("Ellipsoid")) == "ContactDroplet" || P.get("Exp.InitialLSet", std::string("Ellipsoid")) == "HalfEllipsoid" || P.get("Exp.InitialLSet", std::string("Ellipsoid")) == "TaylorFlowDistance") 
        && P.get<int>("Levelset.VolCorrection") != 0)
    {  
        if (P.get<double>("Exp.InitialVolume",-1.0) > 0 )
            Vol = P.get<double>("Exp.InitialVolume");      
        std::string InitialLSet= P.get("Exp.InitialLSet", std::string("Ellipsoid"));
        if (InitialLSet == "Ellipsoid")
            Vol = EllipsoidCL::GetVolume();
        if (InitialLSet == "HalfEllipsoid")
            Vol = HalfEllipsoidCL::GetVolume();
        if (InitialLSet == "ContactDroplet")
            Vol = ContactDropletCL::GetVolume();
        if (InitialLSet.find("Cylinder")==0)
            Vol = CylinderCL::GetVolume();
        std::cout << "initial rel. volume: " << lset.GetVolume()/Vol << std::endl;
        double dphi= lset.AdjustVolume( Vol, 1e-9);
        std::cout << "initial lset offset for correction is " << dphi << std::endl;
        lset.Phi.Data+= dphi;
        std::cout << "new initial rel. volume: " << lset.GetVolume()/Vol << std::endl;
    }else{
        Vol = lset.GetVolume();
    }

    Stokes.CreateNumberingVel( MG.GetLastLevel(), vidx, periodic_match);
    Stokes.CreateNumberingPr(  MG.GetLastLevel(), pidx, periodic_match, &lset);
    PermutationT vel_downwind;
    // For a two-level MG-solver: P2P1 -- P2P1X; comment out the preceding CreateNumberings
//     Stokes.SetNumVelLvl ( 2);
//     Stokes.SetNumPrLvl  ( 2);
//     Stokes.vel_idx.GetCoarsest().CreateNumbering( MG.GetLastLevel(), MG, Stokes.GetBndData().Vel);
//     Stokes.vel_idx.GetFinest().  CreateNumbering( MG.GetLastLevel(), MG, Stokes.GetBndData().Vel);
//     Stokes.pr_idx.GetCoarsest(). GetXidx().SetBound( 1e99);
//     Stokes.pr_idx.GetCoarsest(). CreateNumbering( MG.GetLastLevel(), MG, Stokes.GetBndData().Pr, 0, &lset.Phi);
//     Stokes.pr_idx.GetFinest().   CreateNumbering( MG.GetLastLevel(), MG, Stokes.GetBndData().Pr, 0, &lset.Phi);

    StokesVelBndDataCL::bnd_val_fun ZeroVel = InVecMap::getInstance().find("ZeroVel")->second;
    Stokes.SetIdx();
    Stokes.v.SetIdx  ( vidx);
    Stokes.p.SetIdx  ( pidx);
    Stokes.InitVel( &Stokes.v, ZeroVel);

    IteratedDownwindCL navstokes_downwind( P.get_child( "NavStokes.Downwind"));
    if (P.get<int>( "NavStokes.Downwind.Frequency") > 0) {
        if (StokesSolverFactoryHelperCL().VelMGUsed( P))
            throw DROPSErrCL( "Strategy: Multigrid-solver and downwind-numbering cannot be used together. Sorry.\n");
        vel_downwind= Stokes.downwind_numbering( lset, navstokes_downwind);
    }
    IteratedDownwindCL levelset_downwind( P.get_child( "Levelset.Downwind"));
    if (P.get<int>( "Levelset.Downwind.Frequency") > 0)
        lset_downwind= lset.downwind_numbering( Stokes.GetVelSolution(), levelset_downwind);

    DisplayDetailedGeom( MG);
    DisplayUnks(Stokes, lset, MG);

    TransportP1CL * massTransp = NULL;
    TransportRepairCL *  transprepair = NULL;

    if (P.get<int>("Transp.DoTransp"))
    {
        // CL: the following could be moved outside of strategy to some function like
        //" InitializeMassTransport(P,MG,Stokes,lset,adap, TransportP1CL * & massTransp,TransportRepairCL * & transprepair)"
        static DROPS::BndCondT c_bc[6]= {
            DROPS::OutflowBC, DROPS::OutflowBC, DROPS::OutflowBC,
            DROPS::OutflowBC, DROPS::OutflowBC, DROPS::OutflowBC
        };
        static DROPS::BndDataCL<>::bnd_val_fun c_bfun[6]= {0, 0, 0, 0, 0, 0};
        static DROPS::BndDataCL<> Bnd_c( 6, c_bc, c_bfun);
        double D[2] = {P.get<double>("Transp.DiffPos"), P.get<double>("Transp.DiffNeg")};

        massTransp = new TransportP1CL( MG, Bnd_c, Stokes.GetBndData().Vel, P.get<double>("Transp.Theta"),
                                  D, P.get<double>("Transp.HNeg")/P.get<double>("Transp.HPos"), &Stokes.v, lset,
                                  P.get<double>("Time.StepSize"), P.get<int>("Transp.Iter"), P.get<double>("Transp.Tol"));

        transprepair = new TransportRepairCL(*massTransp, MG);
        adap.push_back(transprepair);

        MLIdxDescCL* cidx= &massTransp->idx;
        massTransp->CreateNumbering( MG.GetLastLevel(), cidx);
        massTransp->ct.SetIdx( cidx);
        if (P.get<int>("DomainCond.InitialCond") != -1)
            massTransp->Init( inscamap["Initialcneg"], inscamap["Initialcpos"]);
        else
            ReadFEFromFile( massTransp->ct, MG, P.get<std::string>("DomainCond.InitialFile")+"concentrationTransf");

        massTransp->Update();
        std::cout << massTransp->c.Data.size() << " concentration unknowns,\n";
    }

    /// \todo rhs beruecksichtigen
    SurfactantcGP1CL surfTransp( MG, Stokes.GetBndData().Vel, P.get<double>("SurfTransp.Theta"), P.get<double>("SurfTransp.Visc"), &Stokes.v, *lset.PhiC, lset.GetBndData(),
                                 P.get<double>("Time.StepSize"), P.get<int>("SurfTransp.Iter"), P.get<double>("SurfTransp.Tol"), P.get<double>("SurfTransp.OmitBound"));
    InterfaceP1RepairCL surf_repair( MG, *lset.PhiC, lset.GetBndData(), surfTransp.ic);
    if (P.get("SurfTransp.DoTransp", 0))
    {
        adap.push_back( &surf_repair);
        surfTransp.idx.CreateNumbering( MG.GetLastLevel(), MG, lset.PhiC, &lset.GetBndData());
        std::cout << "Surfactant transport: NumUnknowns: " << surfTransp.idx.NumUnknowns() << std::endl;
        surfTransp.ic.SetIdx( &surfTransp.idx);
        surfTransp.Init( inscamap["surf_sol"]);
    }

    // Stokes-Solver
    StokesSolverFactoryCL<InstatNavierStokes2PhaseP2P1CL> stokessolverfactory(Stokes, P);
    
    StokesSolverBaseCL* stokessolver = NULL;
    if (! P.get("Stokes.DirectSolve", 0))
        stokessolver = stokessolverfactory.CreateStokesSolver();
    else
        stokessolver = new StokesPardisoSolverCL(); 
    
//  comment: construction of a oseen solver, preconditioned by another oseen solver,
//           e.g. GCR preconditioned by Vanka-MG, do not forget to delete stokessolver1 at the end of strategy
//
//    StokesSolverBaseCL* stokessolver1 = stokessolverfactory.CreateStokesSolver();
//    StokesSolverAsPreCL pc (*stokessolver1, 1);
//    GCRSolverCL<StokesSolverAsPreCL> gcr(pc, C.stk_OuterIter, C.stk_OuterIter, C.stk_OuterTol, /*rel*/ false);
//    BlockMatrixSolverCL<GCRSolverCL<StokesSolverAsPreCL> >* stokessolver =
//            new BlockMatrixSolverCL<GCRSolverCL<StokesSolverAsPreCL> > (gcr);

    // Navier-Stokes-Solver
    NSSolverBaseCL<InstatNavierStokes2PhaseP2P1CL>* navstokessolver = 0;
    if (P.get<double>("NavStokes.Nonlinear")==0.0)
        navstokessolver = new NSSolverBaseCL<InstatNavierStokes2PhaseP2P1CL>(Stokes, *stokessolver);
    else
        navstokessolver = new AdaptFixedPtDefectCorrCL<InstatNavierStokes2PhaseP2P1CL>(Stokes, *stokessolver, P.get<int>("NavStokes.Iter"), P.get<double>("NavStokes.Tol"), P.get<double>("NavStokes.Reduction"));

    // Level-Set-Solver
#ifndef _PAR
    typedef GSPcCL  LsetPcT;
#else
    typedef JACPcCL LsetPcT;
#endif
    LsetPcT lset_pc;
    GMResSolverCL<LsetPcT>* gm = new GMResSolverCL<LsetPcT>( lset_pc, 200, P.get<int>("Levelset.Iter"), P.get<double>("Levelset.Tol"));

    LevelsetModifyCL lsetmod( P.get<int>("Reparam.Freq"), P.get<int>("Reparam.Method"), P.get<double>("Reparam.MaxGrad"), P.get<double>("Reparam.MinGrad"), P.get<int>("Levelset.VolCorrection"), Vol, is_periodic);

    UpdateProlongationCL<Point3DCL> PVel( Stokes.GetMG(), stokessolverfactory.GetPVel(), &Stokes.vel_idx, &Stokes.vel_idx);
    adap.push_back( &PVel);
    UpdateProlongationCL<double> PPr ( Stokes.GetMG(), stokessolverfactory.GetPPr(), &Stokes.pr_idx, &Stokes.pr_idx);
    adap.push_back( &PPr);
    UpdateProlongationCL<double> PLset( lset.GetMG(), lset.GetProlongation(), lset.idxC, lset.idxC);
    adap.push_back( &PLset);
    Stokes.P_ = stokessolverfactory.GetPVel();

    // For a two-level MG-solver: P2P1 -- P2P1X;
//     MakeP1P1XProlongation ( Stokes.vel_idx.NumUnknowns(), Stokes.pr_idx.NumUnknowns(),
//         Stokes.pr_idx.GetFinest().GetXidx().GetNumUnknownsStdFE(),
//         stokessolverfactory.GetPVel()->GetFinest(), stokessolverfactory.GetPPr()->GetFinest());

    SetInitialConditions( Stokes, lset, MG, P);

    // Time discretisation + coupling
    TimeDisc2PhaseCL* timedisc= CreateTimeDisc(Stokes, lset, navstokessolver, gm, P, lsetmod);
    if (P.get<int>("Time.NumSteps") != 0){
        timedisc->SetSchurPrePtr( stokessolverfactory.GetSchurPrePtr() );
    }
    if (P.get<double>("NavStokes.Nonlinear")!=0.0 || P.get<int>("Time.NumSteps") == 0) {
        stokessolverfactory.SetMatrixA( &navstokessolver->GetAN()->GetFinest());
            //for Stokes-MGM
        stokessolverfactory.SetMatrices( navstokessolver->GetAN(), &Stokes.B.Data,
                                         &Stokes.M.Data, &Stokes.prM.Data, &Stokes.pr_idx);
    }
    else {
        stokessolverfactory.SetMatrixA( &timedisc->GetUpperLeftBlock()->GetFinest());
            //for Stokes-MGM
        stokessolverfactory.SetMatrices( timedisc->GetUpperLeftBlock(), &Stokes.B.Data,
                                         &Stokes.M.Data, &Stokes.prM.Data, &Stokes.pr_idx);
    }

    std::ofstream* infofile = 0;
    IF_MASTER {
        infofile = new std::ofstream ((P.get<std::string>("VTK.VTKName","twophasedrops")+".info").c_str());
    }
	if(P.get<double>("Exp.SimuType")==0){
		IFInfo.Init(infofile);
		IFInfo.WriteHeader();
	}
	else if(P.get<double>("Exp.SimuType")==1){
		FilmInfo.Init(infofile, P.get<double>("Exp.MessurePoint"), 0.);
		FilmInfo.WriteHeader();
	}

    if (P.get<int>("Time.NumSteps") == 0)
        SolveStatProblem( Stokes, lset, *navstokessolver, P.get<std::string>("Exp.Solution_Vel").compare("None")!=0, P.get<double>("Stokes.epsP"));

    // for serialization of geometry and numerical data
    TwoPhaseStoreCL<InstatNavierStokes2PhaseP2P1CL> ser(MG, Stokes, lset, massTransp,
                                                        P.get<std::string>("Restart.Outputfile"),
                                                        P.get<int>("Restart.Overwrite"),
                                                        P.get<int>("Restart.Binary"),
                                                        vel_downwind, lset_downwind);
    Stokes.v.t += GetTimeOffset();

    // Output-Registrations:
#ifndef _PAR
    Ensight6OutCL* ensight = NULL;
    if (P.get<int>("Ensight.EnsightOut",0)){
        // Initialize Ensight6 output
        std::string ensf( P.get<std::string>("Ensight.EnsDir") + "/" + P.get<std::string>("Ensight.EnsCase"));
        ensight = new Ensight6OutCL( P.get<std::string>("Ensight.EnsCase") + ".case",
                                     P.get<int>("Time.NumSteps")/P.get("Ensight.EnsightOut", 0)+1,
                                     P.get<int>("Ensight.Binary"));
        ensight->Register( make_Ensight6Geom      ( MG, MG.GetLastLevel(), P.get<std::string>("Ensight.GeomName"),
                                                    ensf + ".geo", true));
        ensight->Register( make_Ensight6Scalar    ( lset.GetSolution(),      "Levelset",      ensf + ".scl", true));
        ensight->Register( make_Ensight6Scalar    ( Stokes.GetPrSolution(),  "Pressure",      ensf + ".pr",  true));
        ensight->Register( make_Ensight6Vector    ( Stokes.GetVelSolution(), "Velocity",      ensf + ".vel", true));
        ensight->Register( make_Ensight6Scalar    ( ScalarFunAsP2EvalCL( sigmap, 0., &MG, MG.GetLastLevel()),
                                                    "Surfaceforce",  ensf + ".sf",  true));

        if (massTransp) {
            ensight->Register( make_Ensight6Scalar( massTransp->GetSolution(),"Concentration", ensf + ".c",   true));
            ensight->Register( make_Ensight6Scalar( massTransp->GetSolution( massTransp->ct),
                                                    "TransConc",     ensf + ".ct",  true));
        }
        if (P.get("SurfTransp.DoTransp", 0)) {
            ensight->Register( make_Ensight6IfaceScalar( MG, surfTransp.ic,  "InterfaceSol",  ensf + ".sur", true));
        }
        if (Stokes.UsesXFEM())
            ensight->Register( make_Ensight6P1XScalar( MG, lset.Phi, Stokes.p, "XPressure",   ensf + ".pr", true));

        ensight->Write( Stokes.v.t);
    }
#endif

    // writer for vtk-format
    VTKOutCL * vtkwriter = NULL;
    if (P.get<int>("VTK.VTKOut",0)){
        vtkwriter = new VTKOutCL(adap.GetMG(), "DROPS data",
                                 P.get<int>("Time.NumSteps")/P.get("VTK.VTKOut", 0)+1,
                                 P.get<std::string>("VTK.VTKDir"), P.get<std::string>("VTK.VTKName"),
                                 P.get<std::string>("VTK.TimeFileName"),
                                 P.get<int>("VTK.Binary"),
                                 P.get<int>("VTK.UseOnlyP1"),
                                 false,
                                 -1,  /* <- level */
                                 P.get<int>("VTK.ReUseTimeFile"),
                                 P.get<int>("VTK.UseDeformation"));
        vtkwriter->Register( make_VTKVector( Stokes.GetVelSolution(), "velocity") );
        vtkwriter->Register( make_VTKScalar( Stokes.GetPrSolution(), "pressure") );
        if (P.get<int>("VTK.AddP1XPressure",0) && Stokes.UsesXFEM())
            vtkwriter->Register( make_VTKP1XScalar( MG, *lset.PhiC, Stokes.p, "xpressure"));
        vtkwriter->Register( make_VTKScalar( lset.GetSolution(), "level-set") );

        if (massTransp) {
            vtkwriter->Register( make_VTKScalar( massTransp->GetSolution(), "massTransport") );
        }

        if (P.get("SurfTransp.DoTransp", 0)) {
            vtkwriter->Register( make_VTKIfaceScalar( MG, surfTransp.ic,  "InterfaceSol"));
        }
        vtkwriter->Write(Stokes.v.t);
    }

    VTKOutCL * dgvtkwriter = NULL;
    if ((P.get<int>("Levelset.Discontinuous")&&(P.get<int>("VTK.VTKOut",0))&&(P.get<int>("VTK.AddDGOutput",0))))
    {
        dgvtkwriter = new VTKOutCL(adap.GetMG(), "DROPS data",
                                   P.get<int>("Time.NumSteps")/P.get("VTK.VTKOut", 0)+1,
                                   P.get<std::string>("VTK.VTKDir"), P.get<std::string>("VTK.VTKName")+"_dg",
                                   P.get<std::string>("VTK.TimeFileName"),
                                   P.get<int>("VTK.Binary"),
                                   false, /*onlyP1*/
                                   true, /*P2DG*/
                                   -1, /*,-level*/
                                   P.get<int>("VTK.ReUseTimeFile") + "_dg");
        dgvtkwriter->Register( make_VTKScalar( dynamic_cast<LevelsetP2DiscontCL&>(lset).GetDSolution(), "dg-level-set") );
        dgvtkwriter->Write(Stokes.v.t);
    }

    const int nsteps = P.get<int>("Time.NumSteps");
    const double dt = P.get<double>("Time.StepSize");

    //if(P.get<int>("Exp.OutputInfo")==1)
    std::ofstream out((P.get<std::string>("VTK.VTKName","contactangle")+".txt").c_str());
<<<<<<< HEAD
    out<<"%time: "<<" angle: "<<" wet_area: "<<"surface_energy:  "<<"kinetic_energy:  "<<"total energy:  "<<std::endl;

    //out<<" "<<0<<"  "<<1.5707963<<"  "<<P.get<DROPS::Point3DCL>("Exp.RadDrop")[0]<<std::endl;
=======
    out<<"time: "<<" angle: "<<" wet_area: "<<"surface_energy:  "<<"kinetic_energy:  "<<"total energy:  "<<std::endl;
>>>>>>> 2d1bf958
    double time = 0.0;
    typedef DistMarkingStrategyCL MarkerT;
    MarkerT marker( lset,
                    P.get<double>("AdaptRef.Width"),
                    P.get<double>("AdaptRef.CoarsestLevel"), P.get<double>("AdaptRef.FinestLevel") );
    adap.set_marking_strategy(&marker);

    for (int step= 1; step<=nsteps; ++step)
    {
        std::cout << "============================================================ step " << step << std::endl;
        time += dt;
        const double time_old = Stokes.v.t;
        const double time_new = Stokes.v.t + dt;
		
		if(P.get<double>("Exp.SimuType")==0){
			IFInfo.Update( lset, Stokes.GetVelSolution());
			IFInfo.Write(time_old);
		}
		else if(P.get<double>("Exp.SimuType")==1){
			FilmInfo.Update( lset, Stokes.GetVelSolution());
			FilmInfo.Write(time_old);
		}
		if(P.get<int>("Exp.OutputInfo")==1)
		{
			double e1 = lset.GetSurfaceEnergy();
			double e2 = Stokes.GetKineticEnergy(lset);
		    out<<time_old<<"  "<<compute_averageAngle(MG, lset, the_Bnd_outnormal)<<"  "<<lset.GetWetArea()<<"  "<<e1<<"  "<<e2<<"   "<<e1+e2<<std::endl;
		}
        if (P.get("SurfTransp.DoTransp", 0)) surfTransp.InitOld();
        timedisc->DoStep( P.get<int>("Coupling.Iter"));
        if (massTransp) massTransp->DoStep( time_new);
        if (P.get("SurfTransp.DoTransp", 0)) {
            surfTransp.DoStep( time_new);
            BndDataCL<> ifbnd( 0);
            std::cout << "surfactant on \\Gamma: " << Integral_Gamma( MG, *lset.PhiC, lset.GetBndData(), make_P1Eval(  MG, ifbnd, surfTransp.ic)) << '\n';
        }
		if( P.get<std::string>("Exp.Solution_Vel").compare("None")!=0)
            //Stokes.CheckOnePhaseSolution( &Stokes.v, &Stokes.p, Stokes.Coeff_.RefVel, Stokes.Coeff_.RefGradPr, Stokes.Coeff_.RefPr);
            Stokes.CheckTwoPhaseSolution( &Stokes.v, &Stokes.p, lset, Stokes.Coeff_.RefVel, Stokes.Coeff_.RefPr);
		//if(P.get<int>("Exp.OutputInfo")==1)
		//{
		//	double e1 = lset.GetSurfaceEnergy();
		//	double e2 = Stokes.GetKineticEnergy(lset);
		//    out<<time_new<<"  "<<compute_averageAngle(MG, lset, the_Bnd_outnormal)<<"  "<<lset.GetWetArea()<<"  "<<e1<<"  "<<e2<<"   "<<e1+e2<<std::endl;
		//}
        // WriteMatrices( Stokes, step);

        // grid modification
        const bool doGridMod= P.get<int>("AdaptRef.Freq") && step%P.get<int>("AdaptRef.Freq") == 0;
        bool gridChanged= false;
        if (doGridMod)
        {
            gridChanged = adap.UpdateTriang();

        }
        // downwind-numbering for Navier-Stokes
        const bool doNSDownwindNumbering= P.get<int>("NavStokes.Downwind.Frequency")
            && step%P.get<int>("NavStokes.Downwind.Frequency") == 0;
        if (doNSDownwindNumbering) {
            if (!gridChanged) { // We must ensure that the permutation maps the original numbering of CreateNumbering to the downwind-numbering and that the renumbering starts in a known state, i.e. the original numbering.
                vidx->DeleteNumbering( MG);
                Stokes.CreateNumberingVel( MG.GetLastLevel(), vidx, periodic_match);
                permute_Vector( Stokes.v.Data, invert_permutation( vel_downwind), 3);
            }
            vel_downwind= Stokes.downwind_numbering( lset, navstokes_downwind);
        }
        // downwind-numbering for Levelset
        const bool doLsetDownwindNumbering= P.get<int>("Levelset.Downwind.Frequency")
            && step%P.get<int>("Levelset.Downwind.Frequency") == 0;
        if (doLsetDownwindNumbering) {
            if (!gridChanged) { // We must ensure that the permutation maps the original numbering of CreateNumbering to the downwind-numbering and that the renumbering starts in a known state, i.e. the original numbering.
                lset.DeleteNumbering( lidx);
                lset.CreateNumbering( MG.GetLastLevel(), lidx, periodic_match);
                lset.Phi.SetIdx( lidx);
                permute_Vector( lset.Phi.Data, invert_permutation( lset_downwind));
            }
            lset_downwind= lset.downwind_numbering( Stokes.GetVelSolution(), levelset_downwind);
        }
        if (gridChanged || doNSDownwindNumbering || doLsetDownwindNumbering) {
                timedisc->Update();
                if (massTransp) massTransp->Update();
        }

#ifndef _PAR
        if (ensight && step%P.get("Ensight.EnsightOut", 0)==0)
            ensight->Write( time_new);
#endif
        if (dgvtkwriter && step%P.get("VTK.VTKOut", 0)==0)
            dgvtkwriter->Write( time_new);
        if (vtkwriter && step%P.get("VTK.VTKOut", 0)==0)
            vtkwriter->Write( time_new);
        if (P.get("Restart.Serialization", 0) && step%P.get("Restart.Serialization", 0)==0)
            ser.Write();
    }
	if(P.get<double>("Exp.SimuType")==0){
		IFInfo.Update( lset, Stokes.GetVelSolution());
		IFInfo.Write(Stokes.v.t);
	}
	else if(P.get<double>("Exp.SimuType")==1){
		FilmInfo.Update( lset, Stokes.GetVelSolution());
		FilmInfo.Write(Stokes.v.t);
	}
	if(P.get<int>("Exp.OutputInfo")==1)
	{
		double e1 = lset.GetSurfaceEnergy();
		double e2 = Stokes.GetKineticEnergy(lset);
		out<<Stokes.v.t<<"  "<<compute_averageAngle(MG, lset, the_Bnd_outnormal)<<"  "<<lset.GetWetArea()<<"  "<<e1<<"  "<<e2<<"   "<<e1+e2<<std::endl;
	}
    std::cout << std::endl;
    delete timedisc;
    delete navstokessolver;
    delete stokessolver;
    delete gm;
    delete &lset;
    if (massTransp) delete massTransp;
    if (transprepair) delete transprepair;
#ifndef _PAR
    if (ensight) delete ensight;
#endif
    if (vtkwriter) delete vtkwriter;
    if (dgvtkwriter) delete dgvtkwriter;
    if (infofile) delete infofile;

//     delete stokessolver1;
}

} // end of namespace DROPS


/// \brief Set Default parameters here s.t. they are initialized.
/// The result can be checked when Param-list is written to the output.
void SetMissingParameters(DROPS::ParamCL& P){
    P.put_if_unset<std::string>("VTK.TimeFileName",P.get<std::string>("VTK.VTKName"));
    P.put_if_unset<int>("VTK.ReUseTimeFile",0);
    P.put_if_unset<int>("VTK.UseDeformation",0);
    P.put_if_unset<int>("VTK.UseOnlyP1",0);
    P.put_if_unset<int>("VTK.AddP1XPressure",0);
    P.put_if_unset<int>("VTK.AddDGOutput",0);
    P.put_if_unset<int>("Transp.DoTransp",0);
    P.put_if_unset<std::string>("Restart.Inputfile","none");
    P.put_if_unset<int>("NavStokes.Downwind.Frequency", 0);
    P.put_if_unset<double>("NavStokes.Downwind.MaxRelComponentSize", 0.05);
    P.put_if_unset<double>("NavStokes.Downwind.WeakEdgeRatio", 0.2);
    P.put_if_unset<double>("NavStokes.Downwind.CrosswindLimit", std::cos( M_PI/6.));
    P.put_if_unset<int>("Levelset.Discontinuous", 0);
    P.put_if_unset<int>("Levelset.Downwind.Frequency", 0);
    P.put_if_unset<double>("Levelset.Downwind.MaxRelComponentSize", 0.05);
    P.put_if_unset<double>("Levelset.Downwind.WeakEdgeRatio", 0.2);
    P.put_if_unset<double>("Levelset.Downwind.CrosswindLimit", std::cos( M_PI/6.));

    P.put_if_unset<std::string>("Exp.VolForce", "ZeroVel");
    P.put_if_unset<double>("Mat.DensDrop", 0.0);
    P.put_if_unset<double>("Mat.ShearVisco", 0.0);
    P.put_if_unset<double>("Mat.DilatationalVisco", 0.0);
    P.put_if_unset<double>("SurfTens.ShearVisco", 0.0);
    P.put_if_unset<double>("SurfTens.DilatationalVisco", 0.0);

    P.put_if_unset<int>("General.ProgressBar", 0);
    P.put_if_unset<std::string>("General.DynamicLibsPrefix", "../");
	//contactangle problem--------------------------------------------
	P.put_if_unset<double>("SpeBnd.alpha", 0.0);
    P.put_if_unset<double>("SpeBnd.beta1", 0.0);
    P.put_if_unset<double>("SpeBnd.beta2", 0.0);
	P.put_if_unset<double>("SpeBnd.SmoothZone", 0.0);
	P.put_if_unset<std::string>("SpeBnd.CtAngle", "ConstantAngle");
	P.put_if_unset<double>("SpeBnd.contactangle", 0.0);
	P.put_if_unset<std::string>("SpeBnd.BndOutNormal", "OutNormalBrick");
	P.put_if_unset<std::string>("SpeBnd.posDrop", "[0.5, 0, 0.5 ]");

	P.put_if_unset<std::string>("Exp.Solution_Vel", "None");
	P.put_if_unset<std::string>("Exp.Solution_GradPr", "None");
	P.put_if_unset<std::string>("Exp.Solution_Pr", "None");
	P.put_if_unset<int>("Exp.OutputInfo",1);
	//---------------------------------------------------------------
	P.put_if_unset<double>("Exp.SimuType", 0.0);
   P.put_if_unset<double>("Stokes.epsP", 0.0);
}

int main (int argc, char** argv)
{
#ifdef _PAR
    DROPS::ProcCL::Instance(&argc, &argv);
#endif
  try
  {
    std::cout << "Boost version: " << BOOST_LIB_VERSION << std::endl;

    DROPS::read_parameter_file_from_cmdline( P, argc, argv, "risingdroplet.json");
    SetMissingParameters(P);
    std::cout << P << std::endl;

    DROPS::dynamicLoad(P.get<std::string>("General.DynamicLibsPrefix"), P.get<std::vector<std::string> >("General.DynamicLibs") );

    if (P.get<int>("General.ProgressBar"))
        DROPS::ProgressBarTetraAccumulatorCL::Activate();

    // check parameter file
    if (P.get<double>("SurfTens.DilatationalVisco")< P.get<double>("SurfTens.ShearVisco"))
    {
        throw DROPS::DROPSErrCL("Parameter error : Dilatational viscosity must be larger than surface shear viscosity");
    }

    DROPS::MatchMap & matchmap = DROPS::MatchMap::getInstance();
    bool is_periodic = P.get<std::string>("DomainCond.PeriodicMatching", "none") != "none";
    DROPS::match_fun periodic_match = is_periodic ? matchmap[P.get<std::string>("DomainCond.PeriodicMatching", "periodicx")] : 0;

    DROPS::MultiGridCL* mg= 0;
    typedef DROPS::BndDataCL<DROPS::Point3DCL> VelBndDataCL;
    typedef DROPS::BndDataCL<double>    PrBndDataCL;
    VelBndDataCL *velbnddata = 0;
    PrBndDataCL *prbnddata = 0;
    DROPS::LsetBndDataCL* lsetbnddata= 0;

    //you cannot pass a double& per P.get, so you need to use this indirect way
    double ExpRadInlet = P.get<double>("Exp.RadInlet");

    try
    {
        std::auto_ptr<DROPS::MGBuilderCL> builder( DROPS::make_MGBuilder( P));
        mg = new DROPS::MultiGridCL( *builder);
    }
    catch (DROPS::DROPSParamErrCL& e)
    {
        std::cout << "\n"
                  << "  /----------------------------------------------------------------\\ \n"
                  << "  | WARNING: It seems you are using the old domain descriptions    | \n"
                  << "  |          or your \"Domain\" section is not correct.              | \n"
                  << "  |          Please adapt your json-file to the new description.   | \n"
                  <<"  \\----------------------------------------------------------------/ \n"
                  << std::endl;
        DROPS::BuildDomain( mg, P.get<std::string>("DomainCond.MeshFile"), P.get<int>("DomainCond.GeomType"), P.get<std::string>("Restart.Inputfile"), ExpRadInlet);
    }




    P.put("Exp.RadInlet", ExpRadInlet);

    std::cout << "Generated MG of " << mg->GetLastLevel() << " levels." << std::endl;

    std::string perbndtypestr;
    std::string zerobndfun;
    for( size_t i= 1; i<=mg->GetBnd().GetNumBndSeg(); ++i) {
        zerobndfun += "Zero";
        if (i!=mg->GetBnd().GetNumBndSeg())
          zerobndfun += "!";
    }
    DROPS::BuildBoundaryData( mg, velbnddata, P.get<std::string>("DomainCond.BoundaryType"), P.get<std::string>("DomainCond.BoundaryFncs"), periodic_match, &perbndtypestr);
    std::cout << "Generated boundary conditions for velocity, ";
    DROPS::BuildBoundaryData( mg, prbnddata, perbndtypestr, zerobndfun, periodic_match);
    std::cout << "pressure, ";
    //DROPS::BuildBoundaryData( mg, lsetbnddata,  perbndtypestr, zerobndfun, periodic_match);
    //DROPS::BuildBoundaryData( mg, lsetbnddata,P.get<std::string>("DomainCond.BoundaryType"), zerobndfun, periodic_match);
    DROPS::BuildlsetBoundaryData( mg, lsetbnddata, perbndtypestr, P.get<std::string>("DomainCond.BoundaryType"), zerobndfun, periodic_match);
    //Hope this will not affect solving levelset equation!?
    std::cout << "and levelset." << std::endl;
    DROPS::StokesBndDataCL bnddata(*velbnddata,*prbnddata);

    std::string InitialLSet= P.get("Exp.InitialLSet", std::string("Ellipsoid"));
    if (InitialLSet == "Ellipsoid")
        DROPS::EllipsoidCL::Init( P.get<DROPS::Point3DCL>("Exp.PosDrop"), P.get<DROPS::Point3DCL>("Exp.RadDrop"));
    if (InitialLSet == "HalfEllipsoid")
        DROPS::HalfEllipsoidCL::Init( P.get<DROPS::Point3DCL>("Exp.PosDrop"), P.get<DROPS::Point3DCL>("Exp.RadDrop"));
    if (InitialLSet == "ContactDroplet")
        DROPS::ContactDropletCL::Init( P.get<DROPS::Point3DCL>("Exp.PosDrop"), P.get<DROPS::Point3DCL>("Exp.RadDrop"), P.get<double>("Exp.AngleDrop"));
    if  (InitialLSet == "TwoEllipsoid")
        DROPS::TwoEllipsoidCL::Init( P.get<DROPS::Point3DCL>("Exp.PosDrop"), P.get<DROPS::Point3DCL>("Exp.RadDrop"), P.get<DROPS::Point3DCL>("Exp.PosDrop2"), P.get<DROPS::Point3DCL>("Exp.RadDrop2"));
    if  (InitialLSet.find("Layer")==0){
      	DROPS::LayerCL::Init( P.get<DROPS::Point3DCL>("Exp.PosDrop"), P.get<DROPS::Point3DCL>("Exp.RadDrop"), InitialLSet[5]-'X');
    	P.put("Exp.InitialLSet", InitialLSet= "Layer");
    }
    if (InitialLSet.find("Cylinder")==0){
        DROPS::CylinderCL::Init( P.get<DROPS::Point3DCL>("Exp.PosDrop"), P.get<DROPS::Point3DCL>("Exp.RadDrop"), InitialLSet[8]-'X');
        P.put("Exp.InitialLSet", InitialLSet= "Cylinder");
    }
    typedef DROPS::DistMarkingStrategyCL MarkerT;
    MarkerT InitialMarker( DROPS::InScaMap::getInstance()[InitialLSet],
                           P.get<double>("AdaptRef.Width"),
                           P.get<double>("AdaptRef.CoarsestLevel"), P.get<double>("AdaptRef.FinestLevel") );

    DROPS::AdapTriangCL adap( *mg, &InitialMarker,
                              ((P.get<std::string>("Restart.Inputfile") == "none") ? P.get<int>("AdaptRef.LoadBalStrategy") : -P.get<int>("AdaptRef.LoadBalStrategy")));
      // If we read the Multigrid, it shouldn't be modified;
    // otherwise the pde-solutions from the ensight files might not fit.
    if (P.get("Restart.Inputfile", std::string("none")) == "none")
<<<<<<< HEAD
        adap.MakeInitialTriang( DROPS::InScaMap::getInstance()[InitialLSet]);
     std::cout << DROPS::SanityMGOutCL(*mg) << std::endl;
=======
    {
        adap.MakeInitialTriang();
    }

    std::cout << DROPS::SanityMGOutCL(*mg) << std::endl;
>>>>>>> 2d1bf958
#ifdef _PAR
    if ( DROPS::ProcCL::Check( DROPS::DiST::InfoCL::Instance().IsSane( std::cerr)))
        std::cout << " DiST-module seems to be alright!" << std::endl;
    else
        std::cout << " DiST-module seems to be broken!" << std::endl;
    if ( DROPS::CheckParMultiGrid())
        std::cout << "As far as I can tell the ParMultigridCL is sane\n";
#endif

    DROPS::InstatNavierStokes2PhaseP2P1CL prob( *mg, DROPS::TwoPhaseFlowCoeffCL(P), bnddata, P.get<double>("Stokes.XFEMStab")<0 ? DROPS::P1_FE : DROPS::P1X_FE, P.get<double>("Stokes.XFEMStab"));

    //DROPS::TimerCL time;
	//time.Reset();
    Strategy( prob, *lsetbnddata, adap);    // do all the stuff
    //time.Stop();
	//std::cout<<"In strategy function it took "<<time.GetTime()<<std::endl;
    delete mg;
    delete velbnddata;
    delete prbnddata;
    delete lsetbnddata;

    rusage usage;
    getrusage( RUSAGE_SELF, &usage);

#ifdef _PAR
    printf( "[%i]: ru_maxrss: %li kB.\n", DROPS::ProcCL::MyRank(), usage.ru_maxrss);
#else
    printf( "ru_maxrss: %li kB.\n", usage.ru_maxrss);
#endif
    std::cout << " twophasedrops finished regularly" << std::endl;
    return 0;
  }
  catch (DROPS::DROPSErrCL& err) { err.handle(); }
}
<|MERGE_RESOLUTION|>--- conflicted
+++ resolved
@@ -529,13 +529,7 @@
 
     //if(P.get<int>("Exp.OutputInfo")==1)
     std::ofstream out((P.get<std::string>("VTK.VTKName","contactangle")+".txt").c_str());
-<<<<<<< HEAD
-    out<<"%time: "<<" angle: "<<" wet_area: "<<"surface_energy:  "<<"kinetic_energy:  "<<"total energy:  "<<std::endl;
-
-    //out<<" "<<0<<"  "<<1.5707963<<"  "<<P.get<DROPS::Point3DCL>("Exp.RadDrop")[0]<<std::endl;
-=======
     out<<"time: "<<" angle: "<<" wet_area: "<<"surface_energy:  "<<"kinetic_energy:  "<<"total energy:  "<<std::endl;
->>>>>>> 2d1bf958
     double time = 0.0;
     typedef DistMarkingStrategyCL MarkerT;
     MarkerT marker( lset,
@@ -543,6 +537,8 @@
                     P.get<double>("AdaptRef.CoarsestLevel"), P.get<double>("AdaptRef.FinestLevel") );
     adap.set_marking_strategy(&marker);
 
+    //out<<" "<<0<<"  "<<1.5707963<<"  "<<P.get<DROPS::Point3DCL>("Exp.RadDrop")[0]<<std::endl;
+    //double time = 0.0;
     for (int step= 1; step<=nsteps; ++step)
     {
         std::cout << "============================================================ step " << step << std::endl;
@@ -821,16 +817,11 @@
       // If we read the Multigrid, it shouldn't be modified;
     // otherwise the pde-solutions from the ensight files might not fit.
     if (P.get("Restart.Inputfile", std::string("none")) == "none")
-<<<<<<< HEAD
-        adap.MakeInitialTriang( DROPS::InScaMap::getInstance()[InitialLSet]);
-     std::cout << DROPS::SanityMGOutCL(*mg) << std::endl;
-=======
     {
         adap.MakeInitialTriang();
     }
 
     std::cout << DROPS::SanityMGOutCL(*mg) << std::endl;
->>>>>>> 2d1bf958
 #ifdef _PAR
     if ( DROPS::ProcCL::Check( DROPS::DiST::InfoCL::Instance().IsSane( std::cerr)))
         std::cout << " DiST-module seems to be alright!" << std::endl;
