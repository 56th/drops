/// \file twophasedrops.cpp
/// \brief flow in measurement cell or brick
/// \author LNM RWTH Aachen: Patrick Esser, Joerg Grande, Sven Gross, Christoph Lehrenfeld; SC RWTH Aachen: Oliver Fortmeier

/*
 * This file is part of DROPS.
 *
 * DROPS is free software: you can redistribute it and/or modify
 * it under the terms of the GNU Lesser General Public License as published by
 * the Free Software Foundation, either version 3 of the License, or
 * (at your option) any later version.
 *
 * DROPS is distributed in the hope that it will be useful,
 * but WITHOUT ANY WARRANTY; without even the implied warranty of
 * MERCHANTABILITY or FITNESS FOR A PARTICULAR PURPOSE.  See the
 * GNU Lesser General Public License for more details.
 *
 * You should have received a copy of the GNU Lesser General Public License
 * along with DROPS. If not, see <http://www.gnu.org/licenses/>.
 *
 *
 * Copyright 2012 LNM/SC RWTH Aachen, Germany
*/

//multigrid
#include "geom/multigrid.h"
#include "geom/builder.h"
//time integration
#include "navstokes/instatnavstokes2phase.h"
#include "stokes/integrTime.h"
//output
#include "out/output.h"
#ifndef _PAR
#include "out/ensightOut.h"
#endif
#include "out/vtkOut.h"
//levelset
#include "levelset/coupling.h"
#include "levelset/adaptriang.h"
#include "levelset/mzelle_hdr.h"
#include "levelset/twophaseutils.h"
//surfactants
#include "surfactant/ifacetransp.h"
//function map
#include "misc/funcmap.h"
//solver factory for stokes
#include "num/stokessolverfactory.h"
#include "num/oseensolver.h"
#include "num/prolongation.h"
#ifdef _PAR
#include "parallel/loadbal.h"
#include "parallel/parmultigrid.h"
#endif
//general: streams
#include <fstream>
#include <sstream>

#include "misc/progressaccu.h"
#include "misc/dynamicload.h"

#include <sys/resource.h>

DROPS::ParamCL P;

// rho*du/dt - mu*laplace u + Dp = f + rho*g - okn
//                        -div u = 0
//                             u = u0, t=t0

namespace DROPS // for Strategy
{

double ConstantAngle(const Point3DCL&)
{
	return P.get<double>("Slip.contactangle")/180.0*M_PI;
}
static DROPS::RegisterStatScalarFunction regconstangle("ConstantAngle", ConstantAngle);

Point3DCL OutNormalBottomPlane(const Point3DCL&)
{
	Point3DCL outnormal(0.0);
//	outnormal[0]=0;
	outnormal[1]=-1.0;
//	outnormal[2]=0;
	return outnormal;
}
static DROPS::RegisterStatVectorFunction regunitcubicoutnomal("OutNormalBottomPlane", OutNormalBottomPlane);

double GetTimeOffset(){
    double timeoffset = 0.0;
    const std::string restartfilename = P.get<std::string>("DomainCond.InitialFile");
    if (P.get<int>("DomainCond.InitialCond") == -1){
        const std::string timefilename = restartfilename + "time";
        std::ifstream f_(timefilename.c_str());
        f_ >> timeoffset;
        std::cout << "used time offset file is " << timefilename << std::endl;
        std::cout << "time offset is " << timeoffset << std::endl;
    }
    return timeoffset;
}

void Strategy( InstatNavierStokes2PhaseP2P1CL& Stokes, LsetBndDataCL& lsetbnddata, AdapTriangCL& adap)
// flow control
{
    DROPS::InScaMap & inscamap = DROPS::InScaMap::getInstance();
    //DROPS::ScaMap & scamap = DROPS::ScaMap::getInstance();
    //DROPS::InVecMap & vecmap = DROPS::InVecMap::getInstance();
    DROPS::MatchMap & matchmap = DROPS::MatchMap::getInstance();


    bool is_periodic = P.get<std::string>("DomainCond.PeriodicMatching", "none") != "none";
    match_fun periodic_match = is_periodic ? matchmap[P.get("DomainCond.PeriodicMatching", std::string("periodicx"))] : 0;

    MultiGridCL& MG= Stokes.GetMG();

    // initialization of surface tension
    sigma= Stokes.GetCoeff().SurfTens;
    eps= P.get<double>("SurfTens.JumpWidth");    lambda= P.get<double>("SurfTens.RelPos");    sigma_dirt_fac= P.get<double>("SurfTens.DirtFactor");
    instat_scalar_fun_ptr sigmap  = 0;
    if (P.get<double>("SurfTens.VarTension"))
    {
        sigmap  = &sigma_step;
    }
    else
    {
        sigmap  = &sigmaf;
    }
    SurfaceTensionCL sf( sigmap);

    LevelsetP2CL lset( MG, lsetbnddata, sf, P.get<double>("Levelset.SD"), P.get<double>("Levelset.CurvDiff"));

    lset.SetYoungAngle(ConstantAngle);//set Young's Contact angle on the solid boundary
    lset.SetBndOutNormal(OutNormalBottomPlane);//set outnormal of the domain boundary
    if (is_periodic) //CL: Anyone a better idea? perDirection from ParameterFile?
    {
        DROPS::Point3DCL dx;
        //hack:
        std::string mesh( P.get<std::string>("DomainCond.MeshFile")), delim("x@");
        size_t idx_;
        while ((idx_= mesh.find_first_of( delim)) != std::string::npos )
            mesh[idx_]= ' ';
        std::istringstream brick_info( mesh);
        brick_info >> dx[0] >> dx[1] >> dx[2] ;
        int n = 0;
        if (P.get("DomainCond.PeriodicMatching", std::string("periodicx")) == "periodicx" || P.get("DomainCond.PeriodicMatching", std::string("periodicx")) == "periodicy" || P.get("DomainCond.PeriodicMatching", std::string("periodicx")) == "periodicz")
            n = 1;
        if (P.get("DomainCond.PeriodicMatching", std::string("periodicx")) == "periodicxy" || P.get("DomainCond.PeriodicMatching", std::string("periodicx")) == "periodicxz" || P.get("DomainCond.PeriodicMatching", std::string("periodicx")) == "periodicyz")
            n = 2;
        LevelsetP2CL::perDirSetT pdir(n);
        if (P.get("DomainCond.PeriodicMatching", std::string("periodicx")) == "periodicx") pdir[0][0] = dx[0];
        if (P.get("DomainCond.PeriodicMatching", std::string("periodicx")) == "periodicy") pdir[0][1] = dx[1];
        if (P.get("DomainCond.PeriodicMatching", std::string("periodicx")) == "periodicz") pdir[0][2] = dx[2];
        if (P.get("DomainCond.PeriodicMatching", std::string("periodicx")) == "periodicxy") {pdir[0][0] = dx[0]; pdir[1][1] = dx[1];}
        if (P.get("DomainCond.PeriodicMatching", std::string("periodicx")) == "periodicxz") {pdir[0][0] = dx[0]; pdir[1][2] = dx[2];}
        if (P.get("DomainCond.PeriodicMatching", std::string("periodicx")) == "periodicyz") {pdir[0][1] = dx[1]; pdir[1][2] = dx[2];}
        if (P.get("DomainCond.PeriodicMatching", std::string("periodicx")) != "periodicx" && P.get("DomainCond.PeriodicMatching", std::string("periodicx")) != "periodicy" && P.get("DomainCond.PeriodicMatching", std::string("periodicx")) != "periodicz" &&
          P.get("DomainCond.PeriodicMatching", std::string("periodicx")) != "periodicxy" && P.get("DomainCond.PeriodicMatching", std::string("periodicx")) != "periodicxz" && P.get("DomainCond.PeriodicMatching", std::string("periodicx")) != "periodicyz"){
            std::cout << "WARNING: could not set periodic directions! Reparametrization can not work correctly now!" << std::endl;
            std::cout << "Press any key to continue" << std::endl; getchar();
        }
        lset.SetPeriodicDirections(&pdir);
    }

    LevelsetRepairCL lsetrepair( lset);
    adap.push_back( &lsetrepair);
    VelocityRepairCL velrepair( Stokes);
    adap.push_back( &velrepair);
    PressureRepairCL prrepair( Stokes, lset);
    adap.push_back( &prrepair);

    MLIdxDescCL* lidx= &lset.idx;
    MLIdxDescCL* vidx= &Stokes.vel_idx;
    MLIdxDescCL* pidx= &Stokes.pr_idx;

    if ( StokesSolverFactoryHelperCL().VelMGUsed(P)){
        Stokes.SetNumVelLvl ( Stokes.GetMG().GetNumLevel());
        lset.SetNumLvl(Stokes.GetMG().GetNumLevel());
    }
    if ( StokesSolverFactoryHelperCL().PrMGUsed(P)){
        Stokes.SetNumPrLvl  ( Stokes.GetMG().GetNumLevel());
        lset.SetNumLvl(Stokes.GetMG().GetNumLevel());
    }

    lset.CreateNumbering( MG.GetLastLevel(), lidx, periodic_match);
    lset.Phi.SetIdx( lidx);
    PermutationT lset_downwind;
    if (P.get<double>("SurfTens.VarTension"))
        lset.SetSurfaceForce( SF_ImprovedLBVar);
    else
        lset.SetSurfaceForce( SF_ImprovedLB);

    SetInitialLevelsetConditions( lset, MG, P);

    double Vol = 0;

    if (P.get("Exp.InitialLSet", std::string("Ellipsoid")) == "Ellipsoid" && P.get<int>("Levelset.VolCorrection") != 0){
        Vol = EllipsoidCL::GetVolume();
        std::cout << "initial volume: " << lset.GetVolume()/Vol << std::endl;
        double dphi= lset.AdjustVolume( Vol, 1e-9);
        std::cout << "initial volume correction is " << dphi << std::endl;
        lset.Phi.Data+= dphi;
        std::cout << "new initial volume: " << lset.GetVolume()/Vol << std::endl;
    }else{
        Vol = lset.GetVolume();
    }

    Stokes.CreateNumberingVel( MG.GetLastLevel(), vidx, periodic_match);
    Stokes.CreateNumberingPr(  MG.GetLastLevel(), pidx, periodic_match, &lset);
    PermutationT vel_downwind;
    // For a two-level MG-solver: P2P1 -- P2P1X; comment out the preceding CreateNumberings
//     Stokes.SetNumVelLvl ( 2);
//     Stokes.SetNumPrLvl  ( 2);
//     Stokes.vel_idx.GetCoarsest().CreateNumbering( MG.GetLastLevel(), MG, Stokes.GetBndData().Vel);
//     Stokes.vel_idx.GetFinest().  CreateNumbering( MG.GetLastLevel(), MG, Stokes.GetBndData().Vel);
//     Stokes.pr_idx.GetCoarsest(). GetXidx().SetBound( 1e99);
//     Stokes.pr_idx.GetCoarsest(). CreateNumbering( MG.GetLastLevel(), MG, Stokes.GetBndData().Pr, 0, &lset.Phi);
//     Stokes.pr_idx.GetFinest().   CreateNumbering( MG.GetLastLevel(), MG, Stokes.GetBndData().Pr, 0, &lset.Phi);

    StokesVelBndDataCL::bnd_val_fun ZeroVel = InVecMap::getInstance().find("ZeroVel")->second;
    Stokes.SetIdx();
    Stokes.v.SetIdx  ( vidx);
    Stokes.p.SetIdx  ( pidx);
    Stokes.InitVel( &Stokes.v, ZeroVel);

    IteratedDownwindCL navstokes_downwind( P.get_child( "NavStokes.Downwind"));
    if (P.get<int>( "NavStokes.Downwind.Frequency") > 0) {
        if (StokesSolverFactoryHelperCL().VelMGUsed( P))
            throw DROPSErrCL( "Strategy: Multigrid-solver and downwind-numbering cannot be used together. Sorry.\n");
        vel_downwind= Stokes.downwind_numbering( lset, navstokes_downwind);
    }
    IteratedDownwindCL levelset_downwind( P.get_child( "Levelset.Downwind"));
    if (P.get<int>( "Levelset.Downwind.Frequency") > 0)
        lset_downwind= lset.downwind_numbering( Stokes.GetVelSolution(), levelset_downwind);

    DisplayDetailedGeom( MG);
    DisplayUnks(Stokes, lset, MG);

<<<<<<< HEAD
    double Vol = 0;

    if (P.get("Exp.InitialLSet", std::string("Ellipsoid")) == "Ellipsoid"){
        Vol = EllipsoidCL::GetVolume();
        std::cout << "initial volume: " << lset.GetVolume()/Vol << std::endl;
		if( P.get<int>("Levelset.VolCorrection"))
		{
			double dphi= lset.AdjustVolume( Vol, 1e-9);
			std::cout << "initial volume correction is " << dphi << std::endl;
			lset.Phi.Data+= dphi;
			std::cout << "new initial volume: " << lset.GetVolume()/Vol << std::endl;
		}
    }else{
        Vol = lset.GetVolume();
    }

=======
>>>>>>> 0a4f3a18
    TransportP1CL * massTransp = NULL;
    TransportRepairCL *  transprepair = NULL;

    if (P.get<int>("Transp.DoTransp"))
    {
        // CL: the following could be moved outside of strategy to some function like
        //" InitializeMassTransport(P,MG,Stokes,lset,adap, TransportP1CL * & massTransp,TransportRepairCL * & transprepair)"
        static DROPS::BndCondT c_bc[6]= {
            DROPS::OutflowBC, DROPS::OutflowBC, DROPS::OutflowBC,
            DROPS::OutflowBC, DROPS::OutflowBC, DROPS::OutflowBC
        };
        static DROPS::BndDataCL<>::bnd_val_fun c_bfun[6]= {0, 0, 0, 0, 0, 0};
        static DROPS::BndDataCL<> Bnd_c( 6, c_bc, c_bfun);
        double D[2] = {P.get<double>("Transp.DiffPos"), P.get<double>("Transp.DiffNeg")};

        massTransp = new TransportP1CL( MG, Bnd_c, Stokes.GetBndData().Vel, P.get<double>("Transp.Theta"),
                                  D, P.get<double>("Transp.HNeg")/P.get<double>("Transp.HPos"), &Stokes.v, lset,
                                  P.get<double>("Time.StepSize"), P.get<int>("Transp.Iter"), P.get<double>("Transp.Tol"));

        transprepair = new TransportRepairCL(*massTransp, MG);
        adap.push_back(transprepair);

        MLIdxDescCL* cidx= &massTransp->idx;
        massTransp->CreateNumbering( MG.GetLastLevel(), cidx);
        massTransp->ct.SetIdx( cidx);
        if (P.get<int>("DomainCond.InitialCond") != -1)
            massTransp->Init( inscamap["Initialcneg"], inscamap["Initialcpos"]);
        else
            ReadFEFromFile( massTransp->ct, MG, P.get<std::string>("DomainCond.InitialFile")+"concentrationTransf");

        massTransp->Update();
        std::cout << massTransp->c.Data.size() << " concentration unknowns,\n";
    }

    /// \todo rhs beruecksichtigen
    SurfactantcGP1CL surfTransp( MG, Stokes.GetBndData().Vel, P.get<double>("SurfTransp.Theta"), P.get<double>("SurfTransp.Visc"), &Stokes.v, lset.Phi, lset.GetBndData(),
                                 P.get<double>("Time.StepSize"), P.get<int>("SurfTransp.Iter"), P.get<double>("SurfTransp.Tol"), P.get<double>("SurfTransp.OmitBound"));
    InterfaceP1RepairCL surf_repair( MG, lset.Phi, lset.GetBndData(), surfTransp.ic);
    if (P.get("SurfTransp.DoTransp", 0))
    {
        adap.push_back( &surf_repair);
        surfTransp.idx.CreateNumbering( MG.GetLastLevel(), MG, &lset.Phi, &lset.GetBndData());
        std::cout << "Surfactant transport: NumUnknowns: " << surfTransp.idx.NumUnknowns() << std::endl;
        surfTransp.ic.SetIdx( &surfTransp.idx);
        surfTransp.Init( inscamap["surf_sol"]);
    }

    // Stokes-Solver
    StokesSolverFactoryCL<InstatNavierStokes2PhaseP2P1CL> stokessolverfactory(Stokes, P);
    StokesSolverBaseCL* stokessolver = stokessolverfactory.CreateStokesSolver();
//  comment: construction of a oseen solver, preconditioned by another oseen solver,
//           e.g. GCR preconditioned by Vanka-MG, do not forget to delete stokessolver1 at the end of strategy
//
//    StokesSolverBaseCL* stokessolver1 = stokessolverfactory.CreateStokesSolver();
//    StokesSolverAsPreCL pc (*stokessolver1, 1);
//    GCRSolverCL<StokesSolverAsPreCL> gcr(pc, C.stk_OuterIter, C.stk_OuterIter, C.stk_OuterTol, /*rel*/ false);
//    BlockMatrixSolverCL<GCRSolverCL<StokesSolverAsPreCL> >* stokessolver =
//            new BlockMatrixSolverCL<GCRSolverCL<StokesSolverAsPreCL> > (gcr);

    // Navier-Stokes-Solver
    NSSolverBaseCL<InstatNavierStokes2PhaseP2P1CL>* navstokessolver = 0;
    if (P.get<double>("NavStokes.Nonlinear")==0.0)
        navstokessolver = new NSSolverBaseCL<InstatNavierStokes2PhaseP2P1CL>(Stokes, *stokessolver);
    else
        navstokessolver = new AdaptFixedPtDefectCorrCL<InstatNavierStokes2PhaseP2P1CL>(Stokes, *stokessolver, P.get<int>("NavStokes.Iter"), P.get<double>("NavStokes.Tol"), P.get<double>("NavStokes.Reduction"));

    // Level-Set-Solver
#ifndef _PAR
    typedef GSPcCL  LsetPcT;
#else
    typedef JACPcCL LsetPcT;
#endif
    LsetPcT lset_pc;
    GMResSolverCL<LsetPcT>* gm = new GMResSolverCL<LsetPcT>( lset_pc, 200, P.get<int>("Levelset.Iter"), P.get<double>("Levelset.Tol"));

    LevelsetModifyCL lsetmod( P.get<int>("Reparam.Freq"), P.get<int>("Reparam.Method"), P.get<double>("Reparam.MaxGrad"), P.get<double>("Reparam.MinGrad"), P.get<int>("Levelset.VolCorrection"), Vol, is_periodic);

    UpdateProlongationCL<Point3DCL> PVel( Stokes.GetMG(), stokessolverfactory.GetPVel(), &Stokes.vel_idx, &Stokes.vel_idx);
    adap.push_back( &PVel);
    UpdateProlongationCL<double> PPr ( Stokes.GetMG(), stokessolverfactory.GetPPr(), &Stokes.pr_idx, &Stokes.pr_idx);
    adap.push_back( &PPr);
    UpdateProlongationCL<double> PLset( lset.GetMG(), lset.GetProlongation(), &lset.idx, &lset.idx);
    adap.push_back( &PLset);
    Stokes.P_ = stokessolverfactory.GetPVel();

    // For a two-level MG-solver: P2P1 -- P2P1X;
//     MakeP1P1XProlongation ( Stokes.vel_idx.NumUnknowns(), Stokes.pr_idx.NumUnknowns(),
//         Stokes.pr_idx.GetFinest().GetXidx().GetNumUnknownsStdFE(),
//         stokessolverfactory.GetPVel()->GetFinest(), stokessolverfactory.GetPPr()->GetFinest());

    SetInitialConditions( Stokes, lset, MG, P);

    // Time discretisation + coupling
    TimeDisc2PhaseCL* timedisc= CreateTimeDisc(Stokes, lset, navstokessolver, gm, P, lsetmod);
    if (P.get<int>("Time.NumSteps") != 0){
        timedisc->SetSchurPrePtr( stokessolverfactory.GetSchurPrePtr() );
    }
    if (P.get<double>("NavStokes.Nonlinear")!=0.0 || P.get<int>("Time.NumSteps") == 0) {
        stokessolverfactory.SetMatrixA( &navstokessolver->GetAN()->GetFinest());
            //for Stokes-MGM
        stokessolverfactory.SetMatrices( navstokessolver->GetAN(), &Stokes.B.Data,
                                         &Stokes.M.Data, &Stokes.prM.Data, &Stokes.pr_idx);
    }
    else {
        stokessolverfactory.SetMatrixA( &timedisc->GetUpperLeftBlock()->GetFinest());
            //for Stokes-MGM
        stokessolverfactory.SetMatrices( timedisc->GetUpperLeftBlock(), &Stokes.B.Data,
                                         &Stokes.M.Data, &Stokes.prM.Data, &Stokes.pr_idx);
    }

    std::ofstream* infofile = 0;
    IF_MASTER {
        infofile = new std::ofstream ((P.get<std::string>("VTK.VTKName","twophasedrops")+".info").c_str());
    }
    IFInfo.Init(infofile);
    IFInfo.WriteHeader();

    if (P.get<int>("Time.NumSteps") == 0)
        SolveStatProblem( Stokes, lset, *navstokessolver);

    // for serialization of geometry and numerical data
    TwoPhaseStoreCL<InstatNavierStokes2PhaseP2P1CL> ser(MG, Stokes, lset, massTransp,
                                                        P.get<std::string>("Restart.Outputfile"),
                                                        P.get<int>("Restart.Overwrite"),
                                                        P.get<int>("Restart.Binary"),
                                                        vel_downwind, lset_downwind);
    Stokes.v.t += GetTimeOffset();

    // Output-Registrations:
#ifndef _PAR
    Ensight6OutCL* ensight = NULL;
    if (P.get<int>("Ensight.EnsightOut",0)){
        // Initialize Ensight6 output
        std::string ensf( P.get<std::string>("Ensight.EnsDir") + "/" + P.get<std::string>("Ensight.EnsCase"));
        ensight = new Ensight6OutCL( P.get<std::string>("Ensight.EnsCase") + ".case",
                                     P.get<int>("Time.NumSteps")/P.get("Ensight.EnsightOut", 0)+1,
                                     P.get<int>("Ensight.Binary"), P.get<int>("Ensight.MasterOut"));
        ensight->Register( make_Ensight6Geom      ( MG, MG.GetLastLevel(), P.get<std::string>("Ensight.GeomName"),
                                                    ensf + ".geo", true));
        ensight->Register( make_Ensight6Scalar    ( lset.GetSolution(),      "Levelset",      ensf + ".scl", true));
        ensight->Register( make_Ensight6Scalar    ( Stokes.GetPrSolution(),  "Pressure",      ensf + ".pr",  true));
        ensight->Register( make_Ensight6Vector    ( Stokes.GetVelSolution(), "Velocity",      ensf + ".vel", true));
        ensight->Register( make_Ensight6Scalar    ( ScalarFunAsP2EvalCL( sigmap, 0., &MG, MG.GetLastLevel()),
                                                    "Surfaceforce",  ensf + ".sf",  true));

        if (massTransp) {
            ensight->Register( make_Ensight6Scalar( massTransp->GetSolution(),"Concentration", ensf + ".c",   true));
            ensight->Register( make_Ensight6Scalar( massTransp->GetSolution( massTransp->ct),
                                                    "TransConc",     ensf + ".ct",  true));
        }
        if (P.get("SurfTransp.DoTransp", 0)) {
            ensight->Register( make_Ensight6IfaceScalar( MG, surfTransp.ic,  "InterfaceSol",  ensf + ".sur", true));
        }
        if (Stokes.UsesXFEM())
            ensight->Register( make_Ensight6P1XScalar( MG, lset.Phi, Stokes.p, "XPressure",   ensf + ".pr", true));

        ensight->Write( Stokes.v.t);
    }
#endif

    // writer for vtk-format
    VTKOutCL * vtkwriter = NULL;
    if (P.get<int>("VTK.VTKOut",0)){
        vtkwriter = new VTKOutCL(adap.GetMG(), "DROPS data",
                                 P.get<int>("Time.NumSteps")/P.get("VTK.VTKOut", 0)+1,
                                 P.get<std::string>("VTK.VTKDir"), P.get<std::string>("VTK.VTKName"),
                                 P.get<std::string>("VTK.TimeFileName"),
                                 P.get<int>("VTK.Binary"),
                                 P.get<int>("VTK.UseOnlyP1"),
                                 -1,  /* <- level */
                                 P.get<int>("VTK.ReUseTimeFile"),
                                 P.get<int>("VTK.UseDeformation"));
        vtkwriter->Register( make_VTKVector( Stokes.GetVelSolution(), "velocity") );
        vtkwriter->Register( make_VTKScalar( Stokes.GetPrSolution(), "pressure") );
        if (P.get<int>("VTK.AddP1XPressure",0) && Stokes.UsesXFEM())
            vtkwriter->Register( make_VTKP1XScalar( MG, lset.Phi, Stokes.p, "xpressure"));
        vtkwriter->Register( make_VTKScalar( lset.GetSolution(), "level-set") );

        if (massTransp) {
            vtkwriter->Register( make_VTKScalar( massTransp->GetSolution(), "massTransport") );
        }

        if (P.get("SurfTransp.DoTransp", 0)) {
            vtkwriter->Register( make_VTKIfaceScalar( MG, surfTransp.ic,  "InterfaceSol"));
        }
        vtkwriter->Write(Stokes.v.t);
    }

    // if (P.get("Restart.Serialization", 0))
    //     ser.Write();

    const int nsteps = P.get<int>("Time.NumSteps");
    const double dt = P.get<double>("Time.StepSize");
    for (int step= 1; step<=nsteps; ++step)
    {
        std::cout << "============================================================ step " << step << std::endl;
        const double time_old = Stokes.v.t;
        const double time_new = Stokes.v.t + dt;
        IFInfo.Update( lset, Stokes.GetVelSolution());
        IFInfo.Write(time_old);

        if (P.get("SurfTransp.DoTransp", 0)) surfTransp.InitOld();
        timedisc->DoStep( P.get<int>("Coupling.Iter"));
        if (massTransp) massTransp->DoStep( time_new);
        if (P.get("SurfTransp.DoTransp", 0)) {
            surfTransp.DoStep( time_new);
            BndDataCL<> ifbnd( 0);
            std::cout << "surfactant on \\Gamma: " << Integral_Gamma( MG, lset.Phi, lset.GetBndData(), make_P1Eval(  MG, ifbnd, surfTransp.ic)) << '\n';
        }

        // WriteMatrices( Stokes, step);

        // grid modification
        const bool doGridMod= P.get<int>("AdaptRef.Freq") && step%P.get<int>("AdaptRef.Freq") == 0;
        bool gridChanged= false;
        if (doGridMod) {
            adap.UpdateTriang( lset);
            gridChanged= adap.WasModified();
        }
        // downwind-numbering for Navier-Stokes
        const bool doNSDownwindNumbering= P.get<int>("NavStokes.Downwind.Frequency")
            && step%P.get<int>("NavStokes.Downwind.Frequency") == 0;
        if (doNSDownwindNumbering) {
            if (!gridChanged) { // We must ensure that the permutation maps the original numbering of CreateNumbering to the downwind-numbering and that the renumbering starts in a known state, i.e. the original numbering.
                vidx->DeleteNumbering( MG);
                Stokes.CreateNumberingVel( MG.GetLastLevel(), vidx, periodic_match);
                permute_Vector( Stokes.v.Data, invert_permutation( vel_downwind), 3);
            }
            vel_downwind= Stokes.downwind_numbering( lset, navstokes_downwind);
        }
        // downwind-numbering for Levelset
        const bool doLsetDownwindNumbering= P.get<int>("Levelset.Downwind.Frequency")
            && step%P.get<int>("Levelset.Downwind.Frequency") == 0;
        if (doLsetDownwindNumbering) {
            if (!gridChanged) { // We must ensure that the permutation maps the original numbering of CreateNumbering to the downwind-numbering and that the renumbering starts in a known state, i.e. the original numbering.
                lset.DeleteNumbering( lidx);
                lset.CreateNumbering( MG.GetLastLevel(), lidx, periodic_match);
                lset.Phi.SetIdx( lidx);
                permute_Vector( lset.Phi.Data, invert_permutation( lset_downwind));
            }
            lset_downwind= lset.downwind_numbering( Stokes.GetVelSolution(), levelset_downwind);
        }
        if (gridChanged || doNSDownwindNumbering || doLsetDownwindNumbering) {
                timedisc->Update();
                if (massTransp) massTransp->Update();
        }

#ifndef _PAR
        if (ensight && step%P.get("Ensight.EnsightOut", 0)==0)
            ensight->Write( time_new);
#endif
        if (vtkwriter && step%P.get("VTK.VTKOut", 0)==0)
            vtkwriter->Write( time_new);
        if (P.get("Restart.Serialization", 0) && step%P.get("Restart.Serialization", 0)==0)
            ser.Write();
    }
    IFInfo.Update( lset, Stokes.GetVelSolution());
    IFInfo.Write(Stokes.v.t);
    std::cout << std::endl;
    delete timedisc;
    delete navstokessolver;
    delete stokessolver;
    delete gm;
    if (massTransp) delete massTransp;
    if (transprepair) delete transprepair;
#ifndef _PAR
    if (ensight) delete ensight;
#endif
    if (vtkwriter) delete vtkwriter;
    if (infofile) delete infofile;
//     delete stokessolver1;
}

} // end of namespace DROPS


/// \brief Set Default parameters here s.t. they are initialized.
/// The result can be checked when Param-list is written to the output.
void SetMissingParameters(DROPS::ParamCL& P){
    P.put_if_unset<std::string>("VTK.TimeFileName",P.get<std::string>("VTK.VTKName"));
    P.put_if_unset<int>("VTK.ReUseTimeFile",0);
    P.put_if_unset<int>("VTK.UseDeformation",0);
    P.put_if_unset<int>("VTK.UseOnlyP1",0);
    P.put_if_unset<int>("Transp.DoTransp",0);
    P.put_if_unset<std::string>("Restart.Inputfile","none");
    P.put_if_unset<int>("NavStokes.Downwind.Frequency", 0);
    P.put_if_unset<double>("NavStokes.Downwind.MaxRelComponentSize", 0.05);
    P.put_if_unset<double>("NavStokes.Downwind.WeakEdgeRatio", 0.2);
    P.put_if_unset<double>("NavStokes.Downwind.CrosswindLimit", std::cos( M_PI/6.));
    P.put_if_unset<int>("Levelset.Downwind.Frequency", 0);
    P.put_if_unset<double>("Levelset.Downwind.MaxRelComponentSize", 0.05);
    P.put_if_unset<double>("Levelset.Downwind.WeakEdgeRatio", 0.2);
    P.put_if_unset<double>("Levelset.Downwind.CrosswindLimit", std::cos( M_PI/6.));

    P.put_if_unset<std::string>("Exp.VolForce", "ZeroVel");
    P.put_if_unset<double>("Mat.DensDrop", 0.0);
    P.put_if_unset<double>("Mat.ShearVisco", 0.0);
    P.put_if_unset<double>("Mat.DilatationalVisco", 0.0);
    P.put_if_unset<double>("SurfTens.ShearVisco", 0.0);
    P.put_if_unset<double>("SurfTens.DilatationalVisco", 0.0);

    P.put_if_unset<int>("General.ProgressBar", 0);
    P.put_if_unset<std::string>("General.DynamicLibsPrefix", "../");
	
	P.put_if_unset<double>("SpeBnd.alpha", 0.0);
    P.put_if_unset<double>("SpeBnd.beta", 0.0);
}

int main (int argc, char** argv)
{
#ifdef _PAR
    DROPS::ProcCL::Instance(&argc, &argv);
#endif
  try
  {
    std::ifstream param;

    std::cout << "Boost version: " << BOOST_LIB_VERSION << std::endl;

    if (argc!=2)
    {
        std::cout << "Using default parameter file: risingdroplet.json\n";
        param.open( "risingdroplet.json");
    }
    else
        param.open( argv[1]);
    if (!param)
    {
        std::cerr << "error while opening parameter file\n";
        return 1;
    }
    param >> P;
    param.close();

    SetMissingParameters(P);

    std::cout << P << std::endl;
    
    DROPS::dynamicLoad(P.get<std::string>("General.DynamicLibsPrefix"), P.get<std::vector<std::string> >("General.DynamicLibs") );
    
    if (P.get<int>("General.ProgressBar"))
        DROPS::ProgressBarTetraAccumulatorCL::Activate();

    //!check paramterfile
    if (P.get<double>("SurfTens.DilatationalVisco")< P.get<double>("SurfTens.ShearVisco"))
    {
        throw DROPS::DROPSErrCL("Parameter error : Dilatational viscosity must be larger than surface shear viscosity");
    }

    DROPS::MatchMap & matchmap = DROPS::MatchMap::getInstance();
    bool is_periodic = P.get<std::string>("DomainCond.PeriodicMatching", "none") != "none";
    DROPS::match_fun periodic_match = is_periodic ? matchmap[P.get<std::string>("DomainCond.PeriodicMatching", "periodicx")] : 0;

    DROPS::MultiGridCL* mg= 0;
    typedef DROPS::BndDataCL<DROPS::Point3DCL> VelBndDataCL;
    typedef DROPS::BndDataCL<double>    PrBndDataCL;
    VelBndDataCL *velbnddata = 0;
    PrBndDataCL *prbnddata = 0;
    DROPS::LsetBndDataCL* lsetbnddata= 0;

    //you cannot pass a double& per P.get, so you need to use this indirect way
    double ExpRadInlet = P.get<double>("Exp.RadInlet");
    DROPS::BuildDomain( mg, P.get<std::string>("DomainCond.MeshFile"), P.get<int>("DomainCond.GeomType"), P.get<std::string>("Restart.Inputfile"), ExpRadInlet);
    P.put("Exp.RadInlet", ExpRadInlet);

    std::cout << "Generated MG of " << mg->GetLastLevel() << " levels." << std::endl;

    std::string perbndtypestr;
    std::string zerobndfun;
    for( size_t i= 1; i<=mg->GetBnd().GetNumBndSeg(); ++i) {
        zerobndfun += "Zero";
        if (i!=mg->GetBnd().GetNumBndSeg())
          zerobndfun += "!";
    }
    DROPS::BuildBoundaryData( mg, velbnddata, P.get<std::string>("DomainCond.BoundaryType"), P.get<std::string>("DomainCond.BoundaryFncs"), periodic_match, &perbndtypestr);
    std::cout << "Generated boundary conditions for velocity, ";
    DROPS::BuildBoundaryData( mg, prbnddata, perbndtypestr, zerobndfun, periodic_match);
    std::cout << "pressure, ";
    DROPS::BuildBoundaryData( mg, lsetbnddata,  P.get<std::string>("DomainCond.BoundaryType"), zerobndfun, periodic_match);//Hope this will not affect solving levelset equation!?
    std::cout << "and levelset." << std::endl;
    DROPS::StokesBndDataCL bnddata(*velbnddata,*prbnddata);

    std::string InitialLSet= P.get("Exp.InitialLSet", std::string("Ellipsoid"));
    if (InitialLSet == "Ellipsoid")
        DROPS::EllipsoidCL::Init( P.get<DROPS::Point3DCL>("Exp.PosDrop"), P.get<DROPS::Point3DCL>("Exp.RadDrop"));
    if  (InitialLSet == "TwoEllipsoid")
        DROPS::TwoEllipsoidCL::Init( P.get<DROPS::Point3DCL>("Exp.PosDrop"), P.get<DROPS::Point3DCL>("Exp.RadDrop"), P.get<DROPS::Point3DCL>("Exp.PosDrop2"), P.get<DROPS::Point3DCL>("Exp.RadDrop2"));
    if (InitialLSet.find("Cylinder")==0) {
        DROPS::CylinderCL::Init( P.get<DROPS::Point3DCL>("Exp.PosDrop"), P.get<DROPS::Point3DCL>("Exp.RadDrop"), InitialLSet[8]-'X');
        P.put("Exp.InitialLSet", InitialLSet= "Cylinder");
    }

    DROPS::AdapTriangCL adap( *mg, P.get<double>("AdaptRef.Width"), P.get<int>("AdaptRef.CoarsestLevel"), P.get<int>("AdaptRef.FinestLevel"),
                              ((P.get<std::string>("Restart.Inputfile") == "none") ? P.get<int>("AdaptRef.LoadBalStrategy") : -P.get<int>("AdaptRef.LoadBalStrategy")));
    // If we read the Multigrid, it shouldn't be modified;
    // otherwise the pde-solutions from the ensight files might not fit.
    if (P.get("Restart.Inputfile", std::string("none")) == "none")
        adap.MakeInitialTriang( DROPS::InScaMap::getInstance()[InitialLSet]);

    std::cout << DROPS::SanityMGOutCL(*mg) << std::endl;
#ifdef _PAR
    if ( DROPS::CheckParMultiGrid())
        std::cout << "As far as I can tell the ParMultigridCL is sane\n";
    if ( DROPS::ProcCL::Check( DROPS::DiST::InfoCL::Instance().IsSane( std::cerr)))
        std::cout << " DiST-module seems to be alright!" << std::endl;
    else
        std::cout << " DiST-module seems to be broken!" << std::endl;
#endif

    DROPS::InstatNavierStokes2PhaseP2P1CL prob( *mg, DROPS::TwoPhaseFlowCoeffCL(P), bnddata, P.get<double>("Stokes.XFEMStab")<0 ? DROPS::P1_FE : DROPS::P1X_FE, P.get<double>("Stokes.XFEMStab"));

    Strategy( prob, *lsetbnddata, adap);    // do all the stuff

    delete mg;
    delete velbnddata;
    delete prbnddata;
    delete lsetbnddata;

    rusage usage;
    getrusage( RUSAGE_SELF, &usage);

#ifdef _PAR
    printf( "[%i]: ru_maxrss: %li kB.\n", DROPS::ProcCL::MyRank(), usage.ru_maxrss);
#else
    printf( "ru_maxrss: %li kB.\n", usage.ru_maxrss);
#endif
    std::cout << " twophasedrops finished regularly" << std::endl;
    return 0;
  }
  catch (DROPS::DROPSErrCL& err) { err.handle(); }
}
<|MERGE_RESOLUTION|>--- conflicted
+++ resolved
@@ -234,25 +234,6 @@
     DisplayDetailedGeom( MG);
     DisplayUnks(Stokes, lset, MG);
 
-<<<<<<< HEAD
-    double Vol = 0;
-
-    if (P.get("Exp.InitialLSet", std::string("Ellipsoid")) == "Ellipsoid"){
-        Vol = EllipsoidCL::GetVolume();
-        std::cout << "initial volume: " << lset.GetVolume()/Vol << std::endl;
-		if( P.get<int>("Levelset.VolCorrection"))
-		{
-			double dphi= lset.AdjustVolume( Vol, 1e-9);
-			std::cout << "initial volume correction is " << dphi << std::endl;
-			lset.Phi.Data+= dphi;
-			std::cout << "new initial volume: " << lset.GetVolume()/Vol << std::endl;
-		}
-    }else{
-        Vol = lset.GetVolume();
-    }
-
-=======
->>>>>>> 0a4f3a18
     TransportP1CL * massTransp = NULL;
     TransportRepairCL *  transprepair = NULL;
 
