/// \file twophasedrops.cpp
/// \brief flow in measurement cell or brick
/// \author LNM RWTH Aachen: Patrick Esser, Joerg Grande, Sven Gross, Christoph Lehrenfeld; SC RWTH Aachen: Oliver Fortmeier

/*
 * This file is part of DROPS.
 *
 * DROPS is free software: you can redistribute it and/or modify
 * it under the terms of the GNU Lesser General Public License as published by
 * the Free Software Foundation, either version 3 of the License, or
 * (at your option) any later version.
 *
 * DROPS is distributed in the hope that it will be useful,
 * but WITHOUT ANY WARRANTY; without even the implied warranty of
 * MERCHANTABILITY or FITNESS FOR A PARTICULAR PURPOSE.  See the
 * GNU Lesser General Public License for more details.
 *
 * You should have received a copy of the GNU Lesser General Public License
 * along with DROPS. If not, see <http://www.gnu.org/licenses/>.
 *
 *
 * Copyright 2012 LNM/SC RWTH Aachen, Germany
*/

//multigrid
#include "geom/multigrid.h"
#include "geom/builder.h"
#include "geom/deformation.h"
//time integration
#include "navstokes/instatnavstokes2phase.h"
#include "stokes/integrTime.h"
//output
#include "out/output.h"
#ifndef _PAR
#include "out/ensightOut.h"
#endif
#include "out/vtkOut.h"
//levelset
#include "levelset/coupling.h"
#include "levelset/marking_strategy.h"
#include "levelset/adaptriang.h"
#include "levelset/mzelle_hdr.h"
#include "levelset/twophaseutils.h"
//surfactants
#include "surfactant/ifacetransp.h"
//function map
#include "misc/funcmap.h"
//solver factory for stokes
#include "num/stokessolverfactory.h"
#include "num/oseensolver.h"
#include "num/prolongation.h"
#include "num/stokespardiso.h" 
#ifdef _PAR
#include "parallel/loadbal.h"
#include "parallel/parmultigrid.h"
#endif
//general: streams
#include <fstream>
#include <sstream>

#ifndef _PAR
#include "num/stokespardiso.h"
#endif
#include "misc/progressaccu.h"
#include "misc/dynamicload.h"

#include <sys/resource.h>

DROPS::ParamCL P;

// rho*du/dt - mu*laplace u + Dp = f + rho*g - okn
//                        -div u = 0
//                             u = u0, t=t0

namespace DROPS // for Strategy
{
double GetTimeOffset(){
    double timeoffset = 0.0;
    const std::string restartfilename = P.get<std::string>("DomainCond.InitialFile");
    if (P.get<int>("DomainCond.InitialCond") == -1){
        const std::string timefilename = restartfilename + "time";
        std::ifstream f_(timefilename.c_str());
        f_ >> timeoffset;
        std::cout << "used time offset file is " << timefilename << std::endl;
        std::cout << "time offset is " << timeoffset << std::endl;
    }
    return timeoffset;
}

//To do: move to some other file and develop a more general methods!
double compute_averageAngle(const DROPS::MultiGridCL& mg,LevelsetP2CL& lset,instat_vector_fun_ptr Outnormal_fun)
{
	InterfaceTriangleCL triangle;
	const DROPS::Uint lvl = mg.GetLastLevel();
	BndDataCL<> lsetbnd=lset.GetBndData();
	bool SpeBnd;
    double angle=0;
    //double radius=0;
    double circ=0;
	//double area=0;
    double weight[5]={0.568888889, 0.47862867,0.47862867,0.236926885,0.236926885};
	//integral in [-1,1]
	double qupt[5]={0,-0.53846931,0.53846931,-0.906179846,0.906179846};
    DROPS_FOR_TRIANG_CONST_TETRA( mg, lvl, it){
		SpeBnd=false;
		for(Uint v=0; v<4; v++)
		   	if(lsetbnd.GetBC(*it->GetFace(v))==Slip0BC||lsetbnd.GetBC(*it->GetFace(v))==SlipBC)
		   	{
		   		SpeBnd=true; break;
		   	}
		if(!SpeBnd)
		{
			for(Uint v=0; v<6; v++)
				if(lsetbnd.GetBC(*it->GetEdge(v))==Slip0BC||lsetbnd.GetBC(*it->GetEdge(v))==SlipBC)
				{
					SpeBnd=true; break;
				}
			if(!SpeBnd)
			continue;
		}
		triangle.BInit( *it, lset.Phi,lsetbnd); //we have to use this init function!!!!!!!!!
		triangle.SetBndOutNormal(Outnormal_fun);

		for(int ch=0;ch<8;++ch)
	    {
	        if (!triangle.ComputeMCLForChild(ch)) // no patch for this child
	            continue;
	         BaryCoordCL Barys[2];
	          Point3DCL pt0,pt1;
	          double length;
	        Uint ncl=triangle.GetNumMCL();
	        for(Uint i=0;i<ncl;i++)
	        {
				if(!triangle.IsSymmType(i))
				{
					length=triangle.GetInfoMCL(i,Barys[0],Barys[1],pt0,pt1);
					circ+=length;
					for(Uint j=0;j<5;j++)
						angle+=length*triangle.GetImprovedActualContactAngle(i,(qupt[j]+1)/2)*weight[j]/2;
				}
	        }
	    }
	}
    return angle/circ;
}

void Strategy( InstatNavierStokes2PhaseP2P1CL& Stokes, LsetBndDataCL& lsetbnddata, AdapTriangCL& adap)
// flow control
{
    DROPS::InScaMap & inscamap = DROPS::InScaMap::getInstance();
    DROPS::InVecMap & invecmap = DROPS::InVecMap::getInstance();
    DROPS::MatchMap & matchmap = DROPS::MatchMap::getInstance();

    instat_scalar_fun_ptr the_Young_angle;
    instat_vector_fun_ptr the_Bnd_outnormal;

    the_Young_angle= inscamap[P.get<std::string>("SpeBnd.CtAngle")];
    the_Bnd_outnormal= invecmap[P.get<std::string>("SpeBnd.BndOutNormal")];

    bool is_periodic = P.get<std::string>("DomainCond.PeriodicMatching", "none") != "none";
    match_fun periodic_match = is_periodic ? matchmap[P.get("DomainCond.PeriodicMatching", std::string("periodicx"))] : 0;

    MultiGridCL& MG= Stokes.GetMG();
    MeshDeformationCL& md = MeshDeformationCL::getInstance();
    MG.SetMeshDeformation(md);

    // initialization of surface tension
    // choose a proper model for surface tension coefficient, see levelset/surfacetension.h
    instat_scalar_fun_ptr sigmap = inscamap[P.get<std::string>("SurfTens.VarTensionFncs", "ConstTau")];
    SurfaceTensionCL * sf;
    sf = new SurfaceTensionCL( sigmap);
    sf->SetInputMethod( Sigma_X);

    // Creates new Levelset-Object, has to be cleaned manually
    LevelsetP2CL & lset( * LevelsetP2CL::Create( MG, lsetbnddata, *sf, P.get_child("Levelset")) );

    lset.SetYoungAngle(the_Young_angle);//set Young's Contact angle on the solid boundary
    lset.SetBndOutNormal(the_Bnd_outnormal);//set outnormal of the domain boundary
     if (is_periodic) //CL: Anyone a better idea? perDirection from ParameterFile?
    {
        int n = 0;
        if (P.get("DomainCond.PeriodicMatching", std::string("periodicx")) == "periodicx" || P.get("DomainCond.PeriodicMatching", std::string("periodicx")) == "periodicy" || P.get("DomainCond.PeriodicMatching", std::string("periodicx")) == "periodicz")
            n = 1;
        if (P.get("DomainCond.PeriodicMatching", std::string("periodicx")) == "periodicxy" || P.get("DomainCond.PeriodicMatching", std::string("periodicx")) == "periodicxz" || P.get("DomainCond.PeriodicMatching", std::string("periodicx")) == "periodicyz")
            n = 2;
        LevelsetP2CL::perDirSetT pdir(n);
        if (P.get("DomainCond.PeriodicMatching", std::string("periodicx")) == "periodicx") pdir[0] = P.get<Point3DCL>("Domain.E1");
        if (P.get("DomainCond.PeriodicMatching", std::string("periodicx")) == "periodicy") pdir[0] = P.get<Point3DCL>("Domain.E2");
        if (P.get("DomainCond.PeriodicMatching", std::string("periodicx")) == "periodicz") pdir[0] = P.get<Point3DCL>("Domain.E3");
        if (P.get("DomainCond.PeriodicMatching", std::string("periodicx")) == "periodicxy") {pdir[0] = P.get<Point3DCL>("Domain.E1"); pdir[1] = P.get<Point3DCL>("Domain.E2");}
        if (P.get("DomainCond.PeriodicMatching", std::string("periodicx")) == "periodicxz") {pdir[0] = P.get<Point3DCL>("Domain.E1"); pdir[1] = P.get<Point3DCL>("Domain.E3");}
        if (P.get("DomainCond.PeriodicMatching", std::string("periodicx")) == "periodicyz") {pdir[0] = P.get<Point3DCL>("Domain.E2"); pdir[1] = P.get<Point3DCL>("Domain.E3");}
        if (P.get("DomainCond.PeriodicMatching", std::string("periodicx")) != "periodicx" && P.get("DomainCond.PeriodicMatching", std::string("periodicx")) != "periodicy" && P.get("DomainCond.PeriodicMatching", std::string("periodicx")) != "periodicz" &&
          P.get("DomainCond.PeriodicMatching", std::string("periodicx")) != "periodicxy" && P.get("DomainCond.PeriodicMatching", std::string("periodicx")) != "periodicxz" && P.get("DomainCond.PeriodicMatching", std::string("periodicx")) != "periodicyz"){
            std::cout << "WARNING: could not set periodic directions! Reparametrization can not work correctly now!" << std::endl;
            std::cout << "Press any key to continue" << std::endl; getchar();
        }
        lset.SetPeriodicDirections(&pdir);
    }

    LevelsetRepairCL lsetrepair( lset);
    adap.push_back( &lsetrepair);
    VelocityRepairCL velrepair( Stokes);
    adap.push_back( &velrepair);
    PressureRepairCL prrepair( Stokes, lset);
    adap.push_back( &prrepair);

    MLIdxDescCL* lidx= &lset.idx;
    MLIdxDescCL* vidx= &Stokes.vel_idx;
    MLIdxDescCL* pidx= &Stokes.pr_idx;

    if ( StokesSolverFactoryHelperCL().VelMGUsed(P)){
        Stokes.SetNumVelLvl ( Stokes.GetMG().GetNumLevel());
        lset.SetNumLvl(Stokes.GetMG().GetNumLevel());
    }
    if ( StokesSolverFactoryHelperCL().PrMGUsed(P)){
        Stokes.SetNumPrLvl  ( Stokes.GetMG().GetNumLevel());
        lset.SetNumLvl(Stokes.GetMG().GetNumLevel());
    }
    lset.CreateNumbering( MG.GetLastLevel(), periodic_match);

    if (lset.IsDiscontinuous())
    {
        LevelsetP2DiscontCL& lsetD (dynamic_cast<LevelsetP2DiscontCL&>(lset));
        MLIdxDescCL* lidxc = lsetD.idxC;
        lsetD.CreateNumbering( MG.GetLastLevel(), lidxc, periodic_match);
        lsetD.PhiContinuous.SetIdx( lidxc);
    }

    PermutationT lset_downwind;

    if ( StokesSolverFactoryHelperCL().VelMGUsed(P))
        Stokes.SetNumVelLvl ( Stokes.GetMG().GetNumLevel());
    if ( StokesSolverFactoryHelperCL().PrMGUsed(P))
        Stokes.SetNumPrLvl  ( Stokes.GetMG().GetNumLevel());

    SetInitialLevelsetConditions( lset, MG, P);

    double Vol = 0;
    //Vol = lset.GetVolume();
    if ((P.get("Exp.InitialLSet", std::string("Ellipsoid")) == "Ellipsoid" || P.get("Exp.InitialLSet", std::string("Ellipsoid")) == "Cylinder" 
        || P.get("Exp.InitialLSet", std::string("Ellipsoid")) == "ContactDroplet" || P.get("Exp.InitialLSet", std::string("Ellipsoid")) == "HalfEllipsoid" || P.get("Exp.InitialLSet", std::string("Ellipsoid")) == "TaylorFlowDistance") 
        && P.get<int>("Levelset.VolCorrection") != 0)
    {  
        if (P.get<double>("Exp.InitialVolume",-1.0) > 0 )
            Vol = P.get<double>("Exp.InitialVolume");      
        std::string InitialLSet= P.get("Exp.InitialLSet", std::string("Ellipsoid"));
        if (InitialLSet == "Ellipsoid")
            Vol = EllipsoidCL::GetVolume();
        if (InitialLSet == "HalfEllipsoid")
            Vol = HalfEllipsoidCL::GetVolume();
        if (InitialLSet == "ContactDroplet")
            Vol = ContactDropletCL::GetVolume();
        if (InitialLSet.find("Cylinder")==0)
            Vol = CylinderCL::GetVolume();
        std::cout << "initial rel. volume: " << lset.GetVolume()/Vol << std::endl;
        double dphi= lset.AdjustVolume( Vol, 1e-9);
        std::cout << "initial lset offset for correction is " << dphi << std::endl;
        lset.Phi.Data+= dphi;
        std::cout << "new initial rel. volume: " << lset.GetVolume()/Vol << std::endl;
    }else{
        Vol = lset.GetVolume();
    }

    Stokes.CreateNumberingVel( MG.GetLastLevel(), vidx, periodic_match);
    Stokes.CreateNumberingPr(  MG.GetLastLevel(), pidx, periodic_match, &lset);
    PermutationT vel_downwind;
    // For a two-level MG-solver: P2P1 -- P2P1X; comment out the preceding CreateNumberings
//     Stokes.SetNumVelLvl ( 2);
//     Stokes.SetNumPrLvl  ( 2);
//     Stokes.vel_idx.GetCoarsest().CreateNumbering( MG.GetLastLevel(), MG, Stokes.GetBndData().Vel);
//     Stokes.vel_idx.GetFinest().  CreateNumbering( MG.GetLastLevel(), MG, Stokes.GetBndData().Vel);
//     Stokes.pr_idx.GetCoarsest(). GetXidx().SetBound( 1e99);
//     Stokes.pr_idx.GetCoarsest(). CreateNumbering( MG.GetLastLevel(), MG, Stokes.GetBndData().Pr, 0, &lset.Phi);
//     Stokes.pr_idx.GetFinest().   CreateNumbering( MG.GetLastLevel(), MG, Stokes.GetBndData().Pr, 0, &lset.Phi);

    StokesVelBndDataCL::bnd_val_fun ZeroVel = InVecMap::getInstance().find("ZeroVel")->second;
    StokesVelBndDataCL::bnd_val_fun ImpactVel = InVecMap::getInstance().find("ImpactVel")->second;
    Stokes.SetIdx();
    Stokes.v.SetIdx  ( vidx);
    Stokes.p.SetIdx  ( pidx);
<<<<<<< HEAD
    //Stokes.InitVel( &Stokes.v, ZeroVel);
    Stokes.InitVel( &Stokes.v, ImpactVel);
=======
    if (P.get<int>("NavStokes.ShiftFrame") == 1)
        Stokes.InitVel( &Stokes.v, InVecMap::getInstance().find("InflowShiftFrame")->second);  // shifted zero velocity initial condition
    else
        Stokes.InitVel( &Stokes.v, ZeroVel);
>>>>>>> 1677bcd2

    IteratedDownwindCL navstokes_downwind( P.get_child( "NavStokes.Downwind"));
    if (P.get<int>( "NavStokes.Downwind.Frequency") > 0) {
        if (StokesSolverFactoryHelperCL().VelMGUsed( P))
            throw DROPSErrCL( "Strategy: Multigrid-solver and downwind-numbering cannot be used together. Sorry.\n");
        vel_downwind= Stokes.downwind_numbering( lset, navstokes_downwind);
    }
    IteratedDownwindCL levelset_downwind( P.get_child( "Levelset.Downwind"));
    if (P.get<int>( "Levelset.Downwind.Frequency") > 0)
        lset_downwind= lset.downwind_numbering( Stokes.GetVelSolution(), levelset_downwind);

    DisplayDetailedGeom( MG);
    DisplayUnks(Stokes, lset, MG);

    TransportP1CL * massTransp = NULL;
    TransportRepairCL *  transprepair = NULL;

    if (P.get<int>("Transp.DoTransp"))
    {
        // CL: the following could be moved outside of strategy to some function like
        //" InitializeMassTransport(P,MG,Stokes,lset,adap, TransportP1CL * & massTransp,TransportRepairCL * & transprepair)"
        static DROPS::BndCondT c_bc[6]= {
            DROPS::OutflowBC, DROPS::OutflowBC, DROPS::OutflowBC,
            DROPS::OutflowBC, DROPS::OutflowBC, DROPS::OutflowBC
        };
        static DROPS::BndDataCL<>::bnd_val_fun c_bfun[6]= {0, 0, 0, 0, 0, 0};
        static DROPS::BndDataCL<> Bnd_c( 6, c_bc, c_bfun);
        double D[2] = {P.get<double>("Transp.DiffPos"), P.get<double>("Transp.DiffNeg")};

        massTransp = new TransportP1CL( MG, Bnd_c, Stokes.GetBndData().Vel, P.get<double>("Transp.Theta"),
                                  D, P.get<double>("Transp.HNeg")/P.get<double>("Transp.HPos"), &Stokes.v, lset,
                                  P.get<double>("Time.StepSize"), P.get<int>("Transp.Iter"), P.get<double>("Transp.Tol"));

        transprepair = new TransportRepairCL(*massTransp, MG);
        adap.push_back(transprepair);

        MLIdxDescCL* cidx= &massTransp->idx;
        massTransp->CreateNumbering( MG.GetLastLevel(), cidx);
        massTransp->ct.SetIdx( cidx);
        if (P.get<int>("DomainCond.InitialCond") != -1)
            massTransp->Init( inscamap["Initialcneg"], inscamap["Initialcpos"]);
        else
            ReadFEFromFile( massTransp->ct, MG, P.get<std::string>("DomainCond.InitialFile")+"concentrationTransf");

        massTransp->Update();
        std::cout << massTransp->c.Data.size() << " concentration unknowns,\n";
    }

    /// \todo rhs beruecksichtigen
    SurfactantcGP1CL surfTransp( MG, Stokes.GetBndData().Vel, P.get<double>("SurfTransp.Theta"), P.get<double>("SurfTransp.Visc"), &Stokes.v, *lset.PhiC, lset.GetBndData(),
                                 P.get<double>("Time.StepSize"), P.get<int>("SurfTransp.Iter"), P.get<double>("SurfTransp.Tol"), P.get<double>("SurfTransp.OmitBound"));
    InterfaceP1RepairCL surf_repair( MG, *lset.PhiC, lset.GetBndData(), surfTransp.ic);
    if (P.get("SurfTransp.DoTransp", 0))
    {
        adap.push_back( &surf_repair);
        surfTransp.idx.CreateNumbering( MG.GetLastLevel(), MG, lset.PhiC, &lset.GetBndData());
        std::cout << "Surfactant transport: NumUnknowns: " << surfTransp.idx.NumUnknowns() << std::endl;
        surfTransp.ic.SetIdx( &surfTransp.idx);
        surfTransp.Init( inscamap["surf_sol"]);
    }

    // Stokes-Solver
    StokesSolverFactoryCL<InstatNavierStokes2PhaseP2P1CL> stokessolverfactory(Stokes, P);
<<<<<<< HEAD
    
    StokesSolverBaseCL* stokessolver = NULL;
    if (! P.get("Stokes.DirectSolve", 0))
        stokessolver = stokessolverfactory.CreateStokesSolver();
    else
        stokessolver = new StokesPardisoSolverCL(); 
    
=======
    StokesSolverBaseCL* stokessolver;

    if (! P.get<int>("Stokes.DirectSolve"))
        stokessolver = stokessolverfactory.CreateStokesSolver();
#ifndef _PAR
    else
        stokessolver = new StokesPardisoSolverCL();
#else
    else
        throw DROPSErrCL("no direct solver in parallel");
#endif

>>>>>>> 1677bcd2
//  comment: construction of a oseen solver, preconditioned by another oseen solver,
//           e.g. GCR preconditioned by Vanka-MG, do not forget to delete stokessolver1 at the end of strategy
//
//    StokesSolverBaseCL* stokessolver1 = stokessolverfactory.CreateStokesSolver();
//    StokesSolverAsPreCL pc (*stokessolver1, 1);
//    GCRSolverCL<StokesSolverAsPreCL> gcr(pc, C.stk_OuterIter, C.stk_OuterIter, C.stk_OuterTol, /*rel*/ false);
//    BlockMatrixSolverCL<GCRSolverCL<StokesSolverAsPreCL> >* stokessolver =
//            new BlockMatrixSolverCL<GCRSolverCL<StokesSolverAsPreCL> > (gcr);

    // Navier-Stokes-Solver
    NSSolverBaseCL<InstatNavierStokes2PhaseP2P1CL>* navstokessolver = 0;
    if (P.get<double>("NavStokes.Nonlinear")==0.0)
        navstokessolver = new NSSolverBaseCL<InstatNavierStokes2PhaseP2P1CL>(Stokes, *stokessolver);
    else
        navstokessolver = new AdaptFixedPtDefectCorrCL<InstatNavierStokes2PhaseP2P1CL>(Stokes, *stokessolver, P.get<int>("NavStokes.Iter"), P.get<double>("NavStokes.Tol"), P.get<double>("NavStokes.Reduction"));

    // Level-Set-Solver
#ifndef _PAR
    typedef GSPcCL  LsetPcT;
#else
    typedef JACPcCL LsetPcT;
#endif
    LsetPcT lset_pc;
    GMResSolverCL<LsetPcT>* gm = new GMResSolverCL<LsetPcT>( lset_pc, 200, P.get<int>("Levelset.Iter"), P.get<double>("Levelset.Tol"));

    LevelsetModifyCL lsetmod( P.get<int>("Reparam.Freq"), P.get<int>("Reparam.Method"), P.get<double>("Reparam.MaxGrad"), P.get<double>("Reparam.MinGrad"), P.get<int>("Levelset.VolCorrection"), Vol, is_periodic);

    UpdateProlongationCL<Point3DCL> PVel( Stokes.GetMG(), stokessolverfactory.GetPVel(), &Stokes.vel_idx, &Stokes.vel_idx);
    adap.push_back( &PVel);
    UpdateProlongationCL<double> PPr ( Stokes.GetMG(), stokessolverfactory.GetPPr(), &Stokes.pr_idx, &Stokes.pr_idx);
    adap.push_back( &PPr);
    UpdateProlongationCL<double> PLset( lset.GetMG(), lset.GetProlongation(), lset.idxC, lset.idxC);
    adap.push_back( &PLset);
    Stokes.P_ = stokessolverfactory.GetPVel();

    // For a two-level MG-solver: P2P1 -- P2P1X;
//     MakeP1P1XProlongation ( Stokes.vel_idx.NumUnknowns(), Stokes.pr_idx.NumUnknowns(),
//         Stokes.pr_idx.GetFinest().GetXidx().GetNumUnknownsStdFE(),
//         stokessolverfactory.GetPVel()->GetFinest(), stokessolverfactory.GetPPr()->GetFinest());

    SetInitialConditions( Stokes, lset, MG, P);

    // Time discretisation + coupling
    TimeDisc2PhaseCL* timedisc= CreateTimeDisc(Stokes, lset, navstokessolver, gm, P, lsetmod);
    if (P.get<int>("Time.NumSteps") != 0){
        timedisc->SetSchurPrePtr( stokessolverfactory.GetSchurPrePtr() );
    }
    if (P.get<double>("NavStokes.Nonlinear")!=0.0 || P.get<int>("Time.NumSteps") == 0) {
        stokessolverfactory.SetMatrixA( &navstokessolver->GetAN()->GetFinest());
            //for Stokes-MGM
        stokessolverfactory.SetMatrices( navstokessolver->GetAN(), &Stokes.B.Data,
                                         &Stokes.M.Data, &Stokes.prM.Data, &Stokes.pr_idx);
    }
    else {
        stokessolverfactory.SetMatrixA( &timedisc->GetUpperLeftBlock()->GetFinest());
            //for Stokes-MGM
        stokessolverfactory.SetMatrices( timedisc->GetUpperLeftBlock(), &Stokes.B.Data,
                                         &Stokes.M.Data, &Stokes.prM.Data, &Stokes.pr_idx);
    }

    std::ofstream* infofile = 0;
    IF_MASTER {
        infofile = new std::ofstream ((P.get<std::string>("VTK.VTKName","twophasedrops")+".info").c_str());
    }
	if(P.get<double>("Exp.SimuType")==0){
		IFInfo.Init(infofile);
		IFInfo.WriteHeader();
	}
	else if(P.get<double>("Exp.SimuType")==1){
		FilmInfo.Init(infofile, P.get<double>("Exp.MessurePoint"), 0.);
		FilmInfo.WriteHeader();
	}

    if (P.get<int>("Time.NumSteps") == 0)
        SolveStatProblem( Stokes, lset, *navstokessolver, P.get<std::string>("Exp.Solution_Vel").compare("None")!=0, P.get<double>("Stokes.epsP"));

    // for serialization of geometry and numerical data
    TwoPhaseStoreCL<InstatNavierStokes2PhaseP2P1CL> ser(MG, Stokes, lset, massTransp,
                                                        P.get<std::string>("Restart.Outputfile"),
                                                        P.get<int>("Restart.Overwrite"),
                                                        P.get<int>("Restart.Binary"),
                                                        vel_downwind, lset_downwind);
    Stokes.v.t += GetTimeOffset();

    // Output-Registrations:
#ifndef _PAR
    Ensight6OutCL* ensight = NULL;
    if (P.get<int>("Ensight.EnsightOut",0)){
        // Initialize Ensight6 output
        std::string ensf( P.get<std::string>("Ensight.EnsDir") + "/" + P.get<std::string>("Ensight.EnsCase"));
        ensight = new Ensight6OutCL( P.get<std::string>("Ensight.EnsCase") + ".case",
                                     P.get<int>("Time.NumSteps")/P.get("Ensight.EnsightOut", 0)+1,
                                     P.get<int>("Ensight.Binary"));
        ensight->Register( make_Ensight6Geom      ( MG, MG.GetLastLevel(), P.get<std::string>("Ensight.GeomName"),
                                                    ensf + ".geo", true));
        ensight->Register( make_Ensight6Scalar    ( lset.GetSolution(),      "Levelset",      ensf + ".scl", true));
        ensight->Register( make_Ensight6Scalar    ( Stokes.GetPrSolution(),  "Pressure",      ensf + ".pr",  true));
        ensight->Register( make_Ensight6Vector    ( Stokes.GetVelSolution(), "Velocity",      ensf + ".vel", true));
        ensight->Register( make_Ensight6Scalar    ( ScalarFunAsP2EvalCL( sigmap, 0., &MG, MG.GetLastLevel()),
                                                    "Surfaceforce",  ensf + ".sf",  true));

        if (massTransp) {
            ensight->Register( make_Ensight6Scalar( massTransp->GetSolution(),"Concentration", ensf + ".c",   true));
            ensight->Register( make_Ensight6Scalar( massTransp->GetSolution( massTransp->ct),
                                                    "TransConc",     ensf + ".ct",  true));
        }
        if (P.get("SurfTransp.DoTransp", 0)) {
            ensight->Register( make_Ensight6IfaceScalar( MG, surfTransp.ic,  "InterfaceSol",  ensf + ".sur", true));
        }
        if (Stokes.UsesXFEM())
            ensight->Register( make_Ensight6P1XScalar( MG, lset.Phi, Stokes.p, "XPressure",   ensf + ".pr", true));

        ensight->Write( Stokes.v.t);
    }
#endif

    // writer for vtk-format
    VecDescCL * sigma_vtk = NULL;
    sigma_vtk = new VecDescCL;

    VTKOutCL * vtkwriter = NULL;
    if (P.get<int>("VTK.VTKOut",0)){
        vtkwriter = new VTKOutCL(adap.GetMG(), "DROPS data",
                                 P.get<int>("Time.NumSteps")/P.get("VTK.VTKOut", 0)+1,
                                 P.get<std::string>("VTK.VTKDir"), P.get<std::string>("VTK.VTKName"),
                                 P.get<std::string>("VTK.TimeFileName"),
                                 P.get<int>("VTK.Binary"),
                                 P.get<int>("VTK.UseOnlyP1"),
                                 false,
                                 -1,  /* <- level */
                                 P.get<int>("VTK.ReUseTimeFile"),
                                 P.get<int>("VTK.UseDeformation"));
        vtkwriter->Register( make_VTKVector( Stokes.GetVelSolution(), "velocity") );
        vtkwriter->Register( make_VTKScalar( Stokes.GetPrSolution(), "pressure") );
        if (P.get<int>("VTK.AddP1XPressure",0) && Stokes.UsesXFEM())
            vtkwriter->Register( make_VTKP1XScalar( MG, *lset.PhiC, Stokes.p, "xpressure"));
        vtkwriter->Register( make_VTKScalar( lset.GetSolution(), "level-set") );

        if (massTransp) {
            vtkwriter->Register( make_VTKScalar( massTransp->GetSolution(), "massTransport") );
        }

        if (P.get("SurfTransp.DoTransp", 0)) {
            vtkwriter->Register( make_VTKIfaceScalar( MG, surfTransp.ic,  "InterfaceSol"));
        }
        vtkwriter->Write(Stokes.v.t);
        vtkwriter->Register( make_VTKScalar( P1EvalCL<double, const StokesPrBndDataCL, const VecDescCL>( sigma_vtk, &Stokes.GetBndData().Pr, &MG), "tau"));
        sf->SetVtkOutput( sigma_vtk);
    }

    VTKOutCL * dgvtkwriter = NULL;
    if ((P.get<int>("Levelset.Discontinuous")&&(P.get<int>("VTK.VTKOut",0))&&(P.get<int>("VTK.AddDGOutput",0))))
    {
        dgvtkwriter = new VTKOutCL(adap.GetMG(), "DROPS data",
                                   P.get<int>("Time.NumSteps")/P.get("VTK.VTKOut", 0)+1,
                                   P.get<std::string>("VTK.VTKDir"), P.get<std::string>("VTK.VTKName")+"_dg",
                                   P.get<std::string>("VTK.TimeFileName"),
                                   P.get<int>("VTK.Binary"),
                                   false, /*onlyP1*/
                                   true, /*P2DG*/
                                   -1, /*,-level*/
                                   P.get<int>("VTK.ReUseTimeFile") + "_dg");
        dgvtkwriter->Register( make_VTKScalar( dynamic_cast<LevelsetP2DiscontCL&>(lset).GetDSolution(), "dg-level-set") );
        dgvtkwriter->Write(Stokes.v.t);
    }

    const int nsteps = P.get<int>("Time.NumSteps");
    const double dt = P.get<double>("Time.StepSize");

    //if(P.get<int>("Exp.OutputInfo")==1)
    std::ofstream out((P.get<std::string>("VTK.VTKName","contactangle")+".txt").c_str());
    out<<"time: "<<" angle: "<<" wet_area: "<<"surface_energy:  "<<"kinetic_energy:  "<<"total energy:  "<<std::endl;
    double time = 0.0;
<<<<<<< HEAD
=======

>>>>>>> 1677bcd2
    typedef DistMarkingStrategyCL MarkerT;
    MarkerT marker( lset,
                    P.get<double>("AdaptRef.Width"),
                    P.get<double>("AdaptRef.CoarsestLevel"), P.get<double>("AdaptRef.FinestLevel") );
    adap.set_marking_strategy(&marker);

<<<<<<< HEAD
    //out<<" "<<0<<"  "<<1.5707963<<"  "<<P.get<DROPS::Point3DCL>("Exp.RadDrop")[0]<<std::endl;
    //double time = 0.0;
=======
    IdxDescCL p1idx;

>>>>>>> 1677bcd2
    for (int step= 1; step<=nsteps; ++step)
    {
        std::cout << "============================================================ step " << step << std::endl;
        time += dt;
        const double time_old = Stokes.v.t;
        const double time_new = Stokes.v.t + dt;
<<<<<<< HEAD
		
		if(P.get<double>("Exp.SimuType")==0){
			IFInfo.Update( lset, Stokes.GetVelSolution());
			IFInfo.Write(time_old);
		}
		else if(P.get<double>("Exp.SimuType")==1){
			FilmInfo.Update( lset, Stokes.GetVelSolution());
			FilmInfo.Write(time_old);
		}
		if(P.get<int>("Exp.OutputInfo")==1)
		{
			double e1 = lset.GetSurfaceEnergy();
			double e2 = Stokes.GetKineticEnergy(lset);
		    out<<time_old<<"  "<<compute_averageAngle(MG, lset, the_Bnd_outnormal)<<"  "<<lset.GetWetArea()<<"  "<<e1<<"  "<<e2<<"   "<<e1+e2<<std::endl;
		}
=======
        IFInfo.Update( lset, Stokes.GetVelSolution());
        IFInfo.Write(time_old);

        if (P.get<int>("VTK.VTKOut")) {
            p1idx.CreateNumbering( Stokes.p.RowIdx->TriangLevel(), MG);
            sigma_vtk->SetIdx( &p1idx);
            sigma_vtk->Data = 0.;
        }

>>>>>>> 1677bcd2
        if (P.get("SurfTransp.DoTransp", 0)) surfTransp.InitOld();
        timedisc->DoStep( P.get<int>("Coupling.Iter"));
        if (massTransp) massTransp->DoStep( time_new);
        if (P.get("SurfTransp.DoTransp", 0)) {
            surfTransp.DoStep( time_new);
            BndDataCL<> ifbnd( 0);
            std::cout << "surfactant on \\Gamma: " << Integral_Gamma( MG, *lset.PhiC, lset.GetBndData(), make_P1Eval(  MG, ifbnd, surfTransp.ic)) << '\n';
        }
		if( P.get<std::string>("Exp.Solution_Vel").compare("None")!=0)
            //Stokes.CheckOnePhaseSolution( &Stokes.v, &Stokes.p, Stokes.Coeff_.RefVel, Stokes.Coeff_.RefGradPr, Stokes.Coeff_.RefPr);
            Stokes.CheckTwoPhaseSolution( &Stokes.v, &Stokes.p, lset, Stokes.Coeff_.RefVel, Stokes.Coeff_.RefPr);
		//if(P.get<int>("Exp.OutputInfo")==1)
		//{
		//	double e1 = lset.GetSurfaceEnergy();
		//	double e2 = Stokes.GetKineticEnergy(lset);
		//    out<<time_new<<"  "<<compute_averageAngle(MG, lset, the_Bnd_outnormal)<<"  "<<lset.GetWetArea()<<"  "<<e1<<"  "<<e2<<"   "<<e1+e2<<std::endl;
		//}
        // WriteMatrices( Stokes, step);

        // grid modification
        const bool doGridMod= P.get<int>("AdaptRef.Freq") && step%P.get<int>("AdaptRef.Freq") == 0;
        bool gridChanged= false;
        if (doGridMod)
        {
            gridChanged = adap.UpdateTriang();

        }
        // downwind-numbering for Navier-Stokes
        const bool doNSDownwindNumbering= P.get<int>("NavStokes.Downwind.Frequency")
            && step%P.get<int>("NavStokes.Downwind.Frequency") == 0;
        if (doNSDownwindNumbering) {
            if (!gridChanged) { // We must ensure that the permutation maps the original numbering of CreateNumbering to the downwind-numbering and that the renumbering starts in a known state, i.e. the original numbering.
                vidx->DeleteNumbering( MG);
                Stokes.CreateNumberingVel( MG.GetLastLevel(), vidx, periodic_match);
                permute_Vector( Stokes.v.Data, invert_permutation( vel_downwind), 3);
            }
            vel_downwind= Stokes.downwind_numbering( lset, navstokes_downwind);
        }
        // downwind-numbering for Levelset
        const bool doLsetDownwindNumbering= P.get<int>("Levelset.Downwind.Frequency")
            && step%P.get<int>("Levelset.Downwind.Frequency") == 0;
        if (doLsetDownwindNumbering) {
            if (!gridChanged) { // We must ensure that the permutation maps the original numbering of CreateNumbering to the downwind-numbering and that the renumbering starts in a known state, i.e. the original numbering.
                lset.DeleteNumbering( lidx);
                lset.CreateNumbering( MG.GetLastLevel(), lidx, periodic_match);
                lset.Phi.SetIdx( lidx);
                permute_Vector( lset.Phi.Data, invert_permutation( lset_downwind));
            }
            lset_downwind= lset.downwind_numbering( Stokes.GetVelSolution(), levelset_downwind);
        }
        if (gridChanged || doNSDownwindNumbering || doLsetDownwindNumbering) {
                timedisc->Update();
                if (massTransp) massTransp->Update();
        }

#ifndef _PAR
        if (ensight && step%P.get("Ensight.EnsightOut", 0)==0)
            ensight->Write( time_new);
#endif
        if (dgvtkwriter && step%P.get("VTK.VTKOut", 0)==0)
            dgvtkwriter->Write( time_new);
        if (vtkwriter && step%P.get("VTK.VTKOut", 0)==0)
            vtkwriter->Write( time_new);
        if (P.get("Restart.Serialization", 0) && step%P.get("Restart.Serialization", 0)==0)
            ser.Write();
    }
	if(P.get<double>("Exp.SimuType")==0){
		IFInfo.Update( lset, Stokes.GetVelSolution());
		IFInfo.Write(Stokes.v.t);
	}
	else if(P.get<double>("Exp.SimuType")==1){
		FilmInfo.Update( lset, Stokes.GetVelSolution());
		FilmInfo.Write(Stokes.v.t);
	}
	if(P.get<int>("Exp.OutputInfo")==1)
	{
		double e1 = lset.GetSurfaceEnergy();
		double e2 = Stokes.GetKineticEnergy(lset);
		out<<Stokes.v.t<<"  "<<compute_averageAngle(MG, lset, the_Bnd_outnormal)<<"  "<<lset.GetWetArea()<<"  "<<e1<<"  "<<e2<<"   "<<e1+e2<<std::endl;
	}
    std::cout << std::endl;
    if(sf) delete sf;
    delete timedisc;
    delete navstokessolver;
    delete stokessolver;
    delete gm;
    delete &lset;
    if (massTransp) delete massTransp;
    if (transprepair) delete transprepair;
#ifndef _PAR
    if (ensight) delete ensight;
#endif
    if (vtkwriter) delete vtkwriter;
    if (dgvtkwriter) delete dgvtkwriter;
    if (sigma_vtk) delete sigma_vtk;
    if (infofile) delete infofile;

//     delete stokessolver1;
}

} // end of namespace DROPS

<<<<<<< HEAD

/// \brief Set Default parameters here s.t. they are initialized.
/// The result can be checked when Param-list is written to the output.
void SetMissingParameters(DROPS::ParamCL& P){
    P.put_if_unset<std::string>("VTK.TimeFileName",P.get<std::string>("VTK.VTKName"));
    P.put_if_unset<int>("VTK.ReUseTimeFile",0);
    P.put_if_unset<int>("VTK.UseDeformation",0);
    P.put_if_unset<int>("VTK.UseOnlyP1",0);
    P.put_if_unset<int>("VTK.AddP1XPressure",0);
    P.put_if_unset<int>("VTK.AddDGOutput",0);
    P.put_if_unset<int>("Transp.DoTransp",0);
    P.put_if_unset<std::string>("Restart.Inputfile","none");
    P.put_if_unset<int>("NavStokes.Downwind.Frequency", 0);
    P.put_if_unset<double>("NavStokes.Downwind.MaxRelComponentSize", 0.05);
    P.put_if_unset<double>("NavStokes.Downwind.WeakEdgeRatio", 0.2);
    P.put_if_unset<double>("NavStokes.Downwind.CrosswindLimit", std::cos( M_PI/6.));
    P.put_if_unset<int>("Levelset.Discontinuous", 0);
    P.put_if_unset<int>("Levelset.Downwind.Frequency", 0);
    P.put_if_unset<double>("Levelset.Downwind.MaxRelComponentSize", 0.05);
    P.put_if_unset<double>("Levelset.Downwind.WeakEdgeRatio", 0.2);
    P.put_if_unset<double>("Levelset.Downwind.CrosswindLimit", std::cos( M_PI/6.));

    P.put_if_unset<std::string>("Exp.VolForce", "ZeroVel");
    P.put_if_unset<double>("Mat.DensDrop", 0.0);
    P.put_if_unset<double>("Mat.ShearVisco", 0.0);
    P.put_if_unset<double>("Mat.DilatationalVisco", 0.0);
    P.put_if_unset<double>("SurfTens.ShearVisco", 0.0);
    P.put_if_unset<double>("SurfTens.DilatationalVisco", 0.0);

    P.put_if_unset<int>("General.ProgressBar", 0);
    P.put_if_unset<std::string>("General.DynamicLibsPrefix", "../");
	//contactangle problem--------------------------------------------
	P.put_if_unset<double>("SpeBnd.alpha", 0.0);
    P.put_if_unset<double>("SpeBnd.beta1", 0.0);
    P.put_if_unset<double>("SpeBnd.beta2", 0.0);
	P.put_if_unset<double>("SpeBnd.SmoothZone", 0.0);
	P.put_if_unset<std::string>("SpeBnd.CtAngle", "ConstantAngle");
	P.put_if_unset<double>("SpeBnd.contactangle", 0.0);
	P.put_if_unset<std::string>("SpeBnd.BndOutNormal", "OutNormalBrick");
	P.put_if_unset<std::string>("SpeBnd.posDrop", "[0.5, 0, 0.5 ]");

	P.put_if_unset<std::string>("Exp.Solution_Vel", "None");
	P.put_if_unset<std::string>("Exp.Solution_GradPr", "None");
	P.put_if_unset<std::string>("Exp.Solution_Pr", "None");
	P.put_if_unset<int>("Exp.OutputInfo",1);
	//---------------------------------------------------------------
   P.put_if_unset<double>("Exp.SimuType", 0.0);
   P.put_if_unset<double>("Stokes.epsP", 0.0);
   P.put_if_unset<double>("Stokes.DirectSolve", 0);
}

=======
>>>>>>> 1677bcd2
int main (int argc, char** argv)
{
#ifdef _PAR
    DROPS::ProcCL::Instance(&argc, &argv);
#endif
  try
  {
    std::cout << "Boost version: " << BOOST_LIB_VERSION << std::endl;

    DROPS::read_parameter_file_from_cmdline( P, argc, argv, "../../param/levelset/twophasedrops/risingdroplet.json");
    P.put_if_unset<std::string>("VTK.TimeFileName",P.get<std::string>("VTK.VTKName"));

    std::cout << P << std::endl;




    DROPS::dynamicLoad(P.get<std::string>("General.DynamicLibsPrefix"), P.get<std::vector<std::string> >("General.DynamicLibs") );

    if (P.get<int>("General.ProgressBar"))
        DROPS::ProgressBarTetraAccumulatorCL::Activate();

    // check parameter file
    if (P.get<double>("SurfTens.DilatationalVisco")< P.get<double>("SurfTens.ShearVisco"))
    {
        throw DROPS::DROPSErrCL("Parameter error : Dilatational viscosity must be larger than surface shear viscosity");
    }

    DROPS::MatchMap & matchmap = DROPS::MatchMap::getInstance();
    bool is_periodic = P.get<std::string>("DomainCond.PeriodicMatching", "none") != "none";
    DROPS::match_fun periodic_match = is_periodic ? matchmap[P.get<std::string>("DomainCond.PeriodicMatching", "periodicx")] : 0;

    DROPS::MultiGridCL* mg= 0;
    typedef DROPS::BndDataCL<DROPS::Point3DCL> VelBndDataCL;
    typedef DROPS::BndDataCL<double>    PrBndDataCL;
    VelBndDataCL *velbnddata = 0;
    PrBndDataCL *prbnddata = 0;
    DROPS::LsetBndDataCL* lsetbnddata= 0;

    //you cannot pass a double& per P.get, so you need to use this indirect way
    double ExpRadInlet = P.get<double>("Exp.RadInlet");

    try
    {
        std::auto_ptr<DROPS::MGBuilderCL> builder( DROPS::make_MGBuilder( P));
        mg = new DROPS::MultiGridCL( *builder);
    }
    catch (DROPS::DROPSParamErrCL& e)
    {
        std::cout << "\n"
                  << "  /----------------------------------------------------------------\\ \n"
                  << "  | WARNING: It seems you are using the old domain descriptions    | \n"
                  << "  |          or your \"Domain\" section is not correct.              | \n"
                  << "  |          Please adapt your json-file to the new description.   | \n"
                  <<"  \\----------------------------------------------------------------/ \n"
                  << std::endl;
        DROPS::BuildDomain( mg, P.get<std::string>("DomainCond.MeshFile"), P.get<int>("DomainCond.GeomType"), P.get<std::string>("Restart.Inputfile"), ExpRadInlet);
    }




    P.put("Exp.RadInlet", ExpRadInlet);

    std::cout << "Generated MG of " << mg->GetLastLevel() << " levels." << std::endl;

    std::string perbndtypestr;
    std::string zerobndfun;
    for( size_t i= 1; i<=mg->GetBnd().GetNumBndSeg(); ++i) {
        zerobndfun += "Zero";
        if (i!=mg->GetBnd().GetNumBndSeg())
          zerobndfun += "!";
    }
    DROPS::BuildBoundaryData( mg, velbnddata, P.get<std::string>("DomainCond.BoundaryType"), P.get<std::string>("DomainCond.BoundaryFncs"), periodic_match, &perbndtypestr);
    std::cout << "Generated boundary conditions for velocity, ";
    DROPS::BuildBoundaryData( mg, prbnddata, perbndtypestr, zerobndfun, periodic_match);
    std::cout << "pressure, ";
    //DROPS::BuildBoundaryData( mg, lsetbnddata,  perbndtypestr, zerobndfun, periodic_match);
    //DROPS::BuildBoundaryData( mg, lsetbnddata,P.get<std::string>("DomainCond.BoundaryType"), zerobndfun, periodic_match);
    DROPS::BuildlsetBoundaryData( mg, lsetbnddata, perbndtypestr, P.get<std::string>("DomainCond.BoundaryType"), zerobndfun, periodic_match);
    //Hope this will not affect solving levelset equation!?
    std::cout << "and levelset." << std::endl;
    DROPS::StokesBndDataCL bnddata(*velbnddata,*prbnddata);

    std::string InitialLSet= P.get("Exp.InitialLSet", std::string("Ellipsoid"));
    if (InitialLSet == "Ellipsoid")
        DROPS::EllipsoidCL::Init( P.get<DROPS::Point3DCL>("Exp.PosDrop"), P.get<DROPS::Point3DCL>("Exp.RadDrop"));
    if (InitialLSet == "HalfEllipsoid")
        DROPS::HalfEllipsoidCL::Init( P.get<DROPS::Point3DCL>("Exp.PosDrop"), P.get<DROPS::Point3DCL>("Exp.RadDrop"));
    if (InitialLSet == "ContactDroplet")
        DROPS::ContactDropletCL::Init( P.get<DROPS::Point3DCL>("Exp.PosDrop"), P.get<DROPS::Point3DCL>("Exp.RadDrop"), P.get<double>("Exp.AngleDrop"));
    if  (InitialLSet == "TwoEllipsoid")
        DROPS::TwoEllipsoidCL::Init( P.get<DROPS::Point3DCL>("Exp.PosDrop"), P.get<DROPS::Point3DCL>("Exp.RadDrop"), P.get<DROPS::Point3DCL>("Exp.PosDrop2"), P.get<DROPS::Point3DCL>("Exp.RadDrop2"));
    if  (InitialLSet.find("Layer")==0){
      	DROPS::LayerCL::Init( P.get<DROPS::Point3DCL>("Exp.PosDrop"), P.get<DROPS::Point3DCL>("Exp.RadDrop"), InitialLSet[5]-'X');
    	P.put("Exp.InitialLSet", InitialLSet= "Layer");
    }
    if (InitialLSet.find("Cylinder")==0){
        DROPS::CylinderCL::Init( P.get<DROPS::Point3DCL>("Exp.PosDrop"), P.get<DROPS::Point3DCL>("Exp.RadDrop"), InitialLSet[8]-'X');
        P.put("Exp.InitialLSet", InitialLSet= "Cylinder");
    }
    typedef DROPS::DistMarkingStrategyCL MarkerT;
    MarkerT InitialMarker( DROPS::InScaMap::getInstance()[InitialLSet],
                           P.get<double>("AdaptRef.Width"),
                           P.get<double>("AdaptRef.CoarsestLevel"), P.get<double>("AdaptRef.FinestLevel") );

    DROPS::AdapTriangCL adap( *mg, &InitialMarker,
                              ((P.get<std::string>("Restart.Inputfile") == "none") ? P.get<int>("AdaptRef.LoadBalStrategy") : -P.get<int>("AdaptRef.LoadBalStrategy")));
      // If we read the Multigrid, it shouldn't be modified;
    // otherwise the pde-solutions from the ensight files might not fit.
    if (P.get("Restart.Inputfile", std::string("none")) == "none")
    {
        adap.MakeInitialTriang();
    }

    std::cout << DROPS::SanityMGOutCL(*mg) << std::endl;
#ifdef _PAR
    if ( DROPS::ProcCL::Check( DROPS::DiST::InfoCL::Instance().IsSane( std::cerr)))
        std::cout << " DiST-module seems to be alright!" << std::endl;
    else
        std::cout << " DiST-module seems to be broken!" << std::endl;
    if ( DROPS::CheckParMultiGrid())
        std::cout << "As far as I can tell the ParMultigridCL is sane\n";
#endif

    DROPS::InstatNavierStokes2PhaseP2P1CL prob( *mg, DROPS::TwoPhaseFlowCoeffCL(P), bnddata, P.get<double>("Stokes.XFEMStab")<0 ? DROPS::P1_FE : DROPS::P1X_FE, P.get<double>("Stokes.XFEMStab"), DROPS::vecP2_FE, P.get<double>("Stokes.epsP",0.0));

    //DROPS::TimerCL time;
	//time.Reset();
    Strategy( prob, *lsetbnddata, adap);    // do all the stuff
    //time.Stop();
	//std::cout<<"In strategy function it took "<<time.GetTime()<<std::endl;
    delete mg;
    delete velbnddata;
    delete prbnddata;
    delete lsetbnddata;

    rusage usage;
    getrusage( RUSAGE_SELF, &usage);

#ifdef _PAR
    printf( "[%i]: ru_maxrss: %li kB.\n", DROPS::ProcCL::MyRank(), usage.ru_maxrss);
#else
    printf( "ru_maxrss: %li kB.\n", usage.ru_maxrss);
#endif
    std::cout << " twophasedrops finished regularly" << std::endl;
    return 0;
  }
  catch (DROPS::DROPSErrCL& err) { err.handle(); }
}
<|MERGE_RESOLUTION|>--- conflicted
+++ resolved
@@ -25,7 +25,6 @@
 //multigrid
 #include "geom/multigrid.h"
 #include "geom/builder.h"
-#include "geom/deformation.h"
 //time integration
 #include "navstokes/instatnavstokes2phase.h"
 #include "stokes/integrTime.h"
@@ -49,7 +48,6 @@
 #include "num/stokessolverfactory.h"
 #include "num/oseensolver.h"
 #include "num/prolongation.h"
-#include "num/stokespardiso.h" 
 #ifdef _PAR
 #include "parallel/loadbal.h"
 #include "parallel/parmultigrid.h"
@@ -74,6 +72,7 @@
 
 namespace DROPS // for Strategy
 {
+
 double GetTimeOffset(){
     double timeoffset = 0.0;
     const std::string restartfilename = P.get<std::string>("DomainCond.InitialFile");
@@ -90,57 +89,57 @@
 //To do: move to some other file and develop a more general methods!
 double compute_averageAngle(const DROPS::MultiGridCL& mg,LevelsetP2CL& lset,instat_vector_fun_ptr Outnormal_fun)
 {
-	InterfaceTriangleCL triangle;
-	const DROPS::Uint lvl = mg.GetLastLevel();
-	BndDataCL<> lsetbnd=lset.GetBndData();
-	bool SpeBnd;
+    InterfaceTriangleCL triangle;
+    const DROPS::Uint lvl = mg.GetLastLevel();
+    BndDataCL<> lsetbnd=lset.GetBndData();
+    bool SpeBnd;
     double angle=0;
     //double radius=0;
     double circ=0;
-	//double area=0;
+    //double area=0;
     double weight[5]={0.568888889, 0.47862867,0.47862867,0.236926885,0.236926885};
-	//integral in [-1,1]
-	double qupt[5]={0,-0.53846931,0.53846931,-0.906179846,0.906179846};
+    //integral in [-1,1]
+    double qupt[5]={0,-0.53846931,0.53846931,-0.906179846,0.906179846};
     DROPS_FOR_TRIANG_CONST_TETRA( mg, lvl, it){
-		SpeBnd=false;
-		for(Uint v=0; v<4; v++)
-		   	if(lsetbnd.GetBC(*it->GetFace(v))==Slip0BC||lsetbnd.GetBC(*it->GetFace(v))==SlipBC)
-		   	{
-		   		SpeBnd=true; break;
-		   	}
-		if(!SpeBnd)
-		{
-			for(Uint v=0; v<6; v++)
-				if(lsetbnd.GetBC(*it->GetEdge(v))==Slip0BC||lsetbnd.GetBC(*it->GetEdge(v))==SlipBC)
-				{
-					SpeBnd=true; break;
-				}
-			if(!SpeBnd)
-			continue;
-		}
-		triangle.BInit( *it, lset.Phi,lsetbnd); //we have to use this init function!!!!!!!!!
-		triangle.SetBndOutNormal(Outnormal_fun);
-
-		for(int ch=0;ch<8;++ch)
-	    {
-	        if (!triangle.ComputeMCLForChild(ch)) // no patch for this child
-	            continue;
-	         BaryCoordCL Barys[2];
-	          Point3DCL pt0,pt1;
-	          double length;
-	        Uint ncl=triangle.GetNumMCL();
-	        for(Uint i=0;i<ncl;i++)
-	        {
-				if(!triangle.IsSymmType(i))
-				{
-					length=triangle.GetInfoMCL(i,Barys[0],Barys[1],pt0,pt1);
-					circ+=length;
-					for(Uint j=0;j<5;j++)
-						angle+=length*triangle.GetImprovedActualContactAngle(i,(qupt[j]+1)/2)*weight[j]/2;
-				}
-	        }
-	    }
-	}
+        SpeBnd=false;
+        for(Uint v=0; v<4; v++)
+            if(lsetbnd.GetBC(*it->GetFace(v))==Slip0BC||lsetbnd.GetBC(*it->GetFace(v))==SlipBC)
+            {
+                SpeBnd=true; break;
+            }
+        if(!SpeBnd)
+        {
+            for(Uint v=0; v<6; v++)
+                if(lsetbnd.GetBC(*it->GetEdge(v))==Slip0BC||lsetbnd.GetBC(*it->GetEdge(v))==SlipBC)
+                {
+                    SpeBnd=true; break;
+                }
+            if(!SpeBnd)
+            continue;
+        }
+        triangle.BInit( *it, lset.Phi,lsetbnd); //we have to use this init function!!!!!!!!!
+        triangle.SetBndOutNormal(Outnormal_fun);
+
+        for(int ch=0;ch<8;++ch)
+        {
+            if (!triangle.ComputeMCLForChild(ch)) // no patch for this child
+                continue;
+             BaryCoordCL Barys[2];
+              Point3DCL pt0,pt1;
+              double length;
+            Uint ncl=triangle.GetNumMCL();
+            for(Uint i=0;i<ncl;i++)
+            {
+                if(!triangle.IsSymmType(i))
+                {
+                    length=triangle.GetInfoMCL(i,Barys[0],Barys[1],pt0,pt1);
+                    circ+=length;
+                    for(Uint j=0;j<5;j++)
+                        angle+=length*triangle.GetImprovedActualContactAngle(i,(qupt[j]+1)/2)*weight[j]/2;
+                }
+            }
+        }
+    }
     return angle/circ;
 }
 
@@ -148,6 +147,7 @@
 // flow control
 {
     DROPS::InScaMap & inscamap = DROPS::InScaMap::getInstance();
+    //DROPS::ScaMap & scamap = DROPS::ScaMap::getInstance();
     DROPS::InVecMap & invecmap = DROPS::InVecMap::getInstance();
     DROPS::MatchMap & matchmap = DROPS::MatchMap::getInstance();
 
@@ -176,7 +176,7 @@
 
     lset.SetYoungAngle(the_Young_angle);//set Young's Contact angle on the solid boundary
     lset.SetBndOutNormal(the_Bnd_outnormal);//set outnormal of the domain boundary
-     if (is_periodic) //CL: Anyone a better idea? perDirection from ParameterFile?
+     if (is_periodic)
     {
         int n = 0;
         if (P.get("DomainCond.PeriodicMatching", std::string("periodicx")) == "periodicx" || P.get("DomainCond.PeriodicMatching", std::string("periodicx")) == "periodicy" || P.get("DomainCond.PeriodicMatching", std::string("periodicx")) == "periodicz")
@@ -279,15 +279,11 @@
     Stokes.SetIdx();
     Stokes.v.SetIdx  ( vidx);
     Stokes.p.SetIdx  ( pidx);
-<<<<<<< HEAD
-    //Stokes.InitVel( &Stokes.v, ZeroVel);
-    Stokes.InitVel( &Stokes.v, ImpactVel);
-=======
     if (P.get<int>("NavStokes.ShiftFrame") == 1)
         Stokes.InitVel( &Stokes.v, InVecMap::getInstance().find("InflowShiftFrame")->second);  // shifted zero velocity initial condition
     else
-        Stokes.InitVel( &Stokes.v, ZeroVel);
->>>>>>> 1677bcd2
+        //Stokes.InitVel( &Stokes.v, ZeroVel);
+        Stokes.InitVel( &Stokes.v, ImpactVel);
 
     IteratedDownwindCL navstokes_downwind( P.get_child( "NavStokes.Downwind"));
     if (P.get<int>( "NavStokes.Downwind.Frequency") > 0) {
@@ -351,15 +347,6 @@
 
     // Stokes-Solver
     StokesSolverFactoryCL<InstatNavierStokes2PhaseP2P1CL> stokessolverfactory(Stokes, P);
-<<<<<<< HEAD
-    
-    StokesSolverBaseCL* stokessolver = NULL;
-    if (! P.get("Stokes.DirectSolve", 0))
-        stokessolver = stokessolverfactory.CreateStokesSolver();
-    else
-        stokessolver = new StokesPardisoSolverCL(); 
-    
-=======
     StokesSolverBaseCL* stokessolver;
 
     if (! P.get<int>("Stokes.DirectSolve"))
@@ -372,7 +359,6 @@
         throw DROPSErrCL("no direct solver in parallel");
 #endif
 
->>>>>>> 1677bcd2
 //  comment: construction of a oseen solver, preconditioned by another oseen solver,
 //           e.g. GCR preconditioned by Vanka-MG, do not forget to delete stokessolver1 at the end of strategy
 //
@@ -437,17 +423,11 @@
     IF_MASTER {
         infofile = new std::ofstream ((P.get<std::string>("VTK.VTKName","twophasedrops")+".info").c_str());
     }
-	if(P.get<double>("Exp.SimuType")==0){
-		IFInfo.Init(infofile);
-		IFInfo.WriteHeader();
-	}
-	else if(P.get<double>("Exp.SimuType")==1){
-		FilmInfo.Init(infofile, P.get<double>("Exp.MessurePoint"), 0.);
-		FilmInfo.WriteHeader();
-	}
+    IFInfo.Init(infofile);
+    IFInfo.WriteHeader();
 
     if (P.get<int>("Time.NumSteps") == 0)
-        SolveStatProblem( Stokes, lset, *navstokessolver, P.get<std::string>("Exp.Solution_Vel").compare("None")!=0, P.get<double>("Stokes.epsP"));
+        SolveStatProblem( Stokes, lset, *navstokessolver, P.get<std::string>("Exp.Solution_Vel").compare("None")!=0);
 
     // for serialization of geometry and numerical data
     TwoPhaseStoreCL<InstatNavierStokes2PhaseP2P1CL> ser(MG, Stokes, lset, massTransp,
@@ -541,51 +521,25 @@
 
     const int nsteps = P.get<int>("Time.NumSteps");
     const double dt = P.get<double>("Time.StepSize");
+    double time = 0.0;
 
     //if(P.get<int>("Exp.OutputInfo")==1)
     std::ofstream out((P.get<std::string>("VTK.VTKName","contactangle")+".txt").c_str());
     out<<"time: "<<" angle: "<<" wet_area: "<<"surface_energy:  "<<"kinetic_energy:  "<<"total energy:  "<<std::endl;
-    double time = 0.0;
-<<<<<<< HEAD
-=======
-
->>>>>>> 1677bcd2
     typedef DistMarkingStrategyCL MarkerT;
     MarkerT marker( lset,
                     P.get<double>("AdaptRef.Width"),
                     P.get<double>("AdaptRef.CoarsestLevel"), P.get<double>("AdaptRef.FinestLevel") );
     adap.set_marking_strategy(&marker);
 
-<<<<<<< HEAD
-    //out<<" "<<0<<"  "<<1.5707963<<"  "<<P.get<DROPS::Point3DCL>("Exp.RadDrop")[0]<<std::endl;
-    //double time = 0.0;
-=======
     IdxDescCL p1idx;
 
->>>>>>> 1677bcd2
     for (int step= 1; step<=nsteps; ++step)
     {
         std::cout << "============================================================ step " << step << std::endl;
         time += dt;
         const double time_old = Stokes.v.t;
         const double time_new = Stokes.v.t + dt;
-<<<<<<< HEAD
-		
-		if(P.get<double>("Exp.SimuType")==0){
-			IFInfo.Update( lset, Stokes.GetVelSolution());
-			IFInfo.Write(time_old);
-		}
-		else if(P.get<double>("Exp.SimuType")==1){
-			FilmInfo.Update( lset, Stokes.GetVelSolution());
-			FilmInfo.Write(time_old);
-		}
-		if(P.get<int>("Exp.OutputInfo")==1)
-		{
-			double e1 = lset.GetSurfaceEnergy();
-			double e2 = Stokes.GetKineticEnergy(lset);
-		    out<<time_old<<"  "<<compute_averageAngle(MG, lset, the_Bnd_outnormal)<<"  "<<lset.GetWetArea()<<"  "<<e1<<"  "<<e2<<"   "<<e1+e2<<std::endl;
-		}
-=======
         IFInfo.Update( lset, Stokes.GetVelSolution());
         IFInfo.Write(time_old);
 
@@ -594,8 +548,12 @@
             sigma_vtk->SetIdx( &p1idx);
             sigma_vtk->Data = 0.;
         }
-
->>>>>>> 1677bcd2
+        if(P.get<int>("Exp.OutputInfo")==1)
+        {
+            double e1 = lset.GetSurfaceEnergy();
+            double e2 = Stokes.GetKineticEnergy(lset);
+            out<<time_old<<"  "<<compute_averageAngle(MG, lset, the_Bnd_outnormal)<<"  "<<lset.GetWetArea()<<"  "<<e1<<"  "<<e2<<"   "<<e1+e2<<std::endl;
+        }
         if (P.get("SurfTransp.DoTransp", 0)) surfTransp.InitOld();
         timedisc->DoStep( P.get<int>("Coupling.Iter"));
         if (massTransp) massTransp->DoStep( time_new);
@@ -604,15 +562,10 @@
             BndDataCL<> ifbnd( 0);
             std::cout << "surfactant on \\Gamma: " << Integral_Gamma( MG, *lset.PhiC, lset.GetBndData(), make_P1Eval(  MG, ifbnd, surfTransp.ic)) << '\n';
         }
-		if( P.get<std::string>("Exp.Solution_Vel").compare("None")!=0)
+        if( P.get<std::string>("Exp.Solution_Vel").compare("None")!=0)
             //Stokes.CheckOnePhaseSolution( &Stokes.v, &Stokes.p, Stokes.Coeff_.RefVel, Stokes.Coeff_.RefGradPr, Stokes.Coeff_.RefPr);
             Stokes.CheckTwoPhaseSolution( &Stokes.v, &Stokes.p, lset, Stokes.Coeff_.RefVel, Stokes.Coeff_.RefPr);
-		//if(P.get<int>("Exp.OutputInfo")==1)
-		//{
-		//	double e1 = lset.GetSurfaceEnergy();
-		//	double e2 = Stokes.GetKineticEnergy(lset);
-		//    out<<time_new<<"  "<<compute_averageAngle(MG, lset, the_Bnd_outnormal)<<"  "<<lset.GetWetArea()<<"  "<<e1<<"  "<<e2<<"   "<<e1+e2<<std::endl;
-		//}
+
         // WriteMatrices( Stokes, step);
 
         // grid modification
@@ -662,20 +615,14 @@
         if (P.get("Restart.Serialization", 0) && step%P.get("Restart.Serialization", 0)==0)
             ser.Write();
     }
-	if(P.get<double>("Exp.SimuType")==0){
-		IFInfo.Update( lset, Stokes.GetVelSolution());
-		IFInfo.Write(Stokes.v.t);
-	}
-	else if(P.get<double>("Exp.SimuType")==1){
-		FilmInfo.Update( lset, Stokes.GetVelSolution());
-		FilmInfo.Write(Stokes.v.t);
-	}
-	if(P.get<int>("Exp.OutputInfo")==1)
-	{
-		double e1 = lset.GetSurfaceEnergy();
-		double e2 = Stokes.GetKineticEnergy(lset);
-		out<<Stokes.v.t<<"  "<<compute_averageAngle(MG, lset, the_Bnd_outnormal)<<"  "<<lset.GetWetArea()<<"  "<<e1<<"  "<<e2<<"   "<<e1+e2<<std::endl;
-	}
+    IFInfo.Update( lset, Stokes.GetVelSolution());
+    IFInfo.Write(Stokes.v.t);
+    if(P.get<int>("Exp.OutputInfo")==1)
+    {
+        double e1 = lset.GetSurfaceEnergy();
+        double e2 = Stokes.GetKineticEnergy(lset);
+        out<<Stokes.v.t<<"  "<<compute_averageAngle(MG, lset, the_Bnd_outnormal)<<"  "<<lset.GetWetArea()<<"  "<<e1<<"  "<<e2<<"   "<<e1+e2<<std::endl;
+    }
     std::cout << std::endl;
     if(sf) delete sf;
     delete timedisc;
@@ -695,63 +642,29 @@
 
 //     delete stokessolver1;
 }
-
 } // end of namespace DROPS
 
-<<<<<<< HEAD
-
-/// \brief Set Default parameters here s.t. they are initialized.
-/// The result can be checked when Param-list is written to the output.
 void SetMissingParameters(DROPS::ParamCL& P){
-    P.put_if_unset<std::string>("VTK.TimeFileName",P.get<std::string>("VTK.VTKName"));
-    P.put_if_unset<int>("VTK.ReUseTimeFile",0);
-    P.put_if_unset<int>("VTK.UseDeformation",0);
-    P.put_if_unset<int>("VTK.UseOnlyP1",0);
-    P.put_if_unset<int>("VTK.AddP1XPressure",0);
-    P.put_if_unset<int>("VTK.AddDGOutput",0);
-    P.put_if_unset<int>("Transp.DoTransp",0);
-    P.put_if_unset<std::string>("Restart.Inputfile","none");
-    P.put_if_unset<int>("NavStokes.Downwind.Frequency", 0);
-    P.put_if_unset<double>("NavStokes.Downwind.MaxRelComponentSize", 0.05);
-    P.put_if_unset<double>("NavStokes.Downwind.WeakEdgeRatio", 0.2);
-    P.put_if_unset<double>("NavStokes.Downwind.CrosswindLimit", std::cos( M_PI/6.));
-    P.put_if_unset<int>("Levelset.Discontinuous", 0);
-    P.put_if_unset<int>("Levelset.Downwind.Frequency", 0);
-    P.put_if_unset<double>("Levelset.Downwind.MaxRelComponentSize", 0.05);
-    P.put_if_unset<double>("Levelset.Downwind.WeakEdgeRatio", 0.2);
-    P.put_if_unset<double>("Levelset.Downwind.CrosswindLimit", std::cos( M_PI/6.));
-
-    P.put_if_unset<std::string>("Exp.VolForce", "ZeroVel");
-    P.put_if_unset<double>("Mat.DensDrop", 0.0);
-    P.put_if_unset<double>("Mat.ShearVisco", 0.0);
-    P.put_if_unset<double>("Mat.DilatationalVisco", 0.0);
-    P.put_if_unset<double>("SurfTens.ShearVisco", 0.0);
-    P.put_if_unset<double>("SurfTens.DilatationalVisco", 0.0);
-
-    P.put_if_unset<int>("General.ProgressBar", 0);
-    P.put_if_unset<std::string>("General.DynamicLibsPrefix", "../");
-	//contactangle problem--------------------------------------------
-	P.put_if_unset<double>("SpeBnd.alpha", 0.0);
+    //contactangle problem--------------------------------------------
+    P.put_if_unset<double>("SpeBnd.alpha", 0.0);
     P.put_if_unset<double>("SpeBnd.beta1", 0.0);
     P.put_if_unset<double>("SpeBnd.beta2", 0.0);
-	P.put_if_unset<double>("SpeBnd.SmoothZone", 0.0);
-	P.put_if_unset<std::string>("SpeBnd.CtAngle", "ConstantAngle");
-	P.put_if_unset<double>("SpeBnd.contactangle", 0.0);
-	P.put_if_unset<std::string>("SpeBnd.BndOutNormal", "OutNormalBrick");
-	P.put_if_unset<std::string>("SpeBnd.posDrop", "[0.5, 0, 0.5 ]");
-
-	P.put_if_unset<std::string>("Exp.Solution_Vel", "None");
-	P.put_if_unset<std::string>("Exp.Solution_GradPr", "None");
-	P.put_if_unset<std::string>("Exp.Solution_Pr", "None");
-	P.put_if_unset<int>("Exp.OutputInfo",1);
-	//---------------------------------------------------------------
-   P.put_if_unset<double>("Exp.SimuType", 0.0);
-   P.put_if_unset<double>("Stokes.epsP", 0.0);
-   P.put_if_unset<double>("Stokes.DirectSolve", 0);
+    P.put_if_unset<double>("SpeBnd.SmoothZone", 0.0);
+    P.put_if_unset<std::string>("SpeBnd.CtAngle", "ConstantAngle");
+    P.put_if_unset<double>("SpeBnd.contactangle", 0.0);
+    P.put_if_unset<std::string>("SpeBnd.BndOutNormal", "OutNormalBrick");
+    P.put_if_unset<std::string>("SpeBnd.posDrop", "[0.5, 0, 0.5 ]");
+
+    P.put_if_unset<std::string>("Exp.Solution_Vel", "None");
+    P.put_if_unset<std::string>("Exp.Solution_GradPr", "None");
+    P.put_if_unset<std::string>("Exp.Solution_Pr", "None");
+    P.put_if_unset<int>("Exp.OutputInfo",1);
+    //---------------------------------------------------------------
+    P.put_if_unset<double>("Exp.SimuType", 0.0);
+    P.put_if_unset<double>("Stokes.epsP", 0.0);
+    P.put_if_unset<double>("Stokes.DirectSolve", 0);
 }
 
-=======
->>>>>>> 1677bcd2
 int main (int argc, char** argv)
 {
 #ifdef _PAR
@@ -846,8 +759,8 @@
     if  (InitialLSet == "TwoEllipsoid")
         DROPS::TwoEllipsoidCL::Init( P.get<DROPS::Point3DCL>("Exp.PosDrop"), P.get<DROPS::Point3DCL>("Exp.RadDrop"), P.get<DROPS::Point3DCL>("Exp.PosDrop2"), P.get<DROPS::Point3DCL>("Exp.RadDrop2"));
     if  (InitialLSet.find("Layer")==0){
-      	DROPS::LayerCL::Init( P.get<DROPS::Point3DCL>("Exp.PosDrop"), P.get<DROPS::Point3DCL>("Exp.RadDrop"), InitialLSet[5]-'X');
-    	P.put("Exp.InitialLSet", InitialLSet= "Layer");
+        DROPS::LayerCL::Init( P.get<DROPS::Point3DCL>("Exp.PosDrop"), P.get<DROPS::Point3DCL>("Exp.RadDrop"), InitialLSet[5]-'X');
+        P.put("Exp.InitialLSet", InitialLSet= "Layer");
     }
     if (InitialLSet.find("Cylinder")==0){
         DROPS::CylinderCL::Init( P.get<DROPS::Point3DCL>("Exp.PosDrop"), P.get<DROPS::Point3DCL>("Exp.RadDrop"), InitialLSet[8]-'X');
@@ -860,7 +773,7 @@
 
     DROPS::AdapTriangCL adap( *mg, &InitialMarker,
                               ((P.get<std::string>("Restart.Inputfile") == "none") ? P.get<int>("AdaptRef.LoadBalStrategy") : -P.get<int>("AdaptRef.LoadBalStrategy")));
-      // If we read the Multigrid, it shouldn't be modified;
+    // If we read the Multigrid, it shouldn't be modified;
     // otherwise the pde-solutions from the ensight files might not fit.
     if (P.get("Restart.Inputfile", std::string("none")) == "none")
     {
@@ -879,11 +792,8 @@
 
     DROPS::InstatNavierStokes2PhaseP2P1CL prob( *mg, DROPS::TwoPhaseFlowCoeffCL(P), bnddata, P.get<double>("Stokes.XFEMStab")<0 ? DROPS::P1_FE : DROPS::P1X_FE, P.get<double>("Stokes.XFEMStab"), DROPS::vecP2_FE, P.get<double>("Stokes.epsP",0.0));
 
-    //DROPS::TimerCL time;
-	//time.Reset();
     Strategy( prob, *lsetbnddata, adap);    // do all the stuff
-    //time.Stop();
-	//std::cout<<"In strategy function it took "<<time.GetTime()<<std::endl;
+
     delete mg;
     delete velbnddata;
     delete prbnddata;
