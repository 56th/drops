--- conflicted
+++ resolved
@@ -197,16 +197,11 @@
     }
     SurfaceTensionCL sf( sigmap);
 
-<<<<<<< HEAD
-    LevelsetP2CL lset( MG, lsetbnddata, sf, P.get<double>("Levelset.SD"), P.get<double>("Levelset.CurvDiff"));
-
-    lset.SetYoungAngle(the_Young_angle);//set Young's Contact angle on the solid boundary
-    lset.SetBndOutNormal(the_Bnd_outnormal);//set outnormal of the domain boundary
-=======
     // Creates new Levelset-Object, has to be cleaned manually
     LevelsetP2CL & lset( * LevelsetP2CL::Create( MG, lsetbnddata, sf, P.get_child("Levelset")) );
   
->>>>>>> 497e3dc2
+    lset.SetYoungAngle(the_Young_angle);//set Young's Contact angle on the solid boundary
+    lset.SetBndOutNormal(the_Bnd_outnormal);//set outnormal of the domain boundary
     if (is_periodic) //CL: Anyone a better idea? perDirection from ParameterFile?
     {
         DROPS::Point3DCL dx;
@@ -531,14 +526,10 @@
 
     const int nsteps = P.get<int>("Time.NumSteps");
     const double dt = P.get<double>("Time.StepSize");
-<<<<<<< HEAD
     std::ofstream out("spreadinfo.txt");
     out<<"time: "<<" angle: "<<" radius: "<<std::endl;
     out<<" "<<0<<"  "<<1.5707963<<"  "<<P.get<DROPS::Point3DCL>("Exp.RadDrop")[0]<<std::endl;
-=======
     double time = 0.0;
-    
->>>>>>> 497e3dc2
     for (int step= 1; step<=nsteps; ++step)
     {
         std::cout << "============================================================ step " << step << std::endl;
