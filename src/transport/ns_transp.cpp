--- conflicted
+++ resolved
@@ -302,17 +302,7 @@
     Stokes.CreateNumberingVel( MG.GetLastLevel(), &Stokes.vel_idx);
     Stokes.v.SetIdx( &Stokes.vel_idx);
     InitVel( MG, Stokes.v, Flowfield);
-<<<<<<< HEAD
-    SurfactantcGP1CL surfTransp( MG,
-            P.get<double>("SurfTransp.Theta"), P.get<double>("SurfTransp.Visc"),
-            &Stokes.v, Stokes.GetBndData().Vel, *lset.PhiC, lset.GetBndData(),
-            P.get<int>("SurfTransp.Iter"), P.get<double>("SurfTransp.Tol"),
-            P.get<double>("SurfTransp.OmitBound"));
-=======
-    const double dt= P.get<double>("Time.FinalTime")/P.get<int>("Time.NumSteps");
-    SurfactantcGP1CL surfTransp( MG, Stokes.GetBndData().Vel, P.get<double>("Time.Theta"), P.get<double>("SurfTransp.Visc"), &Stokes.v, *lset.PhiC, lset.GetBndData(),
-                                 dt, P.get<int>("SurfTransp.Solver.Iter"), P.get<double>("SurfTransp.Solver.Tol"), P.get<double>("SurfTransp.XFEMReduced"));
->>>>>>> f7b10625
+    SurfactantcGP1CL surfTransp( MG, P.get<double>("Time.Theta"), P.get<double>("SurfTransp.Visc"),  &Stokes.v, Stokes.GetBndData().Vel, *lset.PhiC, lset.GetBndData(), P.get<int>("SurfTransp.Solver.Iter"), P.get<double>("SurfTransp.Solver.Tol"), P.get<double>("SurfTransp.XFEMReduced"));
     InterfaceP1RepairCL surf_repair( MG, *lset.PhiC, lset.GetBndData(), surfTransp.ic);
     {
         adap.push_back( &surf_repair);
@@ -766,16 +756,7 @@
 
     const double dt= P.get<double>("Time.FinalTime")/P.get<int>("Time.NumSteps");
     /// \todo rhs beruecksichtigen
-<<<<<<< HEAD
-    SurfactantcGP1CL surfTransp( MG,
-        P.get<double>("SurfTransp.Theta"), P.get<double>("SurfTransp.Visc"),
-        &Stokes.v, Stokes.GetBndData().Vel, lset.Phi, lset.GetBndData(),
-        P.get<int>("SurfTransp.Iter"), P.get<double>("SurfTransp.Tol"),
-        P.get<double>("SurfTransp.OmitBound"));
-    //surftransp.SetRhs( the_rhs_fun);
-=======
-    SurfactantcGP1CL surfTransp( MG, Stokes.GetBndData().Vel, P.get<double>("Time.Theta"), P.get<double>("SurfTransp.Visc"), &Stokes.v, lset.Phi, lset.GetBndData(), dt, P.get<int>("SurfTransp.Solver.Iter"), P.get<double>("SurfTransp.Solver.Tol"), P.get<double>("SurfTransp.XFEMReduced"));
->>>>>>> f7b10625
+    SurfactantcGP1CL surfTransp( MG, P.get<double>("Time.Theta"), P.get<double>("SurfTransp.Visc"), &Stokes.v, Stokes.GetBndData().Vel, lset.Phi, lset.GetBndData(), P.get<int>("SurfTransp.Solver.Iter"), P.get<double>("SurfTransp.Solver.Tol"), P.get<double>("SurfTransp.XFEMReduced"));
     InterfaceP1RepairCL surf_repair( MG, lset.Phi, lset.GetBndData(), surfTransp.ic);
     if (P.get<int>("SurfTransp.Enable"))
     {
@@ -947,13 +928,8 @@
 //         IFInfo.Write(Stokes.t, c_mean);
         IFInfo.Write(Stokes.v.t);
 
-<<<<<<< HEAD
-        if (P.get<int>("SurfTransp.DoTransp")) surfTransp.InitTimeStep();
-        timedisc->DoStep( P.get<int>("Coupling.Iter"));
-=======
-        if (P.get<int>("SurfTransp.Enable")) surfTransp.InitOld();
+        if (P.get<int>("SurfTransp.Enable")) surfTransp.InitTimeStep();
         timedisc->DoStep( P.get<int>("CouplingSolver.Iter"));
->>>>>>> f7b10625
 
 //         if (P.get("Transp.DoTransp", 0)) massTransp.DoStep( step*dt);
         if (P.get<int>("SurfTransp.Enable")) {
