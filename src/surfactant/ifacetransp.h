/// \file
/// \brief Discretization for PDEs on an interface.
/// \author LNM RWTH Aachen: Joerg Grande

/*
 * This file is part of DROPS.
 *
 * DROPS is free software: you can redistribute it and/or modify
 * it under the terms of the GNU Lesser General Public License as published by
 * the Free Software Foundation, either version 3 of the License, or
 * (at your option) any later version.
 *
 * DROPS is distributed in the hope that it will be useful,
 * but WITHOUT ANY WARRANTY; without even the implied warranty of
 * MERCHANTABILITY or FITNESS FOR A PARTICULAR PURPOSE.  See the
 * GNU Lesser General Public License for more details.
 *
 * You should have received a copy of the GNU Lesser General Public License
 * along with DROPS. If not, see <http://www.gnu.org/licenses/>.
 *
 *
 * Copyright 2009 LNM/SC RWTH Aachen, Germany
*/

#include "geom/multigrid.h"
#include "misc/problem.h"
#include "num/discretize.h"
#include "num/precond.h"
#include "num/krylovsolver.h"
#include "num/interfacePatch.h"
#include "num/accumulator.h"
#include "levelset/levelsetmapper.h"
#include "levelset/mgobserve.h"
#include "out/ensightOut.h"
#include "out/vtkOut.h"
#include "num/fe_repair.h"
#include "num/quadrature.h"

#ifndef DROPS_IFACETRANSP_H
#define DROPS_IFACETRANSP_H

namespace DROPS {

/// \brief Given a P1IF_FE/P2IF_FE-vecdesc (on the interface) x and a P1/P2-vecdesc xext (on mg), the values of x
///        are copied to xext and the remaining values of xext are set to 0.
void Extend (const MultiGridCL& mg, const VecDescCL& x, VecDescCL& xext);

/// \brief Given a P1IF_FE/P2IF_FE-vecdesc (on the interface) x and a P1/P2-vecdesc xext (on mg), the values of xext
///        are copied to x, where x has an unknown.
void Restrict (const MultiGridCL& mg, const VecDescCL& xext, VecDescCL& x);

<<<<<<< HEAD
/// \brief Helper for the accumulators: inserts the local matrix loc.coup into M.
/// Works for P1IF_FE and P2IF_FE.
template <class LocalMatrixT>
  void
  update_global_matrix (MatrixBuilderCL& M, const LocalMatrixT& loc, const IdxT* numr, const IdxT* numc);
=======
/// \brief The routine sets up the mass-matrix in matM on the interface defined by ls.
///        It belongs to the FE induced by standard P1-elements.
void SetupInterfaceMassP1 (const MultiGridCL& MG, MatDescCL* mat, const VecDescCL& ls, const BndDataCL<>& lsetbnd, const double alpha= 1.);

/// \brief The routine sets up the mass-matrix in matM on the interface defined by ls.
///        The FE spaces associated with rows and columns can be mixed among P1 and P1X.
///        The jumping coefficient \a alpha is defined w.r.t. the positive(0) and negative(1) part of the domain. If omitted, \a alpha is assumed to be 1 on the whole domain.
void SetupInterfaceMassP1X (const MultiGridCL& MG, MatDescCL* mat, const VecDescCL& ls, const BndDataCL<>& lsetbnd, const double alpha[2]= 0);

/// \brief The routine equips the matrices with the right FE spaces \a mass_idx and \a surf_idx and
///        sets up the ad/de-sorption terms for coupled mass/surfactant transport.
///        The jumping coefficients \a k_a, \a k_d are defined w.r.t. the positive(0) and negative(1) part of the domain.
void SetupInterfaceSorptionP1X (const MultiGridCL& MG, const VecDescCL& ls, const BndDataCL<>& lsetbnd,
        MatDescCL* R, MatDescCL* C, MatDescCL* R_i, MatDescCL* C_i, const IdxDescCL* mass_idx, const IdxDescCL* surf_idx, const double k_a[2], const double k_d[2]);
>>>>>>> c076e391

/// \brief Copies P1IF_FE-unknown-indices or P2IF_FE-indices from idx on s into Numb.
/// Non-existent dofs get NoIdx.
void GetLocalNumbInterface(IdxT* Numb, const TetraCL& s, const IdxDescCL& idx);

/// \todo This should be a generic function somewhere in num or misc.
void P1Init (instat_scalar_fun_ptr icf, VecDescCL& ic, const MultiGridCL& mg, double t);

/// \brief Resize normal according to qdom and fill in surf.normal. The normal must be precomputed.
template <Uint Dim>
  void
  resize_and_scatter_piecewise_normal (const SPatchCL<Dim>& surf, const QuadDomainCodim1CL<Dim>& qdom, std::valarray<typename SPatchCL<Dim>::WorldVertexT>& normal);


/// \brief The routine sets up the mass-matrix in matM on the interface defined by ls.
///        It belongs to the FE induced by standard P1-elements.
void SetupInterfaceMassP1 (const MultiGridCL& mg, MatDescCL* matM, const VecDescCL& ls, const BndDataCL<>& lsetbnd);

/// \brief The routine sets up the mixed mass-matrix on the interface given by ls: The rows belong
///        to the new timestep, the columns to the old timestep. It belongs to the FE induced by
///        standard P1-elements. Actually only an alias for SetupInterfaceMassP1 with RowIdx != ColIdx
void SetupMixedMassP1 (const MultiGridCL& mg, MatDescCL* mat, const VecDescCL& ls, const BndDataCL<>& lsbnd);


class InterfaceCommonDataP1CL : public TetraAccumulatorCL
{
  private:
    InterfaceCommonDataP1CL** the_clones;

    const VecDescCL*   ls;      // P2-level-set
    const BndDataCL<>* lsetbnd; // boundary data for the level set function
    LocalP2CL<> locp2_ls;

  public:
    const PrincipalLatticeCL& lat;
    LocalP1CL<> p1[4];

    std::valarray<double> ls_loc;
    SurfacePatchCL surf;

    const InterfaceCommonDataP1CL& get_clone () const {
        const int tid= omp_get_thread_num();
        return tid == 0 ? *this : the_clones[tid][0];
    }

    bool empty () const { return surf.empty(); }

    InterfaceCommonDataP1CL (const VecDescCL& ls_arg, const BndDataCL<>& lsetbnd_arg)
        : ls( &ls_arg), lsetbnd( &lsetbnd_arg), lat( PrincipalLatticeCL::instance( 2)), ls_loc( lat.vertex_size())
    { p1[0][0]= p1[1][1]= p1[2][2]= p1[3][3]= 1.; } // P1-Basis-Functions
    InterfaceCommonDataP1CL ()
        : ls( 0), lsetbnd( 0), lat( PrincipalLatticeCL::instance( 2))
    { p1[0][0]= p1[1][1]= p1[2][2]= p1[3][3]= 1.; } // P1-Basis-Functions

    virtual ~InterfaceCommonDataP1CL () {}

    virtual void begin_accumulation   () {
        the_clones= new InterfaceCommonDataP1CL*[omp_get_max_threads()];
        the_clones[0]= this;
    }
    virtual void finalize_accumulation() {
        delete[] the_clones;
    }
    virtual void visit (const TetraCL& t) {
        surf.clear();
        locp2_ls.assign( t, *ls, *lsetbnd);
        evaluate_on_vertexes( locp2_ls, lat, Addr( ls_loc));
        if (equal_signs( ls_loc))
            return;
        surf.make_patch<MergeCutPolicyCL>( lat, ls_loc);
    }
    virtual InterfaceCommonDataP1CL* clone (int clone_id) {
        return the_clones[clone_id]= new InterfaceCommonDataP1CL( *this);
    }
};

typedef std::pair<const TetraCL*, BaryCoordCL> TetraBaryPairT;
typedef std::vector<TetraBaryPairT>            TetraBaryPairVectorT;

template <class T, class ResultIterT>
  inline ResultIterT
  evaluate_on_vertexes (T (*f)(const Point3DCL&, double), const TetraBaryPairVectorT& pos, double t, ResultIterT result_iterator);

template <class T, class ResultContT>
  inline ResultContT&
  resize_and_evaluate_on_vertexes (T (*f)(const Point3DCL&, double), const TetraBaryPairVectorT& pos, double t, ResultContT& result_container);

template <class PEvalT, class ResultIterT>
  inline ResultIterT
  evaluate_on_vertexes (const PEvalT& f, const TetraBaryPairVectorT& pos, ResultIterT result_iterator);

template <class PEvalT, class ResultContT>
  inline ResultContT&
  resize_and_evaluate_on_vertexes (const PEvalT& f, const TetraBaryPairVectorT& pos, ResultContT& result_container);


class InterfaceCommonDataP2CL : public TetraAccumulatorCL
{
  private:
    InterfaceCommonDataP2CL** the_clones;

    const VecDescCL*   ls;      // P2-level-set
    const BndDataCL<>* lsetbnd; // boundary data for the level set function

    const PrincipalLatticeCL* lat;
    bool compute_absdet_;

  public:
    /// common data @{
    LocalP2CL<> locp2_ls;

    LocalP2CL<>          p2[10];
    LocalP1CL<Point3DCL> gradrefp2[10];

    std::valarray<double>     ls_loc;
    SurfacePatchCL            surf;
    QuadDomain2DCL            qdom;
    TetraBaryPairVectorT      qdom_projected;
    std::valarray<double>     absdet;
    QuaQuaMapperCL            quaqua;

    const PrincipalLatticeCL& get_lattice () const { return *lat; }
    /// @}

    LocalP2CL<> get_local_p2_ls (const TetraCL& t) const { return LocalP2CL<>( t, *ls, *lsetbnd); };

    const InterfaceCommonDataP2CL& get_clone () const {
        const int tid= omp_get_thread_num();
        return tid == 0 ? *this : the_clones[tid][0];
    }

    bool empty () const { return surf.empty(); }

    void compute_absdet (bool b) { compute_absdet_= b; }

    void set_lattice (const PrincipalLatticeCL& newlat) {
        lat= &newlat;
        ls_loc.resize( lat->vertex_size());
    }

    InterfaceCommonDataP2CL (const VecDescCL& ls_arg, const BndDataCL<>& lsetbnd_arg,
        const QuaQuaMapperCL& quaquaarg, const PrincipalLatticeCL& lat_arg);
    virtual ~InterfaceCommonDataP2CL () {}

    virtual void begin_accumulation () {
        the_clones= new InterfaceCommonDataP2CL*[omp_get_max_threads()];
        the_clones[0]= this;
    }
    virtual void finalize_accumulation() { delete[] the_clones; }

    virtual void visit (const TetraCL& t) {
        surf.clear();
        locp2_ls.assign( t, *ls, *lsetbnd);
        evaluate_on_vertexes( locp2_ls, *lat, Addr( ls_loc));
        if (equal_signs( ls_loc))
            return;
        surf.make_patch<MergeCutPolicyCL>( *lat, ls_loc);
        if (surf.empty())
            return;

        make_CompositeQuad5Domain2D ( qdom, surf, t);
        qdom_projected.clear();
        qdom_projected.reserve( qdom.vertex_size());
        if (compute_absdet_)
            absdet.resize( qdom.vertex_size());
        const TetraCL* tet;
        BaryCoordCL b;
        QuadDomain2DCL::const_vertex_iterator v= qdom.vertex_begin();
        for (Uint i= 0; i < qdom.vertex_size(); ++i, ++v) {
            tet= &t;
            b= *v;
            quaqua.base_point( tet, b);
            qdom_projected.push_back( std::make_pair( tet, b));
            if (compute_absdet_) {
                absdet[i]= abs_det( t, *v, *tet, b, quaqua, surf);
//                 if (absdet[i] == 0.)
//                     t.DebugInfo( std::cerr);
            }
        }
    }

    virtual InterfaceCommonDataP2CL* clone (int clone_id) {
        return the_clones[clone_id]= new InterfaceCommonDataP2CL( *this);
    }
};

/// \brief Map the QuadDomain2DCL from InterfaceCommonDataP2CL to the quadratic levelset.
/// The result is represented as unordered map from tetras to (mapped) QuadDomain2DCL.
/// The quadrature weights are adjusted by the absdet of the mapping.
/// The mapping uses QuaQuaMapperCL.
/// XXX Not OpenMP-thread-safe.
class QuaQuaQuadDomainMapperAccuCL : public TetraAccumulatorCL
{
  private:
    const InterfaceCommonDataP2CL& cdata_;

  public:
    DROPS_STD_UNORDERED_MAP<const TetraCL*, QuadDomain2DCL> qmap;

    QuaQuaQuadDomainMapperAccuCL (const InterfaceCommonDataP2CL& cdata)
        : cdata_( cdata)
    {}

    void begin_accumulation () {
        std::cerr << "QuaQuaQuadDomainMapperAccuCL::begin_accumulation.\n";
        qmap.clear();
    }
    void finalize_accumulation() {
        std::cerr << "QuaQuaQuadDomainMapperAccuCL::finalize_accumulation.\n";
    }

    void visit (const TetraCL&) {
        const InterfaceCommonDataP2CL& cdata= cdata_.get_clone();
        if (cdata.empty())
            return;

        for (Uint i= 0; i < cdata.qdom.vertex_size(); ++i) {
            const TetraBaryPairT& p= cdata.qdom_projected[i];
            const double newweight= cdata.qdom.weight_begin()[i]*cdata.absdet[i];
            qmap[p.first].push_back_quad_node( p.second, newweight);
        }
    };

    TetraAccumulatorCL* clone (int /*tid*/) { return new QuaQuaQuadDomainMapperAccuCL( *this); };
};


template <class LocalMatrixT, class InterfaceCommonDataT>
class InterfaceMatrixAccuCL : public TetraAccumulatorCL
{
  private:
    const InterfaceCommonDataT& cdata_;
    std::string name_;

<<<<<<< HEAD
    MatDescCL* mat_; // the matrix
    MatrixBuilderCL* M;
=======
    BndDataT            Bnd_;
    const VelBndDataT&  Bnd_v_;  ///< Boundary condition for the velocity
    VecDescCL*          v_;      ///< velocity at current time step
    VecDescCL&          lset_vd_;///< levelset at current time step

    const BndDataCL<>&  lsetbnd_; ///< level set boundary
>>>>>>> c076e391

    LocalMatrixT local_mat;

<<<<<<< HEAD
    Uint lvl;
    SArrayCL<IdxT, LocalMatrixT::row_fe_type == P1IF_FE ? 4 : 10> numr;
    SArrayCL<IdxT, LocalMatrixT::col_fe_type == P1IF_FE ? 4 : 10> numc;
=======
    GSPcCL                  pc_;
    GMResSolverCL<GSPcCL>   gm_;
    double omit_bound_; ///< not used atm
>>>>>>> c076e391

  public:
    InterfaceMatrixAccuCL (MatDescCL* Mmat, const LocalMatrixT& loc_mat, const InterfaceCommonDataT& cdata,
                           std::string name= std::string())
        : cdata_( cdata), name_( name), mat_( Mmat), M( 0), local_mat( loc_mat) {}
    virtual ~InterfaceMatrixAccuCL () {}

    void set_name (const std::string& n) { name_= n; }

    virtual void begin_accumulation () {
        const IdxT num_rows= mat_->RowIdx->NumUnknowns();
        const IdxT num_cols= mat_->ColIdx->NumUnknowns();

        const FiniteElementT mat_row_fe= mat_->RowIdx->GetFE(),
                             mat_col_fe= mat_->ColIdx->GetFE();

        std::cout << "InterfaceMatrixAccuCL::begin_accumulation";
        if (name_ != std::string())
            std::cout << " for \"" << name_ << "\"";
        std::cout  << ": " << num_rows << " rows, " << num_cols << " cols.\n";
        if (mat_row_fe != LocalMatrixT::row_fe_type)
            std::cout << "Warning: LocalMatrixT and MatDescCL have different FE-type for rows.\n";
        if (mat_col_fe != LocalMatrixT::col_fe_type)
            std::cout << "Warning: LocalMatrixT and MatDescCL have different FE-type for cols.\n";

        lvl = mat_->GetRowLevel();
        M= new MatrixBuilderCL( &mat_->Data, num_rows, num_cols);
    }

    virtual void finalize_accumulation () {
        M->Build();
        delete M;
        M= 0;
        std::cout << "InterfaceMatrixAccuCL::finalize_accumulation";
        if (name_ != std::string())
            std::cout << " for \"" << name_ << "\"";
        std::cout << ": " << mat_->Data.num_nonzeros() << " nonzeros." << std::endl;
    }

    virtual void visit (const TetraCL& t) {
        const InterfaceCommonDataT& cdata= cdata_.get_clone();
        if (cdata.empty())
            return;
        local_mat.setup( t, cdata);
        GetLocalNumbInterface( numr.begin(), t, *mat_->RowIdx);
        GetLocalNumbInterface( numc.begin(), t, *mat_->ColIdx);
        update_global_matrix( *M, local_mat, numr.begin(), numc.begin());
    }

    virtual InterfaceMatrixAccuCL* clone (int /*clone_id*/) { return new InterfaceMatrixAccuCL( *this); }
};

/// \brief Accumulate an interface-vector.
template <class LocalVectorT, class InterfaceCommonDataT>
class InterfaceVectorAccuCL : public TetraAccumulatorCL
{
  private:
    const InterfaceCommonDataT& cdata_;
    std::string name_;

    VecDescCL* y_;
    LocalVectorT local_vec;
    SArrayCL<IdxT, LocalVectorT::row_fe_type == P1IF_FE ? 4 : 10> numry;

  public:
    InterfaceVectorAccuCL (VecDescCL* y, const LocalVectorT& loc_vec, const InterfaceCommonDataT& cdata,
                             std::string name= std::string())
        : cdata_( cdata), name_( name), y_( y), local_vec( loc_vec) {}
    virtual ~InterfaceVectorAccuCL () {}

    void set_name (const std::string& n) { name_= n; }

    virtual void begin_accumulation () {
        std::cout << "InterfaceVectorAccuCL::begin_accumulation";
        if (name_ != std::string())
            std::cout << " for \"" << name_ << "\"";
        std::cout  << ": " << y_->RowIdx->NumUnknowns() << " rows.\n";
        if (y_->RowIdx->GetFE() != LocalVectorT::row_fe_type)
            std::cout << "Warning: LocalVectorT and VecDescCL have different FE-type for rows.\n";
    }

    virtual void finalize_accumulation() {}

    virtual void visit (const TetraCL& t) {
        const InterfaceCommonDataT& cdata= cdata_.get_clone();
        if (cdata.empty())
            return;
        GetLocalNumbInterface( numry.begin(), t, *y_->RowIdx);
        local_vec.setup( t, cdata, numry.begin());
        const int num_row_dofs= LocalVectorT::row_fe_type == P1IF_FE ? 4 : 10;
        for (int i= 0; i < num_row_dofs; ++i)
            if (numry[i] != NoIdx)
                y_->Data[numry[i]]+= local_vec.vec[i];
    }

    virtual InterfaceVectorAccuCL* clone (int /*clone_id*/) { return new InterfaceVectorAccuCL( *this); }
};


/// \brief Compute the load-vector corresponding to the function f on a single tetra.
class LocalVectorP1CL
{
  private:
    instat_scalar_fun_ptr f_;
    double time_;

    LocalP1CL<> p1[4];
    std::valarray<double> qp1,
                          qf;
    QuadDomain2DCL qdom;

  public:
    static const FiniteElementT row_fe_type= P1IF_FE;

    double vec[4];

    LocalVectorP1CL (instat_scalar_fun_ptr f, double time) : f_( f), time_( time) { p1[0][0]= p1[1][1]= p1[2][2]= p1[3][3]= 1.; }

    void setup (const TetraCL& t, const InterfaceCommonDataP1CL& cdata, const IdxT numr[4]) {
        make_CompositeQuad5Domain2D ( qdom, cdata.surf, t);
        resize_and_evaluate_on_vertexes( f_, t, qdom, time_, qf);
        qp1.resize( qdom.vertex_size());
        for (Uint i= 0; i < 4; ++i) {
                if (numr[i] == NoIdx)
                    continue;
                evaluate_on_vertexes( p1[i], qdom, Addr( qp1));
                vec[i]= quad_2D( qf*qp1, qdom);
        }
    }
};

/// \brief Compute local_mat_*x_ on a single tetra.
template <class  LocalMatrixT>
class LocalMatVecP1CL
{
  private:
    LocalMatrixT local_mat_;
    IdxT numx_[4];
    const VecDescCL& x_;

  public:
    static const FiniteElementT row_fe_type= P1IF_FE;

    double vec[4];

    LocalMatVecP1CL (const LocalMatrixT& local_mat, const VecDescCL* x) : local_mat_( local_mat), x_( *x) {}

    void setup (const TetraCL& t, const InterfaceCommonDataP1CL& cdata, const IdxT numr[4]) {
        local_mat_.setup( t, cdata);
        GetLocalNumbP1NoBnd( numx_, t, *x_.RowIdx);
        for (int i= 0; i < 4; ++i) {
            vec[i]= 0.;
            if (numr[i] != NoIdx)
                for (int j= 0; j < 4; ++j)
                    if (numx_[j] != NoIdx)
                        vec[i]+= local_mat_.coup[i][j]*x_.Data[numx_[j]];
        }
    }
};


/// \brief Convenience-function to reduce the number of explicit template-parameters for the massdiv- and the convection-rhs.
template <template <class> class LocalMatrixT, class DiscVelSolT>
  inline InterfaceVectorAccuCL<LocalMatVecP1CL< LocalMatrixT<DiscVelSolT> >, InterfaceCommonDataP1CL>*
  make_wind_dependent_vectorP1_accu (VecDescCL* y, const VecDescCL* x, const InterfaceCommonDataP1CL& cdata, const DiscVelSolT& wind, std::string name= std::string())
{
    return new InterfaceVectorAccuCL<LocalMatVecP1CL< LocalMatrixT<DiscVelSolT> >, InterfaceCommonDataP1CL>( y,
        LocalMatVecP1CL< LocalMatrixT<DiscVelSolT> >( LocalMatrixT<DiscVelSolT>( wind), x), cdata, name);
}

/// \brief Convenience-function to reduce the number of explicit template-parameters for the massdiv- and the convection-matrix.
template <template <class> class LocalMatrixT, class DiscVelSolT>
  inline InterfaceMatrixAccuCL< LocalMatrixT<DiscVelSolT>, InterfaceCommonDataP1CL>*
  make_wind_dependent_matrixP1_accu (MatDescCL* mat, const InterfaceCommonDataP1CL& cdata, const DiscVelSolT& wind, std::string name= std::string())
{
    return new InterfaceMatrixAccuCL< LocalMatrixT<DiscVelSolT>, InterfaceCommonDataP1CL>( mat,
        LocalMatrixT<DiscVelSolT>( wind), cdata, name);
}


class LocalInterfaceMassP1CL
{
  private:
    std::valarray<double> q[4];
    QuadDomain2DCL qdom;

  public:
    static const FiniteElementT row_fe_type= P1IF_FE,
                                col_fe_type= P1IF_FE;

    double coup[4][4];

    void setup (const TetraCL& t, const InterfaceCommonDataP1CL& cdata) {
        make_CompositeQuad2Domain2D ( qdom, cdata.surf, t);
        for (int i= 0; i < 4; ++i)
            resize_and_evaluate_on_vertexes ( cdata.p1[i], qdom, q[i]);
        for (int i= 0; i < 4; ++i) {
            coup[i][i]= quad_2D( q[i]*q[i], qdom);
            for(int j= 0; j < i; ++j)
                coup[i][j]= coup[j][i]= quad_2D( q[j]*q[i], qdom);
        }
    }
};


/// \brief The routine sets up the Laplace-Beltrami-matrix in mat on the interface defined by ls.
///        It belongs to the FE induced by standard P1-elements.
///
/// D is the diffusion-coefficient
void SetupLBP1 (const MultiGridCL& mg, MatDescCL* mat, const VecDescCL& ls, const BndDataCL<>& lsbnd, double D);

class LocalLaplaceBeltramiP1CL
{
  private:
    double D_; // diffusion coefficient

    Point3DCL grad[4];
    double dummy;
    GridFunctionCL<Point3DCL> n,
                              q[4];
    std::valarray<double> absdet;

  public:
    static const FiniteElementT row_fe_type= P1IF_FE,
                                col_fe_type= P1IF_FE;

    double coup[4][4];

    void setup (const TetraCL& t, const InterfaceCommonDataP1CL& cdata) {
        n.resize( cdata.surf.facet_size());
        absdet.resize( cdata.surf.facet_size());
        if (cdata.surf.normal_empty())
            cdata.surf.compute_normals( t);
        std::copy( cdata.surf.normal_begin(), cdata.surf.normal_end(), sequence_begin( n));
        std::copy( cdata.surf.absdet_begin(), cdata.surf.absdet_end(), sequence_begin( absdet));
        P1DiscCL::GetGradients( grad, dummy, t);
        for(int i= 0; i < 4; ++i) {
            q[i].resize( cdata.surf.facet_size());
            q[i]= grad[i] - dot( grad[i], n)*n;
        }
        for (int i= 0; i < 4; ++i) {
            coup[i][i]= D_* /*area of reference triangle*/ 0.5*(dot(q[i], q[i])*absdet).sum();
            for(int j= 0; j < i; ++j)
                coup[i][j]= coup[j][i]= D_* /*area of reference triangle*/ 0.5*(dot(q[i], q[j])*absdet).sum();
        }
    }

    LocalLaplaceBeltramiP1CL (double D)
        :D_( D) {}
};

/// \brief The routine sets up the convection-matrix in mat on the interface defined by ls.
///        It belongs to the FE induced by standard P1-elements.
///
/// The template-parameter is only used to circumvent the exact type of the discrete
/// velocity solution in the Stokes classes.
template <class DiscVelSolT>
void SetupConvectionP1 (const MultiGridCL& mg, MatDescCL* mat, const VecDescCL& ls, const BndDataCL<>& lsbnd, const DiscVelSolT& v);

template <class DiscVelSolT>
class LocalInterfaceConvectionP1CL
{
  private:
    const DiscVelSolT w_; // wind

    QuadDomain2DCL qdom;
    Point3DCL grad[4];
    double dummy;
    LocalP2CL<Point3DCL> w_loc;
    std::valarray<double> q[4];
    GridFunctionCL<Point3DCL> qw;

  public:
    static const FiniteElementT row_fe_type= P1IF_FE,
                                col_fe_type= P1IF_FE;

    double coup[4][4];

    void setup (const TetraCL& t, const InterfaceCommonDataP1CL& cdata);

    LocalInterfaceConvectionP1CL (const DiscVelSolT& w)
        :  w_( w) {}
};

/// \brief The routine sets up the mass-matrix scaled with \f$ div_\Gamma v \f$ in mat on the interface
///        defined by ls. It belongs to the FE induced by standard P1-elements.
///
/// The template-parameter is only used to circumvent the exact type of the discrete
/// velocity solution in the Stokes classes.
template <class DiscVelSolT>
void SetupMassDivP1 (const MultiGridCL& mg, MatDescCL* mat, const VecDescCL& ls, const BndDataCL<>& lsbnd, const DiscVelSolT& w);

template <typename DiscVelSolT>
class LocalInterfaceMassDivP1CL
{
  private:
    const DiscVelSolT w_;

    QuadDomain2DCL qdom;
    LocalP2CL<Point3DCL> w_loc;
    std::valarray<double> q[4];
    double dummy;
    SMatrixCL<3,3> T;
    GridFunctionCL<Point3DCL> n,
                              qgradp2i;
    std::valarray<double> qdivgamma_w;
    LocalP1CL<Point3DCL> gradrefp2[10],
                         gradp2[10];


  public:
    static const FiniteElementT row_fe_type= P1IF_FE,
                                col_fe_type= P1IF_FE;

    double coup[4][4];

    void setup (const TetraCL& t, const InterfaceCommonDataP1CL& cdata);

    LocalInterfaceMassDivP1CL (const DiscVelSolT& w)
        : w_( w) { P2DiscCL::GetGradientsOnRef( gradrefp2); }
};

/// \brief Compute the P2 load vector corresponding to the function f on a single tetra.
class LocalVectorP2CL
{
  private:
    instat_scalar_fun_ptr f_;
    double time_;

    std::valarray<double> qp2,
                          qf;

  public:
    static const FiniteElementT row_fe_type= P2IF_FE;

    double vec[10];

    LocalVectorP2CL (instat_scalar_fun_ptr f, double time) : f_( f), time_( time) {}

    void setup (const TetraCL&, const InterfaceCommonDataP2CL& cdata, const IdxT numr[10]) {
        resize_and_evaluate_on_vertexes( f_, cdata.qdom_projected, time_, qf);
        qp2.resize( cdata.qdom.vertex_size());
        for (Uint i= 0; i < 10; ++i) {
                if (numr[i] == NoIdx)
                    continue;
                evaluate_on_vertexes( cdata.p2[i], cdata.qdom, Addr( qp2));
                vec[i]= quad_2D( cdata.absdet*qf*qp2, cdata.qdom);
        }
    }
};


/// \brief Trafo of the interfacial gradient on the linear interface to the quadratic iface under a QuaQuaMapperCL.
/// Computes W from La. 5.1 of the high order paper. The transformation of the gradient in the discretization requires W^{-1}.
void gradient_trafo (const TetraCL& tet, const BaryCoordCL& xb, const QuaQuaMapperCL& quaqua, const SurfacePatchCL& p, SMatrixCL<3,3>& W);

class LocalLaplaceBeltramiP2CL
{
  private:
    double D_; // diffusion coefficient

    LocalP1CL<Point3DCL> gradp2[10];
    GridFunctionCL<Point3DCL> qgradp2[10];

    GridFunctionCL<Point3DCL> nl;
    GridFunctionCL<SMatrixCL<3,3> > Winv;

  public:
    static const FiniteElementT row_fe_type= P2IF_FE,
                                col_fe_type= P2IF_FE;

    double coup[10][10];

    const GridFunctionCL<Point3DCL>& get_qgradp2 (size_t i) { return qgradp2[i]; }

    void setup (const TetraCL& t, const InterfaceCommonDataP2CL& cdata) {
        if (cdata.surf.normal_empty())
            cdata.surf.compute_normals( t);
        resize_and_scatter_piecewise_normal( cdata.surf, cdata.qdom, nl);

        Winv.resize( cdata.qdom.vertex_size());
        QRDecompCL<3,3> qr;
        SVectorCL<3> tmp;
        for (Uint i= 0; i < cdata.qdom.vertex_size(); ++i) {
            gradient_trafo( t, cdata.qdom.vertex_begin()[i], cdata.quaqua, cdata.surf, qr.GetMatrix());
            qr.prepare_solve();
            for (Uint j= 0; j < 3; ++j) {
                tmp= std_basis<3>( j + 1);
                qr.Solve( tmp);
                Winv[i].col( j, tmp);
            }
        }

        double dummy;
        SMatrixCL<3,3> T;
        GetTrafoTr( T, dummy, t);
        P2DiscCL::GetGradients( gradp2, cdata.gradrefp2, T);
        for (int i= 0; i < 10; ++i) {
            resize_and_evaluate_on_vertexes ( gradp2[i], cdata.qdom, qgradp2[i]);
            for (Uint j= 0; j < qgradp2[i].size(); ++j) {
                tmp=  qgradp2[i][j] - inner_prod( nl[j], qgradp2[i][j])*nl[j];
                qgradp2[i][j]= Winv[j]*tmp;
            }
        }

        for (int i= 0; i < 10; ++i) {
            coup[i][i]= quad_2D( cdata.absdet*dot( qgradp2[i], qgradp2[i]), cdata.qdom);
            for(int j= 0; j < i; ++j)
                coup[i][j]= coup[j][i]= quad_2D( cdata.absdet*dot( qgradp2[j], qgradp2[i]), cdata.qdom);
        }
    }

    LocalLaplaceBeltramiP2CL (double D)
        :D_( D) {}
};

class LocalMassP2CL
{
  private:
    std::valarray<double> qp2[10];

  public:
    static const FiniteElementT row_fe_type= P2IF_FE,
                                col_fe_type= P2IF_FE;

    double coup[10][10];

    void setup (const TetraCL&, const InterfaceCommonDataP2CL& cdata) {
        for (int i= 0; i < 10; ++i)
            resize_and_evaluate_on_vertexes ( cdata.p2[i], cdata.qdom, qp2[i]);

        for (int i= 0; i < 10; ++i) {
            coup[i][i]= quad_2D( cdata.absdet*qp2[i]*qp2[i], cdata.qdom);
            for(int j= 0; j < i; ++j)
                coup[i][j]= coup[j][i]= quad_2D( cdata.absdet*qp2[j]*qp2[i], cdata.qdom);
        }
    }

    LocalMassP2CL () {}
};

/// \brief The routine sets up the load-vector in v on the interface defined by ls.
///        It belongs to the FE induced by standard P1-elements.
void SetupInterfaceRhsP1 (const MultiGridCL& mg, VecDescCL* v,
    const VecDescCL& ls, const BndDataCL<>& lsbnd, instat_scalar_fun_ptr f);


///\brief Initialize the QuadDomain2DCL-object qdom for quadrature with Quad5_2DCL on the lattice lat of t, given the level set in ls and bnd.
inline const QuadDomain2DCL&
make_CompositeQuad5Domain2D (QuadDomain2DCL& qdom, const TetraCL& t, const PrincipalLatticeCL& lat, const DROPS::VecDescCL& ls, const DROPS::BndDataCL<>& bnd)
{
    LocalP2CL<> locp2_ls( t, ls, bnd);
    std::valarray<double> ls_loc( lat.vertex_size());
    evaluate_on_vertexes( locp2_ls, lat, Addr( ls_loc));
    if (equal_signs( ls_loc)) {
        qdom.clear();
        return qdom;
    }
    SurfacePatchCL surf;
    surf.make_patch<MergeCutPolicyCL>( lat, ls_loc);
    return make_CompositeQuad5Domain2D ( qdom, surf, t);
}

/// \brief Short-hand for integral on the interface.
template <typename DiscP1FunT>
double Integral_Gamma (const DROPS::MultiGridCL& mg, const DROPS::VecDescCL& ls, const DROPS::BndDataCL<>& bnd,
    const DiscP1FunT& discsol, Uint lattice_num_intervals= 2)
{
    const DROPS::Uint lvl = ls.GetLevel();
    const PrincipalLatticeCL& lat= PrincipalLatticeCL::instance( lattice_num_intervals);

    std::valarray<double> q;
    QuadDomain2DCL qdom;
    double d( 0.);
    DROPS_FOR_TRIANG_CONST_TETRA( mg, lvl, it) {
        make_CompositeQuad5Domain2D( qdom, *it, lat, ls, bnd);
        resize_and_evaluate_on_vertexes( discsol, *it, qdom, q);
        d+= quad_2D( q, qdom);
    }
    return d;
}

/// \brief Short-hand for integral on the interface, h^3-version through interpolation.
template <typename DiscP1FunT>
double Integral_Gamma_Extrapolate (const DROPS::MultiGridCL& mg, const DROPS::VecDescCL& ls, const DROPS::BndDataCL<>& bnd,
    const DiscP1FunT& discsol)
{
    return (4.*Integral_Gamma( mg, ls, bnd, discsol, 2) - Integral_Gamma_Coarse( mg, ls, bnd, discsol, 1))/3.;
}

/// Compute some data with QuaQuaMapperCL and simple integrals on the higher order interface.
/// Optionally, compute the vector field p_h explicitly for visualization.
/// This is only correct for 1 OpenMP-Thread due to update races.
class InterfaceDebugP2CL : public TetraAccumulatorCL
{
  private:
    const InterfaceCommonDataP2CL& cdata_;

    VecDescCL* to_iface; // For all P2-dofs x at the interface: p_h(x) - x. Computed if to_iface != 0.

    instat_matrix_fun_ptr ref_dp;
    double (*ref_abs_det) (const TetraCL& t, const BaryCoordCL& b, const SurfacePatchCL& surf);

    double max_dph_err,
           surfacemeasP1,
           surfacemeasP2,
           max_absdet_err,
           max_dph2_err;
    double true_area;

  public:
    void store_offsets( VecDescCL& to_ifacearg) { to_iface= &to_ifacearg; }
    void set_true_area( double a) { true_area= a; }
    void set_ref_dp   ( instat_matrix_fun_ptr rdp) { ref_dp= rdp; }
    void set_ref_abs_det   ( double (*rad) (const TetraCL& t, const BaryCoordCL& b, const SurfacePatchCL& surf)) { ref_abs_det= rad; }

    InterfaceDebugP2CL (const InterfaceCommonDataP2CL& cdata);
    virtual ~InterfaceDebugP2CL () {}

    virtual void begin_accumulation   ();
    virtual void finalize_accumulation();

    virtual void visit (const TetraCL& t);

    virtual InterfaceDebugP2CL* clone (int /*clone_id*/) { return new InterfaceDebugP2CL( *this); }
};


/// \brief P1-discretization and solution of the transport equation on the interface
class SurfactantP1BaseCL
{
  public:
    typedef BndDataCL<Point3DCL>                              VelBndDataT;
    typedef NoBndDataCL<>                                     BndDataT;
    typedef P1EvalCL<double, const BndDataT, VecDescCL>       DiscSolCL;
    typedef P1EvalCL<double, const BndDataT, const VecDescCL> const_DiscSolCL;

    IdxDescCL idx; ///< index desctription for concentration at current time
    VecDescCL ic;  ///< concentration on the interface at current time

  protected:
    MultiGridCL&  MG_;
    double        D_,     ///< diffusion coefficient
                  theta_, ///< time scheme parameter
                  dt_;    ///< time step size
    instat_scalar_fun_ptr rhs_fun_; ///< function for a right-hand side

    BndDataT            Bnd_;    ///< Dummy boundary data for interface solution

    const VelBndDataT&  Bnd_v_;  ///< Boundary condition for the velocity
    VecDescCL*          v_;      ///< velocity at current time step
    VecDescCL&          lset_vd_;///< levelset at current time step
    const BndDataCL<>&  lsetbnd_;///< level set boundary

    IdxDescCL           oldidx_; ///< idx that corresponds to old time (and oldls_)
    VectorCL            oldic_;  ///< interface concentration at old time
    VecDescCL           oldls_;  ///< levelset at old time
    VecDescCL           oldv_;   ///< velocity at old time
    double              oldt_;   ///< old time

    GSPcCL                  pc_;
    GMResSolverCL<GSPcCL>   gm_;
    __UNUSED__ double omit_bound_; ///< not used atm

  public:
    SurfactantP1BaseCL (MultiGridCL& mg,
        double theta, double D, VecDescCL* v, const VelBndDataT& Bnd_v, VecDescCL& lset_vd, const BndDataCL<>& lsetbnd,
        int iter= 1000, double tol= 1e-7, double omit_bound= -1.)
    : idx( P1IF_FE), MG_( mg), D_( D), theta_( theta), dt_( 0.), rhs_fun_( 0),
        Bnd_v_( Bnd_v), v_( v), lset_vd_( lset_vd), lsetbnd_( lsetbnd), oldidx_( P1IF_FE), gm_( pc_, 100, iter, tol, true),
        omit_bound_( omit_bound)
    { idx.GetXidx().SetBound( omit_bound); }
    virtual ~SurfactantP1BaseCL () {}

    const MultiGridCL& GetMG() const { return MG_; }
    GMResSolverCL<GSPcCL>& GetSolver() { return gm_; }

    const_DiscSolCL GetSolution() const
        { return const_DiscSolCL( &ic, &Bnd_, &MG_); }
    const_DiscSolCL GetSolution( const VecDescCL& Myic) const
        { return const_DiscSolCL( &Myic, &Bnd_, &MG_); }

    /// initialize the interface concentration
    void SetInitialValue (instat_scalar_fun_ptr, double t= 0.);

    /// set the parameter of the theta-scheme for time stepping
    void SetRhs (instat_scalar_fun_ptr);

    /// set the parameter of the theta-scheme for time stepping
    void SetTheta (double theta);

    /// save a copy of the old level-set and velocity; moves ic to oldic; must be called before DoStep.
    virtual void InitTimeStep ();

    /// perform one time step to new_t.
    virtual void DoStep (double /*new_t*/) {}
};


/// \brief P1-discretization and solution of the transport equation on the interface
class SurfactantcGP1CL : public SurfactantP1BaseCL
{
  public:
    MatDescCL A,  ///< diffusion matrix
              M,  ///< mass matrix
              C,  ///< convection matrix
              Md, ///< mass matrix with interface-divergence of velocity
              M2; ///< mass matrix: new trial- and test- functions on old interface

  private:
    MatrixCL      L_; ///< sum of matrices

  public:
    SurfactantcGP1CL (MultiGridCL& mg,
        double theta, double D, VecDescCL* v, const VelBndDataT& Bnd_v, VecDescCL& lset_vd, const BndDataCL<>& lsetbnd,
        int iter= 1000, double tol= 1e-7, double omit_bound= -1.)
    : SurfactantP1BaseCL( mg, theta, D, v, Bnd_v, lset_vd, lsetbnd, iter, tol, omit_bound)
    {}

    /// save a copy of the old level-set and velocity; moves ic to oldic; must be called before DoStep.
    // void InitTimeStep (); // as in the base

    /// perform one time step
    virtual void DoStep (double new_t);

    /// \name For internal use only
    /// The following member functions are added to enable an easier implementation
    /// of the coupling navstokes-levelset. They should not be called by a common user.
    /// Use DoStep() instead.
    ///@{
    VectorCL InitStep (double new_t);
    void DoStep (const VectorCL&);
    void CommitStep ();
    void Update ();
    ///@}
};

/// \brief Observes the MultiGridCL-changes by AdapTriangCL to repair an interface p1-function.
///
/// The function is extended to a P1-function on \f$ \Omega \f$ and then repaired as such. In
/// post_refine_sequence() the new interface-index is generated and the function is restricted
/// to it.
class InterfaceP1RepairCL : public MGObserverCL
{
  private:
    MultiGridCL& mg_;
    const VecDescCL&   lset_vd_;
    const BndDataCL<>& lset_bnd_;
    VecDescCL&         u_;

    IdxDescCL          fullp1idx_;
    VecDescCL          fullu_;
    std::auto_ptr<RepairP1CL<double, NoBndDataCL>::type > p1repair_;

  public:
    InterfaceP1RepairCL (MultiGridCL& mg, const VecDescCL& lset_vd, const BndDataCL<>& lset_bnd, VecDescCL& u)
        : mg_( mg), lset_vd_( lset_vd), lset_bnd_( lset_bnd), u_( u), fullp1idx_( P1_FE), fullu_( &fullp1idx_) {}

    void pre_refine  ();
    void post_refine ();

    void pre_refine_sequence  ();
    void post_refine_sequence ();
    const IdxDescCL* GetIdxDesc() const { return u_.RowIdx; }
#ifdef _PAR
    const VectorCL*  GetVector()  const { return &fullu_.Data; }
    void swap( IdxDescCL& idx, VectorCL& v) { fullu_.RowIdx->swap(idx); fullu_.Data.swap(v); }
#endif
};

#ifndef _PAR
///\brief Represents a scalar P1 function on the interface as Ensight6 variable by extension to the
///       whole domain.
class Ensight6IfaceScalarCL : public Ensight6VariableCL
{
  private:
    const VecDescCL&   u_;
    MultiGridCL&       mg_;

  public:
    Ensight6IfaceScalarCL (MultiGridCL& mg, const VecDescCL& u, std::string varName, std::string fileName, bool timedep= false)
        : Ensight6VariableCL( varName, fileName, timedep), u_( u), mg_( mg) {}

    void Describe (Ensight6OutCL& cf) const { cf.DescribeVariable( this->varName(), true); }
    void put      (Ensight6OutCL& cf) const;
};

///\brief Create an Ensight6IfaceP1ScalarCL with operator new.
///
/// This is just for uniform code; the analogous functions for scalars and vectors are more useful
/// because they help to avoid template parameters in user code.
inline Ensight6IfaceScalarCL&
make_Ensight6IfaceScalar (MultiGridCL& mg, const VecDescCL& u,
    std::string varName, std::string fileName, bool timedep= false)
{
    return *new Ensight6IfaceScalarCL( mg, u, varName, fileName, timedep);
}
#endif

///\brief Represents a scalar P1 function on the interface as VTK variable by extension to the
///       whole domain.
class VTKIfaceScalarCL : public VTKVariableCL
{
  private:
    const VecDescCL&   u_;
    MultiGridCL&       mg_;

  public:
    VTKIfaceScalarCL (MultiGridCL& mg, const VecDescCL& u, std::string varName)
        : VTKVariableCL( varName), u_( u), mg_( mg) {}

    void put      (VTKOutCL& cf) const;
    Uint GetDim() const { return 1; }
};

///\brief Create an VTKIfaceP1ScalarCL with operator new.
///
/// This is just for uniform code; the analogous functions for scalars and vectors are more useful
/// because they help to avoid template parameters in user code.
inline VTKIfaceScalarCL&
make_VTKIfaceScalar (MultiGridCL& mg, const VecDescCL& u,
    std::string varName)
{
    return *new VTKIfaceScalarCL( mg, u, varName);
}

/// ==Space-Time-methods==
/// \todo Maybe introduce a new header

///\brief Bilinear space-time FE-function on a single TetraPrismCL.
template <typename T= double>
class LocalSTP1P1CL
{
  public:
    typedef T value_type;
    typedef T (*instat_fun_ptr) (const Point3DCL&, double);
    typedef LocalP1CL<T> spatial_localfe_type;

    enum { Dim= 8 }; ///< local number of unknowns

  protected:
    typedef LocalSTP1P1CL<T> self_;

  private:
    LocalP1CL<T> v0_,
                 v1_;

  public:
    LocalSTP1P1CL() : v0_(), v1_() {}
    LocalSTP1P1CL(const value_type& t) : v0_( t), v1_( t) {}
    // Initialize from a given function
    LocalSTP1P1CL(const TetraPrismCL& prism, instat_fun_ptr f)
        : v0_( prism.t, f, prism.t0), v1_( prism.t, f, prism.t1) {}

    // These "assignment-operators" correspond to the constructors
    // with multiple arguments
    inline self_&
    assign(const TetraPrismCL& prism, instat_fun_ptr f) {
        v0_.assign( prism.t, f, prism.t0);
        v1_.assign( prism.t, f, prism.t1);
        return *this;
    }

    // pointwise evaluation in STCoordCL-coordinates
    inline value_type operator() (const STCoordCL& p) const {
        return (1. - p.t_ref)*v0_( p.x_bary) + p.t_ref*v1_( p.x_bary);
    }

    // The LocalP1-function at t0
    spatial_localfe_type& at_t0 () { return v0_; }
    const spatial_localfe_type& at_t0 () const { return v0_; }
    // The LocalP1-function at t1
    spatial_localfe_type& at_t1 () { return v1_; }
    const spatial_localfe_type& at_t1 () const { return v1_; }
};

///\brief Finear space-time FE-function on a single TetraPrismCL.
/// The values on the penta are defined as those on the tetra at t0 and the value in the vertex (v0, t1).
template <typename T= double>
class LocalSTP1CL : public GridFunctionCL<T>
{
  public:
    typedef GridFunctionCL<T> base_type;
    typedef typename base_type::value_type value_type;
    typedef typename base_type::instat_fun_ptr instat_fun_ptr;

    enum { Dim= 5 }; ///< local number of unknowns

  protected:
    typedef LocalSTP1CL<T> self_;

  public:
    LocalSTP1CL() : base_type( value_type(), Dim) {}
    LocalSTP1CL(const value_type& t): base_type( t, Dim) {}

DROPS_DEFINE_VALARRAY_DERIVATIVE(LocalSTP1CL, T, base_type)

    // pointwise evaluation in STCoords.
    value_type operator() (const STCoordCL& p) const {
        return LinearCombinationCL<self_, value_type>::do_it( *this, p.x_bary[0] - p.t_ref,
                                                                     p.x_bary[1],
                                                                     p.x_bary[2],
                                                                     p.x_bary[3],
                                                                     p.t_ref);
    }
};

///\brief Quadratic in space and linear in time space-time FE-function on a single TetraPrismCL.
/// The class holds references to two LocalP2CL-objects.
template <typename T= double>
class LocalSTP2P1CL
{
  public:
    typedef T value_type;
    typedef T (*instat_fun_ptr) (const Point3DCL&, double);
    typedef LocalP2CL<T> spatial_localfe_type;

  protected:
    typedef LocalSTP2P1CL<T> self_;

  private:
    LocalP2CL<T> v0_,
                 v1_;

  public:
    LocalSTP2P1CL() {}
    LocalSTP2P1CL(const spatial_localfe_type& v0, const spatial_localfe_type& v1)
        : v0_( v0), v1_( v1) {}

    template<class BndDataT>
      self_&
      assign (const TetraCL& t, const VecDescCL& v0, const VecDescCL& v1, const BndDataT& bnd) {
        v0_.assign( t, v0, bnd);
        v1_.assign( t, v1, bnd);
        return *this;
    }
    template <class STP2P1FunT>
      self_&
      assign(const TetraCL& t, const STP2P1FunT& f) {
        v0_.assign( t, *f.GetSolution( 0), *f.GetBndData());
        v1_.assign( t, *f.GetSolution( 1), *f.GetBndData());
        return *this;
    }

    // pointwise evaluation in STCoordCL-coordinates
    inline value_type operator() (const STCoordCL& p) const {
        return (1. - p.t_ref)*v0_( p.x_bary) + p.t_ref*v1_( p.x_bary);
    }

    // The LocalP1-function at t0
    const spatial_localfe_type& at_t0 () const { return v0_; }
          spatial_localfe_type& at_t0 ()       { return v0_; }
    // The LocalP1-function at t1
    const spatial_localfe_type& at_t1 () const { return v1_; }
          spatial_localfe_type& at_t1 ()       { return v1_; }
};

class STWindProxyCL
{
  private:
    const LocalSTP2P1CL<Point3DCL>& w_;

  public:
    STWindProxyCL (const LocalSTP2P1CL<Point3DCL>& w) : w_( w) {}

    // pointwise evaluation in STCoordCL-coordinates
    inline Point4DCL operator() (const STCoordCL& p) const {
        const Point3DCL tmp( w_( p));
        return MakePoint4D( tmp[0], tmp[1], tmp[2], 1.);
    }
};

class STP1P1DiscCL
{
  public:
    static LocalSTP1P1CL<>        ref_val[8];
    static LocalSTP1CL<Point4DCL> ref_grad[8];
    static LocalSTP1CL<Point3DCL> ref_gradx[8];

    static void StaticInit();
    static void StaticDestruct() {}

    static void GetGradients (const TetraPrismCL& prism, LocalSTP1CL<Point4DCL> grad[8]) {
        SMatrixCL<3,3> M( Uninitialized);
        double det= 0.; // dummy
        GetTrafoTr( M, det, prism.t);
        const double dt_inv= 1./(prism.t1 - prism.t0);
        for (Uint i= 0; i < 4; ++i) {
            const Point3DCL& p1grad= M*FE_P1CL::DHRef( i);
            const Point4DCL& p1grad4d= MakePoint4D( p1grad[0], p1grad[1], p1grad[2], 0.);
            // grad[i]= Point4DCL();
            for (Uint j= 0; j < 4; ++j) {
                grad[i][j]= p1grad4d;
                grad[i][j][3]= j == i ? -dt_inv : 0.;
            }
            grad[i][4][3]= i == 0 ? -dt_inv : 0.;
            // grad[i + 4]= Point4DCL();
            grad[i + 4][i][3]=  dt_inv;
            grad[i + 4][4]= p1grad4d;
            grad[i + 4][4][3]= i == 0 ? dt_inv : 0.;

        }
    }
    static void GetSpatialGradients (const TetraPrismCL& prism, LocalSTP1CL<Point3DCL> grad[8]) {
        SMatrixCL<3,3> M( Uninitialized);
        double det= 0.; // dummy
        GetTrafoTr( M, det, prism.t);
        for (Uint i= 0; i < 4; ++i) {
            const Point3DCL& p1grad= M*FE_P1CL::DHRef( i);
            for (Uint j= 0; j < 4; ++j)
                grad[i][j]= p1grad;
            grad[i + 4][4]= p1grad;
        }
    }
};


///\brief Evaluates a function expecting world-coordinates and time as arguments in STCoord-coordinates on a tetra-prism.
template <class T= double>
class STCoordEvalCL
{
  public:
    typedef T (*fun_type)(const Point3DCL&, double);
    typedef T value_type;

  private:
    STCoord2WorldCoordCL mapper_;
    fun_type f_;

  public:
    STCoordEvalCL (const TetraPrismCL& prism, fun_type f)
        : mapper_( prism), f_(f) {}

    value_type operator() (const STCoordCL& b) const { return f_( mapper_.space( b), mapper_.time( b)); }
};

template <class T, class DomainT, class ResultIterT>
  inline ResultIterT
  evaluate_on_vertexes (T (*f)(const Point3DCL&, double), const TetraPrismCL& prism, const DomainT& dom, ResultIterT result_iterator)
{
    return std::transform( dom.vertex_begin(), dom.vertex_end(), result_iterator, STCoordEvalCL<T>( prism, f));
}

template <class T, class DomainT, class ResultContT>
  inline const ResultContT&
  resize_and_evaluate_on_vertexes (T (*f)(const Point3DCL&, double), const TetraPrismCL& prism, const DomainT& dom, ResultContT& result_container)
{
    result_container.resize( dom.vertex_size());
    evaluate_on_vertexes( f, prism, dom, sequence_begin( result_container));
    return result_container;
}


//idx_ini: oldls, oldt, IFP1_FE (0.. N_ini-1)
//idx0, idx1: ST-P1P1: 2x IFP1_FE: idxi for dof at ti; idx0 agrees with idx_ini, where the latter is defined (well-posed, see lemma 1)
class STP1P1IdxDescCL
{
  private:
    IdxDescCL idx0_,
              idx1_;

    Uint TriangLevel_;
    IdxT NumUnknowns_;
    IdxT NumIniUnknowns_,
         NumFiniUnknowns_;

  public:
    STP1P1IdxDescCL () : idx0_( P1IF_FE), idx1_( P1IF_FE) {}

    /// \brief Returns the number of the index. This can be used to access
    ///     the numbering on the simplices.
    Uint GetIdx (Uint i) const { return i == 0 ? idx0_.GetIdx() : idx1_.GetIdx(); }

    /// \brief Triangulation of the index.
    Uint TriangLevel () const { return TriangLevel_; }
    /// \brief total number of unknowns on the triangulation
    IdxT NumUnknowns () const { return NumUnknowns_; }
    /// \brief The first NumIniUnknowns shape-functions do not vanish on the old interface.
    IdxT NumIniUnknowns () const { return NumIniUnknowns_; }
    /// \brief The unknowns in [NumIniUnknowns, NumFiniUnknowns + NumIniUnknowns)  do not vanish on the new interface.
    IdxT NumFiniUnknowns () const { return NumFiniUnknowns_; }

    void CreateNumbering (Uint level, MultiGridCL& mg, const VecDescCL& oldls, const VecDescCL& newls, const BndDataCL<>& lsetbnd, double t0, double t1);

    void DeleteNumbering (MultiGridCL& mg) {
        DeleteNumbOnSimplex( idx0_.GetIdx(), mg.GetAllVertexBegin( TriangLevel()), mg.GetAllVertexEnd( TriangLevel()));
        DeleteNumbOnSimplex( idx1_.GetIdx(), mg.GetAllVertexBegin( TriangLevel()), mg.GetAllVertexEnd( TriangLevel()));
        TriangLevel_= static_cast<Uint>( -1);
        NumUnknowns_= NumIniUnknowns_= NumFiniUnknowns_= 0;
    }
};


/// \brief Collect indices of unknowns -- bilinear space-time FE with standard Lagrange-basis in space and time
///
/// This is convenient for discretisation of operators in the Setup-routines.
class LocalNumbSTP1P1CL
{
  private:
    size_t NumIniUnknowns_,
           NumFiniUnknowns_;

  public:
    enum { Dim= 8 }; ///< local number of unknowns (max.)

    /// \brief Field of unknown-indices; NoIdx, iff the degree of freedom lies
    /// on a boundary without unknowns.
    IdxT num[Dim];


    /// \brief The default constructors leaves everything uninitialized.
    LocalNumbSTP1P1CL() {}

    /// \brief Read indices only from a tetrahedron.
    LocalNumbSTP1P1CL(const TetraCL& s, const STP1P1IdxDescCL& idx)
        { assign_indices_only( s, idx); }

    /// \brief Compute the indices only.
    /// Only num is set up.
    void assign_indices_only (const TetraCL& s, const STP1P1IdxDescCL& idx) {
        const Uint sys0= idx.GetIdx( 0),
                   sys1= idx.GetIdx( 1);
        for (Uint i= 0; i < 4; ++i) {
            num[i]=   s.GetVertex( i)->Unknowns.Exist( sys0) ? s.GetVertex( i)->Unknowns( sys0) : NoIdx;
            num[i+4]= s.GetVertex( i)->Unknowns.Exist( sys1) ? s.GetVertex( i)->Unknowns( sys1) : NoIdx;
        }
        NumIniUnknowns_=  idx.NumIniUnknowns();
        NumFiniUnknowns_= idx.NumFiniUnknowns();
    }

    /// \brief True, iff index i has a dof associated with it.
    bool WithUnknowns (IdxT i) const { return num[i] != NoIdx; }

    /// \brief True, iff the shape function exists on the old interface.
    bool IsIni  (IdxT i) const { return num[i] < NumIniUnknowns_; }
    /// \brief True, iff the shape function exists on the new interface.
    bool IsFini (IdxT i) const { return num[i] >= NumIniUnknowns_ && num[i] < NumIniUnknowns_ + NumFiniUnknowns_; }

    /// \brief The first NumIniUnknowns shape-functions do not vanish on the old interface.
    IdxT NumIniUnknowns () const { return NumIniUnknowns_; }
};

template<class Data, class BndData_, class VD_>
class STP2P1EvalCL
{
public:
    typedef Data     DataT;
    typedef BndData_ BndDataCL;
    typedef VD_      VecDescT;

    typedef LocalSTP2P1CL<DataT> LocalFET;

protected:
    // numerical data
    VecDescT*          v0_;
    VecDescT*          v1_;
    // boundary-data
    BndDataCL*         bnd_;
    // the multigrid
    const MultiGridCL* MG_;

public:
    STP2P1EvalCL() :v0_( 0), v1_( 0), bnd_( 0), MG_( 0) {}
    STP2P1EvalCL(VecDescT* v0, VecDescT* v1, BndDataCL* bnd, const MultiGridCL* MG)
        : v0_( v0), v1_( v1), bnd_( bnd), MG_( MG) {}
    //default copy-ctor, dtor, assignment-op
    // copying is safe - it is a flat copy, which is fine,
    // as STP2P1EvalCL does not take possession of the pointed to.

    void // set / get the container of numerical data
    SetSolution(Uint i, VecDescT* v) { (i== 0 ? v0_ : v1_)= v; }
    const VecDescT*
    GetSolution(Uint i) const { return i == 0 ? v0_: v1_; }
    VecDescT*
    GetSolution(Uint i) { return i == 0 ? v0_: v1_; }
    void // set / get the container of boundary-data
    SetBndData(BndDataCL* bnd) { bnd_= bnd; }
    BndDataCL*
    GetBndData() { return bnd_; }
    const BndDataCL*
    GetBndData() const { return bnd_; }
    const MultiGridCL& // the multigrid we refer to
    GetMG() const { return *MG_; }
    Uint // Triangulation level of this function
    GetLevel() const { return v0_->GetLevel(); }
    // The time at which data is evaluated.
    double GetTime(Uint i) const { return i == 0 ? v0_->t : v1_->t; }

};

// Create a STP2P1EvalCL without the agonizing template-pain.
template<class BndData_, class VD_>
  STP2P1EvalCL<typename BndData_::bnd_type, BndData_, VD_>
    make_STP2P1Eval (const MultiGridCL& mg, BndData_& bnd, VD_& vd0, VD_& vd1)
{
    return STP2P1EvalCL<typename BndData_::bnd_type, BndData_, VD_>( &vd0, &vd1, &bnd, &mg);
}

enum ZeroPolicyEnum { KeepLocalZeros, RemoveExactLocalZeros };

template <ZeroPolicyEnum ZeroPolicy, typename LocalRowNumbT, typename LocalColNumbT>
  inline void
  update_global_matrix (MatrixBuilderCL& M, const double coup[LocalRowNumbT::Dim][LocalColNumbT::Dim], const LocalRowNumbT& r, const LocalColNumbT& c)
{
    for (Uint i= 0; i < LocalRowNumbT::Dim; ++i)
        if (r.num[i] != NoIdx)
            for (Uint j= 0; j < LocalColNumbT::Dim; ++j)
                if (c.num[j] != NoIdx)
                    if (ZeroPolicy == KeepLocalZeros || (ZeroPolicy == RemoveExactLocalZeros && coup[i][j] != 0.))
                        M( r.num[i], c.num[j])+= coup[i][j];
}

template <ZeroPolicyEnum ZeroPolicy, typename LocalRowNumbT, typename LocalColNumbT>
  inline void
  update_global_matrix_and_coupling (MatrixBuilderCL& M, const double coup[LocalRowNumbT::Dim][LocalColNumbT::Dim], const LocalRowNumbT& r, const LocalColNumbT& c, VectorCL* ini_cpl, const VectorCL* ini_data)
{
    for (Uint i= 0; i < LocalRowNumbT::Dim; ++i)
        if (r.WithUnknowns( i) && !r.IsIni( i))
            for (Uint j= 0; j < LocalColNumbT::Dim; ++j)
                if (c.WithUnknowns( j)) {
                    if (c.IsIni( j)) // Put initial data into coupling vector on the rhs.
                        ini_cpl[0][r.num[i] - r.NumIniUnknowns()]-= coup[i][j]*ini_data[0][c.num[j]];
                    else  if (ZeroPolicy == KeepLocalZeros || (ZeroPolicy == RemoveExactLocalZeros && coup[i][j] != 0.))
                        M( r.num[i] - r.NumIniUnknowns(), c.num[j] - c.NumIniUnknowns())+= coup[i][j];
                }
}

class STInterfaceCommonDataCL : public TetraAccumulatorCL
{
  private:
    STInterfaceCommonDataCL** the_clones;

    LocalSTP2P1CL<> st_local_ls;

    const VecDescCL*   old_ls;  // P2-level-set at t0
    const VecDescCL*   new_ls;  // P2-level-set at t1
    const BndDataCL<>* lsetbnd; // boundary data for the level set function

  public:
    const TetraPrismLatticeCL& lat;

    std::valarray<double> ls_loc;
    SPatchCL<4> surf;
    QuadDomainCodim1CL<4> q5dom;

    const double t0,
                 t1;

    const STInterfaceCommonDataCL& get_clone () const {
        const int tid= omp_get_thread_num();
        return tid == 0 ? *this : the_clones[tid][0];
    }
    bool empty () const { return surf.empty(); }

    STInterfaceCommonDataCL (double t0arg, double t1arg, const VecDescCL& oldls_arg, const VecDescCL& newls_arg, const BndDataCL<>& lsetbnd_arg)
        : old_ls( &oldls_arg), new_ls( &newls_arg), lsetbnd( &lsetbnd_arg), lat( TetraPrismLatticeCL::instance( 2, 1)), ls_loc( lat.vertex_size()), t0( t0arg), t1( t1arg)
    {}

    virtual ~STInterfaceCommonDataCL () {}

    virtual void begin_accumulation   () {
        the_clones= new STInterfaceCommonDataCL*[omp_get_max_threads()];
        the_clones[0]= this;
    }
    virtual void finalize_accumulation() {
        delete[] the_clones;
    }
    virtual void visit (const TetraCL& t) {
        surf.clear();
        q5dom.clear();
        st_local_ls.assign( t, *old_ls, *new_ls, *lsetbnd);
        evaluate_on_vertexes( st_local_ls, lat, Addr( ls_loc));
        if (equal_signs( ls_loc))
            return;
        surf.make_patch<MergeCutPolicyCL>( lat, ls_loc);
        surf.compute_normals( TetraPrismCL( t, t0, t1));
        make_CompositeQuad5DomainSTCodim1SpatialAbsdet( q5dom, surf, TetraPrismCL( t, t0, t1));
    }
    virtual STInterfaceCommonDataCL* clone (int clone_id) {
        return the_clones[clone_id]= new STInterfaceCommonDataCL( *this);
    }
};

template <class LocalMatrixT>
class InterfaceMatrixSTP1AccuCL : public TetraAccumulatorCL
{
  private:
    const STInterfaceCommonDataCL& cdata_;
    std::string name_;

    MatrixCL* mat_; // the matrix
    VectorCL* cpl_; // vector of eliminated initial data
    const STP1P1IdxDescCL* idx_;
    const VectorCL* u_; // the initial data as STP1P1-function

    MatrixBuilderCL* M;

    LocalMatrixT      local_mat;
    LocalNumbSTP1P1CL local_idx;

  public:
    ///\brief For dG in time; does not use cpl_ and u_.
    InterfaceMatrixSTP1AccuCL (MatrixCL* mat, const STP1P1IdxDescCL* idx,
                                 const LocalMatrixT& loc_mat, const STInterfaceCommonDataCL& cdata, std::string name= std::string())
        : cdata_( cdata), name_( name), mat_( mat), cpl_( 0), idx_( idx), u_( 0), M( 0), local_mat( loc_mat) {}
    ///\brief For cG in time; uses cpl_, u_ and changes the test-space.
    InterfaceMatrixSTP1AccuCL (MatrixCL* mat, VectorCL* cpl, const STP1P1IdxDescCL* idx,
                                   const LocalMatrixT& loc_mat, const STInterfaceCommonDataCL& cdata, const VectorCL* u, std::string name= std::string())
        : cdata_( cdata), name_( name), mat_( mat), cpl_( cpl), idx_( idx), u_( u), M( 0), local_mat( loc_mat) {}
    virtual ~InterfaceMatrixSTP1AccuCL () {}

    void set_name (const std::string& n) { name_= n; }

    virtual void begin_accumulation () {
        const IdxT dim= idx_->NumUnknowns() - (cpl_ ? idx_->NumIniUnknowns() : 0);
        std::cout << "InterfaceMatrixSTP1AccuCL::begin_accumulation";
        if (name_ != std::string())
            std::cout << " for \"" << name_ << "\"";
        std::cout  << ": " << dim << " rows and cols.\n";
        M= new MatrixBuilderCL( mat_, dim, dim);
    }

    virtual void finalize_accumulation () {
        M->Build();
        delete M;
        M= 0;
        std::cout << "InterfaceMatrixSTP1AccuCL::finalize_accumulation";
        if (name_ != std::string())
            std::cout << " for \"" << name_ << "\"";
        std::cout << ": " << mat_->num_nonzeros() << " nonzeros." << std::endl;
    }

    virtual void visit (const TetraCL& t) {
        const STInterfaceCommonDataCL& cdata= cdata_.get_clone();
        if (cdata.empty())
            return;
        local_mat.setup( TetraPrismCL( t, cdata.t0, cdata.t1), cdata);
        local_idx.assign_indices_only( t, *idx_);
        if (cpl_) {
            for (Uint i= 0; i < 4; ++i) // The first four test-functions remain as they are, the last four are made constant in time.
                for (Uint j= 0; j < 8; ++j)
                    local_mat.coup[i + 4][j]+= local_mat.coup[i][j];
            update_global_matrix_and_coupling<LocalMatrixT::ZeroPolicy>( *M, local_mat.coup, local_idx, local_idx, cpl_, u_);

        }
        else
            update_global_matrix<LocalMatrixT::ZeroPolicy>( *M, local_mat.coup, local_idx, local_idx);
    }

    virtual InterfaceMatrixSTP1AccuCL* clone (int /*clone_id*/) { return new InterfaceMatrixSTP1AccuCL( *this); }
};

template <class LocalVectorT>
class InterfaceVectorSTP1AccuCL : public TetraAccumulatorCL
{
  private:
    const STInterfaceCommonDataCL& cdata_;
    std::string name_;

    bool cG_in_t_;

    VectorCL* vec_; // the vector
    const STP1P1IdxDescCL* rowidx_;

    LocalVectorT local_vec;
    LocalNumbSTP1P1CL local_row;

  public:
    InterfaceVectorSTP1AccuCL (VectorCL* vec, const STP1P1IdxDescCL* rowidx,
                               const LocalVectorT& loc_vec, const STInterfaceCommonDataCL& cdata, bool cG_in_t, std::string name= std::string())
        : cdata_( cdata), name_( name), cG_in_t_( cG_in_t), vec_( vec), rowidx_( rowidx), local_vec( loc_vec) {}
    virtual ~InterfaceVectorSTP1AccuCL () {}

    void set_name (const std::string& n) { name_= n; }

    virtual void begin_accumulation () {
        const IdxT num_rows= rowidx_->NumUnknowns() - ( cG_in_t_ ? rowidx_->NumIniUnknowns() : 0);
        std::cout << "STInterfaceVectorSTP1AccuCL::begin_accumulation";
        if (name_ != std::string())
            std::cout << " for \"" << name_ << "\"";
        std::cout  << ": " << num_rows << " rows.\n";
    }

    virtual void finalize_accumulation () {}

    virtual void visit (const TetraCL& t) {
        const STInterfaceCommonDataCL& cdata= cdata_.get_clone();
        if (cdata.empty())
            return;
        local_row.assign_indices_only( t, *rowidx_);
        local_vec.setup( TetraPrismCL( t, cdata.t0, cdata.t1), cdata, local_row.num);
        if (cG_in_t_) {
            for (Uint i= 0; i < 4; ++i)
                if (local_row.WithUnknowns( i) && local_row.WithUnknowns( i + 4)) // The last four components are made constant in time.
                    local_vec.vec[i + 4]+= local_vec.vec[i];
            for (int i= 0; i < 8; ++i)
                if (local_row.WithUnknowns( i) && !local_row.IsIni( i))
                    vec_[0][local_row.num[i] - local_row.NumIniUnknowns()]+= local_vec.vec[i];
        }
        else
            for (int i= 0; i < 8; ++i)
                if (local_row.WithUnknowns( i))
                    vec_[0][local_row.num[i]]+= local_vec.vec[i];
    }

    virtual InterfaceVectorSTP1AccuCL* clone (int /*clone_id*/) { return new InterfaceVectorSTP1AccuCL( *this); }
};

/// \brief Compute the load-vector corresponding to the function f on a single tetra-prism.
class LocalVectorSTP1P1CL
{
  private:
    instat_scalar_fun_ptr f_;

    std::valarray<double> qp1,
                          qf;

  public:
    double vec[8];

    LocalVectorSTP1P1CL (instat_scalar_fun_ptr f) : f_( f) {}

    void setup (const TetraPrismCL& prism, const STInterfaceCommonDataCL& cdata, const IdxT numr[8]) {
        resize_and_evaluate_on_vertexes( f_, prism, cdata.q5dom, qf);
        qp1.resize( cdata.q5dom.vertex_size());
        for (Uint i= 0; i < 8; ++i) {
                if (numr[i] == NoIdx)
                    continue;
                evaluate_on_vertexes( STP1P1DiscCL::ref_val[i], cdata.q5dom, Addr( qp1));
                vec[i]= quad_codim1( qf*qp1, cdata.q5dom);
        }
    }
};

class LocalSpatialInterfaceMassSTP1P1CL
{
  private:
    const InterfaceCommonDataP1CL& spatialcdata_;
    LocalInterfaceMassP1CL spatial_mass_;
    const bool on_old_iface_;

  public:
    double coup[8][8];
    static const ZeroPolicyEnum ZeroPolicy= RemoveExactLocalZeros;

    LocalSpatialInterfaceMassSTP1P1CL (const InterfaceCommonDataP1CL& spatialcdata, bool on_old_iface= true)
        : spatialcdata_( spatialcdata), on_old_iface_( on_old_iface)
    { std::memset( coup, 0, 8*8*sizeof(double)); }

    void setup (const TetraPrismCL& p, const STInterfaceCommonDataCL&) {
        spatial_mass_.setup( p.t, spatialcdata_.get_clone());
        // on_old_iface_==true: The basis functions for t1 are all zero on the interface at t0
        //                      --> zero-init in the constructor.
        // else: The basis functions for t0 are all zero on the interface at t1.
        // For use_cG_in_time_ == true && use_massdiv_ == false: The rows [4..7) are modified, thus:
        std::memset( coup, 0, 8*8*sizeof(double));
        const Uint offset= on_old_iface_ ? 0 : 4;
        for (Uint i= 0; i < 4 ; ++i) {
            coup[i + offset][i + offset]= spatial_mass_.coup[i][i];
            for(Uint j= 0; j < i; ++j)
                coup[i + offset][j + offset]= coup[j + offset][i + offset]= spatial_mass_.coup[i][j];
        }
    }
};

void
resize_and_scatter_piecewise_spatial_normal (const SPatchCL<4>& surf, const QuadDomainCodim1CL<4>& qdom, std::valarray<Point3DCL>& spatial_normal);

class LocalLaplaceBeltramiSTP1P1CL
{
  private:
    double D_; // diffusion coefficient

    LocalSTP1CL<Point3DCL> gradx[8];
    double dummy;
    GridFunctionCL<Point3DCL> qgradx,
                              q[8],
                              spatial_n;
    QuadDomainCodim1CL<4> qdom;

  public:
    double coup[8][8];
    static const ZeroPolicyEnum ZeroPolicy= KeepLocalZeros;

    void setup (const TetraPrismCL& prism, const STInterfaceCommonDataCL& cdata) {
        make_CompositeQuad2DomainSTCodim1SpatialAbsdet( qdom, cdata.surf, prism);
        resize_and_scatter_piecewise_spatial_normal( cdata.surf, qdom, spatial_n);

        STP1P1DiscCL::GetSpatialGradients( prism, gradx);
        qgradx.resize( qdom.vertex_size());
        for (int i= 0; i < 8; ++i) {
            evaluate_on_vertexes( gradx[i], qdom, Addr( qgradx));
            q[i].resize( qdom.vertex_size());
            q[i]= qgradx - dot( qgradx, spatial_n)*spatial_n;
        }

        for (int i= 0; i < 8; ++i) {
            coup[i][i]= D_* quad_codim1( dot( q[i], q[i]), qdom);
            for(int j= 0; j < i; ++j)
                coup[i][j]= coup[j][i]= D_* quad_codim1( dot( q[i], q[j]), qdom);
        }
    }

    LocalLaplaceBeltramiSTP1P1CL (double D)
        :D_( D) {}
};

template <class DiscVelSolT>
class LocalMaterialDerivativeSTP1P1CL
{
  private:
    const DiscVelSolT w_; // wind
    LocalSTP2P1CL<Point3DCL> loc_w_;

    const bool transpose_local_matrix_;

    LocalSTP1CL<Point4DCL> grad[8];
    double dummy;
    GridFunctionCL<Point4DCL> qw,
                              qgrad;
    std::valarray<double>     q[8],
                              qwdotgrad[8];

  public:
    double coup[8][8];
    static const ZeroPolicyEnum ZeroPolicy= KeepLocalZeros;

    void setup (const TetraPrismCL& prism, const STInterfaceCommonDataCL& cdata) {
        loc_w_.assign( prism.t, w_);
        resize_and_evaluate_on_vertexes( STWindProxyCL( loc_w_), cdata.q5dom, qw);
        qgrad.resize( cdata.q5dom.vertex_size());
        STP1P1DiscCL::GetGradients( prism, grad);
        for (int i= 0; i < 8; ++i) {
            evaluate_on_vertexes( grad[i], cdata.q5dom, Addr( qgrad));
            qwdotgrad[i].resize( cdata.q5dom.vertex_size());
            qwdotgrad[i]= dot( qw, qgrad);
            resize_and_evaluate_on_vertexes( STP1P1DiscCL::ref_val[i], cdata.q5dom, q[i]);
        }

        for (int i= 0; i < 8; ++i) {
            for(int j= 0; j < 8; ++j)
                (transpose_local_matrix_ ? coup[j][i] : coup[i][j])= quad_codim1( qwdotgrad[j]*q[i], cdata.q5dom);
        }
    }

    LocalMaterialDerivativeSTP1P1CL (const DiscVelSolT& w, const bool transpose_local_matrix= false)
        :w_( w), transpose_local_matrix_( transpose_local_matrix) {}
};

template <class DiscVelSolT>
class LocalMassdivSTP1P1CL
{
  private:
    const DiscVelSolT                w_; // wind
    LocalSTP2P1CL<Point3DCL>         loc_w_;
    LocalSTP1P1CL< SMatrixCL<3,3> >  dw;
    GridFunctionCL< SMatrixCL<3,3> > qdw;
    std::valarray<double> qdivgamma_w;

    GridFunctionCL<Point3DCL> spatial_n;

    double dummy;
    SMatrixCL<3,3> T;
    LocalP1CL<Point3DCL> gradrefp2[10],
                         gradp2[10];

    std::valarray<double> q[8];

  public:
    double coup[8][8];
    static const ZeroPolicyEnum ZeroPolicy= KeepLocalZeros;

    void setup (const TetraPrismCL& prism, const STInterfaceCommonDataCL& cdata) {
        resize_and_scatter_piecewise_spatial_normal( cdata.surf, cdata.q5dom, spatial_n);
        loc_w_.assign( prism.t, w_);
        GetTrafoTr( T, dummy, prism.t);
        P2DiscCL::GetGradients( gradp2, gradrefp2, T);

        dw= LocalSTP1P1CL< SMatrixCL<3,3> >();
        for (int i= 0; i < 10; ++i) {
            dw.at_t0()+= outer_product(loc_w_.at_t0()[i], gradp2[i]);
            dw.at_t1()+= outer_product(loc_w_.at_t1()[i], gradp2[i]);
        }
        resize_and_evaluate_on_vertexes( dw, cdata.q5dom, qdw);
        qdivgamma_w.resize( cdata.q5dom.vertex_size());
        qdivgamma_w= trace( qdw) - dot( spatial_n, qdw, spatial_n);

        for (int i= 0; i < 8; ++i)
            resize_and_evaluate_on_vertexes( STP1P1DiscCL::ref_val[i], cdata.q5dom, q[i]);

        for (int i= 0; i < 8; ++i) {
            coup[i][i]= quad_codim1( qdivgamma_w*q[i]*q[i], cdata.q5dom);
            for(int j= 0; j < i; ++j)
                coup[j][i]= coup[i][j]= quad_codim1( qdivgamma_w*q[i]*q[j], cdata.q5dom);
        }
    }

    LocalMassdivSTP1P1CL (const DiscVelSolT& w)
        :w_( w) { P2DiscCL::GetGradientsOnRef( gradrefp2); }
};

/// \brief Convenience-function to reduce the number of explicit template-parameters for the spacetime-massdiv- and the -convection-matrix.
template <template <class> class LocalMatrixT, class DiscVelSolT>
  inline InterfaceMatrixSTP1AccuCL< LocalMatrixT<DiscVelSolT> >*
  make_wind_dependent_matrixSTP1P1_accu (MatrixCL* mat, const STP1P1IdxDescCL* idx,
                                         const STInterfaceCommonDataCL& cdata, const DiscVelSolT& wind, std::string name= std::string())
{
    return new InterfaceMatrixSTP1AccuCL< LocalMatrixT<DiscVelSolT> >( mat, idx,
        LocalMatrixT<DiscVelSolT>( wind), cdata, name);
}

/// \brief Convenience-function to reduce the number of explicit template-parameters for the spacetime-massdiv- and the -convection-matrix.
template <template <class> class LocalMatrixT, class DiscVelSolT>
  inline InterfaceMatrixSTP1AccuCL< LocalMatrixT<DiscVelSolT> >*
  make_wind_dependent_local_transpose_matrixSTP1P1_accu (MatrixCL* mat, const STP1P1IdxDescCL* idx,
                                         const STInterfaceCommonDataCL& cdata, const DiscVelSolT& wind, std::string name= std::string())
{
    return new InterfaceMatrixSTP1AccuCL< LocalMatrixT<DiscVelSolT> >( mat, idx,
        LocalMatrixT<DiscVelSolT>( wind, true), cdata, name);
}

/// \brief Convenience-function to reduce the number of explicit template-parameters for the spacetime-massdiv- and the -convection-matrix.
template <template <class> class LocalMatrixT, class DiscVelSolT>
  inline InterfaceMatrixSTP1AccuCL< LocalMatrixT<DiscVelSolT> >*
  make_wind_dependent_matrixSTP1P0_1_accu (MatrixCL* mat, VectorCL* cpl, const STP1P1IdxDescCL* idx,
                                           const STInterfaceCommonDataCL& cdata, const VectorCL* u_ini, const DiscVelSolT& wind, std::string name= std::string())
{
    return new InterfaceMatrixSTP1AccuCL< LocalMatrixT<DiscVelSolT> >( mat, cpl, idx,
        LocalMatrixT<DiscVelSolT>( wind), cdata, u_ini, name);
}

/// \brief Convenience-function to reduce the number of explicit template-parameters for the spacetime-massdiv- and the -convection-matrix.
template <template <class> class LocalMatrixT, class DiscVelSolT>
  inline InterfaceMatrixSTP1AccuCL< LocalMatrixT<DiscVelSolT> >*
  make_wind_dependent_local_transpose_matrixSTP1P0_1_accu (MatrixCL* mat, VectorCL* cpl, const STP1P1IdxDescCL* idx,
                                           const STInterfaceCommonDataCL& cdata, const VectorCL* u_ini, const DiscVelSolT& wind, std::string name= std::string())
{
    return new InterfaceMatrixSTP1AccuCL< LocalMatrixT<DiscVelSolT> >( mat, cpl, idx,
        LocalMatrixT<DiscVelSolT>( wind, true), cdata, u_ini, name);
}


/// \brief Space-time P1-discretization and solution of the transport equation on the interface
/// Two methods are implemented:
///     * cG_in_t_ == false: dG-coupling in time; both, the trial- and the test-space, are the full STP1P1 FE-space.
///     * cG_in_t_ == true: The initial values are eliminated; additionally, the test space is changed: for Ini-Unknowns, there remains only a test-function, which is constant in time.
class SurfactantSTP1CL : public SurfactantP1BaseCL
{
  public:
    MatrixCL A,    ///< ST-diffusion matrix
             Mder, ///< ST-material-derivative matrix
             Mdiv, ///< ST-mass-matrix with interface-divergence of velocity
             Mold, ///< mass matrix on the old spatial interface; only used for cG_in_t_ == false.
             Mnew; ///< mass matrix on the new spatial interface; only used for cG_in_t_ == false and use_mass_div_ == false.

    VectorCL load, ///< load-vector
             cpl_A_,   ///< The cpl-Vectors are used only for cG_in_t_ == true.
             cpl_der_,
             cpl_div_,
             cpl_old_;

    size_t dim; ///< Dimension of the linear system.

  private:
    bool cG_in_t_,
         use_mass_div_;

    STP1P1IdxDescCL st_idx_;
    VectorCL st_oldic_, ///< the old solution represented in the full space-time-FE-basis.
             st_ic_;    ///< the new solution represented in the space-time-FE-basis with eliminated initial values.

    void Update_cG();
    void Update_dG();

  public:
    SurfactantSTP1CL (MultiGridCL& mg,
        double theta, double D, VecDescCL* v, const VelBndDataT& Bnd_v, VecDescCL& lset_vd, const BndDataCL<>& lsetbnd, bool cG_in_t, bool use_mass_div,
        int iter= 1000, double tol= 1e-7, double omit_bound= -1.)
    : SurfactantP1BaseCL( mg, theta, D, v, Bnd_v, lset_vd, lsetbnd, iter, tol, omit_bound), cG_in_t_( cG_in_t), use_mass_div_( use_mass_div)
    {}

    /// save a copy of the old level-set and velocity; moves ic to oldic; must be called before DoStep.
    // virtual void InitTimeStep (); // as in the base

    /// perform one time step
    virtual void DoStep (double new_t);

    /// \name For internal use only
    /// The following member functions are added to enable an easier implementation
    /// of the coupling navstokes-levelset. They should not be called by a common user.
    /// Use DoStep() instead.
    ///@{
    void InitStep (double new_t);
    void DoStep ();
    void CommitStep ();
    void Update ();
    ///@}
};


/// =Methods with transport on the domain=

class TransportP1FunctionCL; ///< forward declaration


/// \brief P1-discretization and solution of the transport equation on the interface
class SurfactantCharTransportP1CL: public SurfactantP1BaseCL
{
  public:
    IdxDescCL full_idx;
    MatDescCL A,  ///< diffusion matrix
              M,  ///< mass matrix
              C,  ///< convection matrix
              Md; ///< mass matrix with interface-divergence of velocity

    VectorCL load, ///< for a load-function
             rhs_; ///< for the transported initial data

  private:
    MatrixCL      L_; ///< sum of matrices
    TransportP1FunctionCL* fulltransport_;

  public:
    SurfactantCharTransportP1CL (MultiGridCL& mg,
        double theta, double D, VecDescCL* v, const VelBndDataT& Bnd_v, VecDescCL& lset_vd, const BndDataCL<>& lsetbnd,
        int iter= 1000, double tol= 1e-7, double omit_bound= -1.)
        : SurfactantP1BaseCL( mg, theta, D, v, Bnd_v, lset_vd, lsetbnd, iter, tol, omit_bound),
          full_idx( P1_FE), fulltransport_( 0)
    {}

    /// \remarks call SetupSystem \em before calling SetTimeStep!
    void SetTimeStep( double dt, double theta=-1);

    /// perform one time step
    void DoStep (double new_t);

    const_DiscSolCL GetSolution() const
        { return const_DiscSolCL( &ic, &Bnd_, &MG_); }
    const_DiscSolCL GetSolution( const VecDescCL& Myic) const
        { return const_DiscSolCL( &Myic, &Bnd_, &MG_); }
    ///@}

    /// \name For internal use only
    /// The following member functions are added to enable an easier implementation
    /// of the coupling navstokes-levelset. They should not be called by a common user.
    /// Use DoStep() instead.
    ///@{
    void InitStep (double new_t);
    void DoStep ();
    void CommitStep ();
    void Update ();
    ///@}
};

} // end of namespace DROPS

#include "surfactant/ifacetransp.tpp"

#endif
<|MERGE_RESOLUTION|>--- conflicted
+++ resolved
@@ -49,16 +49,15 @@
 ///        are copied to x, where x has an unknown.
 void Restrict (const MultiGridCL& mg, const VecDescCL& xext, VecDescCL& x);
 
-<<<<<<< HEAD
 /// \brief Helper for the accumulators: inserts the local matrix loc.coup into M.
 /// Works for P1IF_FE and P2IF_FE.
 template <class LocalMatrixT>
   void
   update_global_matrix (MatrixBuilderCL& M, const LocalMatrixT& loc, const IdxT* numr, const IdxT* numc);
-=======
+
 /// \brief The routine sets up the mass-matrix in matM on the interface defined by ls.
 ///        It belongs to the FE induced by standard P1-elements.
-void SetupInterfaceMassP1 (const MultiGridCL& MG, MatDescCL* mat, const VecDescCL& ls, const BndDataCL<>& lsetbnd, const double alpha= 1.);
+void SetupInterfaceMassP1 (const MultiGridCL& MG, MatDescCL* mat, const VecDescCL& ls, const BndDataCL<>& lsetbnd, double alpha= 1.);
 
 /// \brief The routine sets up the mass-matrix in matM on the interface defined by ls.
 ///        The FE spaces associated with rows and columns can be mixed among P1 and P1X.
@@ -70,7 +69,6 @@
 ///        The jumping coefficients \a k_a, \a k_d are defined w.r.t. the positive(0) and negative(1) part of the domain.
 void SetupInterfaceSorptionP1X (const MultiGridCL& MG, const VecDescCL& ls, const BndDataCL<>& lsetbnd,
         MatDescCL* R, MatDescCL* C, MatDescCL* R_i, MatDescCL* C_i, const IdxDescCL* mass_idx, const IdxDescCL* surf_idx, const double k_a[2], const double k_d[2]);
->>>>>>> c076e391
 
 /// \brief Copies P1IF_FE-unknown-indices or P2IF_FE-indices from idx on s into Numb.
 /// Non-existent dofs get NoIdx.
@@ -87,7 +85,7 @@
 
 /// \brief The routine sets up the mass-matrix in matM on the interface defined by ls.
 ///        It belongs to the FE induced by standard P1-elements.
-void SetupInterfaceMassP1 (const MultiGridCL& mg, MatDescCL* matM, const VecDescCL& ls, const BndDataCL<>& lsetbnd);
+void SetupInterfaceMassP1 (const MultiGridCL& mg, MatDescCL* matM, const VecDescCL& ls, const BndDataCL<>& lsetbnd, double alpha);
 
 /// \brief The routine sets up the mixed mass-matrix on the interface given by ls: The rows belong
 ///        to the new timestep, the columns to the old timestep. It belongs to the FE induced by
@@ -305,29 +303,14 @@
     const InterfaceCommonDataT& cdata_;
     std::string name_;
 
-<<<<<<< HEAD
     MatDescCL* mat_; // the matrix
     MatrixBuilderCL* M;
-=======
-    BndDataT            Bnd_;
-    const VelBndDataT&  Bnd_v_;  ///< Boundary condition for the velocity
-    VecDescCL*          v_;      ///< velocity at current time step
-    VecDescCL&          lset_vd_;///< levelset at current time step
-
-    const BndDataCL<>&  lsetbnd_; ///< level set boundary
->>>>>>> c076e391
 
     LocalMatrixT local_mat;
 
-<<<<<<< HEAD
     Uint lvl;
     SArrayCL<IdxT, LocalMatrixT::row_fe_type == P1IF_FE ? 4 : 10> numr;
     SArrayCL<IdxT, LocalMatrixT::col_fe_type == P1IF_FE ? 4 : 10> numc;
-=======
-    GSPcCL                  pc_;
-    GMResSolverCL<GSPcCL>   gm_;
-    double omit_bound_; ///< not used atm
->>>>>>> c076e391
 
   public:
     InterfaceMatrixAccuCL (MatDescCL* Mmat, const LocalMatrixT& loc_mat, const InterfaceCommonDataT& cdata,
@@ -513,6 +496,7 @@
   private:
     std::valarray<double> q[4];
     QuadDomain2DCL qdom;
+    double alpha_;
 
   public:
     static const FiniteElementT row_fe_type= P1IF_FE,
@@ -527,9 +511,11 @@
         for (int i= 0; i < 4; ++i) {
             coup[i][i]= quad_2D( q[i]*q[i], qdom);
             for(int j= 0; j < i; ++j)
-                coup[i][j]= coup[j][i]= quad_2D( q[j]*q[i], qdom);
-        }
-    }
+                coup[i][j]= coup[j][i]= alpha_*quad_2D( q[j]*q[i], qdom);
+        }
+    }
+
+    LocalInterfaceMassP1CL (double alpha= 1.) : alpha_( alpha) {}
 };
 
 
@@ -890,7 +876,7 @@
 
     GSPcCL                  pc_;
     GMResSolverCL<GSPcCL>   gm_;
-    __UNUSED__ double omit_bound_; ///< not used atm
+    double omit_bound_; ///< not used atm
 
   public:
     SurfactantP1BaseCL (MultiGridCL& mg,
