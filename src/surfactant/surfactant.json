--- conflicted
+++ resolved
@@ -30,22 +30,15 @@
 		"N3":		4
 	},
 
-<<<<<<< HEAD
 	"AdaptRef": // adaptive refinement
 	{
 		"Freq":			0,
 		"Width":		10,
 		"CoarsestLevel":	0,
-		"FinestLevel":		3
-=======
-		"Tol":		1e-10,
-		"Iter":		500,
-		"Theta":		1,
-		"SD":		0.1,
+		"FinestLevel":		3,
+		"SD":			0.1,
 		"CurvDiff":		-1,
-		"VolCorrection":		0,
-                "Discontinuous":                0
->>>>>>> c076e391
+                "Discontinuous":	0
 	},
 
 	"Exp": // experimental conditions
