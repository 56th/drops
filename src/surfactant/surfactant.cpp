/// \file
/// \brief Solve a non-stationary convection-diffusion-equation on a moving interface
/// \author LNM RWTH Aachen: Joerg Grande

/*
 * This file is part of DROPS.
 *
 * DROPS is free software: you can redistribute it and/or modify
 * it under the terms of the GNU Lesser General Public License as published by
 * the Free Software Foundation, either version 3 of the License, or
 * (at your option) any later version.
 *
 * DROPS is distributed in the hope that it will be useful,
 * but WITHOUT ANY WARRANTY; without even the implied warranty of
 * MERCHANTABILITY or FITNESS FOR A PARTICULAR PURPOSE.  See the
 * GNU Lesser General Public License for more details.
 *
 * You should have received a copy of the GNU Lesser General Public License
 * along with DROPS. If not, see <http://www.gnu.org/licenses/>.
 *
 *
 * Copyright 2009 LNM/SC RWTH Aachen, Germany
*/

#include "surfactant/ifacetransp.h"
#include "misc/params.h"
#include "geom/builder.h"
#include "levelset/levelset.h"
#include "levelset/adaptriang.h"
#include "levelset/surfacetension.h"
#include "out/output.h"
#include "out/vtkOut.h"
#include "misc/dynamicload.h"
#include "misc/funcmap.h"

#include <fstream>
#include <string>

using namespace DROPS;

DROPS::ParamCL P;

std::auto_ptr<VTKOutCL> vtkwriter;

DROPS::InVecMap& invecmap= DROPS::InVecMap::getInstance();
DROPS::InScaMap& inscamap= DROPS::InScaMap::getInstance();

instat_vector_fun_ptr the_wind_fun;
instat_scalar_fun_ptr the_lset_fun;
instat_scalar_fun_ptr the_rhs_fun;
instat_scalar_fun_ptr the_sol_fun;

typedef DROPS::Point3DCL (*bnd_val_fun) (const DROPS::Point3DCL&, double);

DROPS::BndCondT bc_wind[6]= { DROPS::DirBC, DROPS::DirBC, DROPS::DirBC, DROPS::DirBC, DROPS::DirBC, DROPS::DirBC };
bnd_val_fun bf_wind[6];

instat_scalar_fun_ptr sigma( 0);
SurfaceTensionCL sf( sigma, 0);
DROPS::LsetBndDataCL lsbnd( 6);


DROPS::MGBuilderCL* make_MGBuilder (const DROPS::ParamCL& P)
{
    const std::string type= P.get<std::string>( "Type");
    if (type != std::string("BrickBuilder"))
        throw DROPS::DROPSErrCL(std::string( "make_MGBuilder: Unknown Domain: ") + type + std::string("\n"));

    const Point3DCL orig( P.get<Point3DCL>( "Origin")),
                      e1( P.get<Point3DCL>( "E1")),
                      e2( P.get<Point3DCL>( "E2")),
                      e3( P.get<Point3DCL>( "E3"));
    const Uint n1= P.get<Uint>( "N1"),
               n2= P.get<Uint>( "N2"),
               n3= P.get<Uint>( "N3");
    return new BrickBuilderCL( orig, e1, e2, e3, n1, n2, n3);
}

// Surface divergence of a vector field w
inline double div_gamma_wind (const Point3DCL& n, const SMatrixCL<3,3>& dw)
{
   return trace( dw) - inner_prod( n, dw*n);
}

// laplace-beltrami of a function u
inline double laplace_beltrami_u (const Point3DCL& n,      const SMatrixCL<3,3>& dn,
                                  const Point3DCL& grad_u, const SMatrixCL<3,3>& Hess_u)
{
     const double tr_PHessu= trace( Hess_u) - inner_prod( n, Hess_u*n),
                  tr_Pdn= trace( dn) - inner_prod( n, dn*n),
                  ngradu= inner_prod( n, grad_u);
     return tr_PHessu - tr_Pdn*ngradu;
}


DROPS::Point3DCL WindVelocity;
DROPS::Point3DCL constant_wind (const DROPS::Point3DCL&, double)
{
    return WindVelocity;
}
static RegisterVectorFunction regvec_constant_wind( "ConstantWind", constant_wind);

DROPS::Point3DCL RadDrop;
DROPS::Point3DCL PosDrop;
double ellipsoid (const DROPS::Point3DCL& p, double)
{
    const DROPS::Point3DCL x= (p - PosDrop)/RadDrop;
    return x.norm_sq() - 1.;
}
static RegisterScalarFunction regsca_ellipsoid_lset( "Ellipsoid", ellipsoid);


DROPS::Point2DCL RadTorus; // R= RadTorus[0], r= RadTorus[1]; R > r for tori with a hole.
double torus (const Point3DCL& p, double)
{
    return std::sqrt( std::pow( RadTorus[0] - std::sqrt(p[0]*p[0] + p[1]*p[1]), 2) + std::pow( p[2], 2)) - RadTorus[1];
}
static RegisterScalarFunction regsca_torus_lset( "Torus", torus);

// ==non-stationary test case "HeatConduction"
// "ConstantWind" 0
// "Ellipsoid" pos:[0,0,0], rad:[1,1,1]

double heat_conduction_u0 (const Point3DCL& p)
{
    return p[0]*p[1];
}

double heat_conduction_rhs (const Point3DCL&, double)
{
    return 0.;
}
static RegisterScalarFunction regsca_heat_conduction_rhs( "HeatConductionRhs", heat_conduction_rhs);

double heat_conduction_sol (const Point3DCL& p, double t)
{
    return std::exp( -6.*t)*heat_conduction_u0( p);
}
static RegisterScalarFunction regsca_heat_conduction_sol( "HeatConductionSol", heat_conduction_sol);


// ==non-stationary test-case "ToroidalFlow"==
// Level set: "torus" with RadTorus

double angular_velocity (const Point3DCL& p, double)
{
    return 1. + p[2];
}

DROPS::SMatrixCL<3,3> rotation_matrix (const DROPS::Point3DCL& p, double t)
{
    const double omega= angular_velocity( p, 0.);
    SMatrixCL<3,3> m;
    m(0,0)= std::cos(omega*t); m(0,1)= -std::sin(omega*t);
    m(1,0)= std::sin(omega*t); m(1,1)=  std::cos(omega*t);
    m(2,2)= 1.;
    return m;
}

DROPS::Point3DCL toroidal_flow (const DROPS::Point3DCL& p, double t)
{
    return rotation_matrix( p, t)*p;
}

DROPS::Point3DCL toroidal_flow_wind (const DROPS::Point3DCL& p, double)
{
    const double omega= angular_velocity( p, 0.);
    return MakePoint3D( -p[1]*omega, p[0]*omega, 0.);
}
static RegisterVectorFunction regvec_toroidal_flow_wind( "ToroidalFlowWind", toroidal_flow_wind);

double toroidal_flow_sol (const Point3DCL& p, double t)
{
    const Point3DCL q( toroidal_flow( p, -t));
    return std::exp( -t)*q[0]*q[1];
}
static RegisterScalarFunction regsca_toroidal_flow_sol( "ToroidalFlowSol", toroidal_flow_sol);

double toroidal_flow_rhs (const Point3DCL& p, double t)
{
    const Point3DCL w( toroidal_flow_wind( p, t));
    const double omega= angular_velocity( p, 0.);
    SMatrixCL<3,3> dw;
    dw(0,1)= -omega; dw(0,2)= -p[1];
    dw(1,0)=  omega; dw(1,2)=  p[0];

    const Point2DCL xhat( MakePoint2D( p[0], p[1]));
    const double norm_xhat= xhat.norm();
    const double l= torus( p, t) + RadTorus[1];
    const Point2DCL tt= (norm_xhat - RadTorus[0])/(l*norm_xhat)*xhat;
    const Point3DCL n( MakePoint3D( tt[0], tt[1], p[2]/l));
    SMatrixCL<3,3> dn;
    dn= eye<3,3>() - outer_product( n, n);
    SMatrixCL<2,2> dnhat= RadTorus[0]/norm_xhat*(eye<2,2>() - outer_product( xhat/norm_xhat, xhat/norm_xhat));
    dn(0,0)-= dnhat(0,0); dn(0,1)-= dnhat(0,1);
    dn(1,0)-= dnhat(1,0); dn(1,1)-= dnhat(1,1);
    dn*= 1./l;

    const double c= std::cos( omega*t),
                 s= std::sin( omega*t);
    const Point3DCL z( toroidal_flow( p, -t));
    const Point3DCL dz0( MakePoint3D(  c, s, t*(-s*p[0] + c*p[1]))),
                    dz1( MakePoint3D( -s, c, t*(-c*p[0] - s*p[1])));
    const Point3DCL grad_u= std::exp( -t)*(z[1]*dz0 + z[0]*dz1);
    SMatrixCL<3,3> Hess_u;
    Hess_u(0,2)= -c*z[0] - s*z[1];
    Hess_u(1,2)= -s*z[0] + c*z[1];
    Hess_u(2,0)= -c*z[0] - s*z[1];
    Hess_u(2,1)= -s*z[0] + c*z[1];
    Hess_u(2,2)= t*(z[0]*(s*p[0] - c*p[1]) + z[1]*(-c*p[0] - s*p[1]));
    Hess_u*= t;
    Hess_u+= outer_product( dz0, dz1) + outer_product( dz1, dz0);
    Hess_u*= std::exp( -t);

    const double u= toroidal_flow_sol( p, t),
                 mat_der=  -u,
                 reaction= div_gamma_wind( n, dw)*u,
                 diffusion= -laplace_beltrami_u( n, dn, grad_u, Hess_u);

    return mat_der + reaction + diffusion;
}
static RegisterScalarFunction regsca_toroidal_flow_rhs( "ToroidalFlowRhs", toroidal_flow_rhs);


// ==non-stationary test case "AxisScaling"==

double axis_scaling (double t)
{
    return 1. + 0.25*std::sin( t);
}

DROPS::Point3DCL axis_scaling_wind (const DROPS::Point3DCL& p, double t)
{
    return MakePoint3D( 0.25*std::cos( t)/axis_scaling( t)*p[0], 0., 0.);
}
static RegisterVectorFunction regvec_axis_scaling_wind( "AxisScalingWind", axis_scaling_wind);

double axis_scaling_lset (const Point3DCL& p, double t)
{
    return std::pow( p[0]/axis_scaling( t), 2) + std::pow( p[1], 2) + std::pow( p[2], 2) - 1.;
}
static RegisterScalarFunction regsca_axis_scaling_lset( "AxisScalingLset", axis_scaling_lset);

double axis_scaling_lset_ini (const Point3DCL& p, double)
{
    static const double t_end= P.get<Uint>( "Time.NumSteps")*P.get<double>( "Time.StepSize");
    const double tout= t_end <= M_PI/2. ? t_end : M_PI/2.,
                 tin= t_end >= M_PI*3./2. ? M_PI*3./2. : (t_end >= M_PI ? t_end : 0.),
                 lout= axis_scaling_lset( p, tout),
                 lin= axis_scaling_lset( p, tin);
    return lout >= 0. ? lout :
           lin  <= 0. ? lin  :
                        0.;
}

double axis_scaling_sol (const Point3DCL& p, double t)
{
    return std::exp( -0.5*t)*heat_conduction_u0( p);
}
static RegisterScalarFunction regsca_axis_scaling_sol( "AxisScalingSol", axis_scaling_sol);

double axis_scaling_rhs (const Point3DCL& p, double t)
{
    const double a= axis_scaling( t);
    const double bf4= (p/MakePoint3D( std::pow( a, 2), 1., 1.)).norm_sq();
    const double bf6= (p/MakePoint3D( std::pow( a, 3), 1., 1.)).norm_sq();

    const double mat_der=  0.25*std::cos( t)/a - 0.5;
    const double reaction= 0.25*std::cos( t)/a/bf4*( std::pow( p[1], 2) + std::pow( p[2], 2));
    const double diffusion= (-2./std::pow( a, 2) - (1. + 1./std::pow( a, 2))*( 2. + 1./std::pow( a, 2) - bf6/bf4))/bf4;

//     const Point3DCL tt( p/MakePoint3D( std::pow( a, 2), 1., 1.));
//     const double l= tt.norm();
//     const Point3DCL n( tt/l);
//     SMatrixCL<3,3> dn( (eye<3,3>() - outer_product( n, n))/l );
//     dn(0,0)/= std::pow( a, 2); dn(1,0)/= std::pow( a, 2); dn(2,0)/= std::pow( a, 2);
// 
//     const Point3DCL w( MakePoint3D( 0.25*p[0]*std::cos( t)/a, 0., 0.));
//     SMatrixCL<3,3> dw;
//     dw(0,0)= 0.25*std::cos( t)/a;
// 
//     const Point3DCL grad_u( std::exp( -0.5*t)*MakePoint3D( p[1], p[0], 0.));
//     SMatrixCL<3,3> Hess_u;
//     Hess_u(0,1)= 1.;
//     Hess_u(1,0)= 1.;
//     Hess_u*= std::exp( -0.5*t);
// 
//     const double err= div_gamma_wind( n, dw) - reaction,
//                errlb= laplace_beltrami_u( n, dn, grad_u, Hess_u) - diffusion*axis_scaling_sol( p, t);
//     if (std::fabs( err) > 1e-12 || std::fabs( errlb) > 1e-12) {
//         std::cerr << err   << " " << div_gamma_wind( n, dw) << " " << reaction << "\n"
//                   << errlb << " " << laplace_beltrami_u( n, dn, grad_u, Hess_u) << " " << diffusion*axis_scaling_sol( p, t) << "\n";
//         exit( 1);
//     }
//     return (mat_der + div_gamma_wind( n, dw))*axis_scaling_sol( p, t) - laplace_beltrami_u( n, dn, grad_u, Hess_u);

    return (mat_der + reaction - diffusion)*axis_scaling_sol( p, t);
}
static RegisterScalarFunction regsca_axis_scaling_rhs( "AxisScalingRhs", axis_scaling_rhs);


double sphere_dist (const DROPS::Point3DCL& p, double)
{
    DROPS::Point3DCL x( p - PosDrop);
    return x.norm() - RadDrop[0];
}
static RegisterScalarFunction regsca_sphere_dist_lset( "SphereDist", sphere_dist);


typedef double (*dist_funT) (const DROPS::Point3DCL&, double);

double sphere_2move (const DROPS::Point3DCL& p, double t)
{
    DROPS::Point3DCL x( p - (PosDrop + t*constant_wind(p, t)));
    return x.norm() - RadDrop[0];
}

// ==stationary test case "LaplaceBeltrami0"==
// Sphere around 0, RadDrop 1, wind == 0
// A right hand side from C.J. Heine...
const double a( -13./8.*std::sqrt( 35./M_PI));
double laplace_beltrami_0_rhs (const DROPS::Point3DCL& p, double)
{
    return a*(3.*p[0]*p[0]*p[1] - p[1]*p[1]*p[1]);
}
static RegisterScalarFunction regsca_laplace_beltrami_0_rhs( "LaplaceBeltrami0Rhs", laplace_beltrami_0_rhs);

// ...and the corresponding solution (extended)
double laplace_beltrami_0_sol (const DROPS::Point3DCL& p, double)
{
    return p.norm_sq()/(12. + p.norm_sq())*laplace_beltrami_0_rhs( p, 0.);
//    return 1. + p.norm_sq()/(12. + p.norm_sq())*laplace_beltrami_0_rhs( p, 0.);
}
static RegisterScalarFunction regsca_laplace_beltrami_0_sol( "LaplaceBeltrami0Sol", laplace_beltrami_0_sol);


double sol0t (const DROPS::Point3DCL& p, double t)
{
    const Point3DCL q( p - (PosDrop + t*constant_wind(p, t)));
    const double val( a*(3.*q[0]*q[0]*q[1] - q[1]*q[1]*q[1]));

//    return q.norm_sq()/(12. + q.norm_sq())*val;
    return 1. + q.norm_sq()/(12. + q.norm_sq())*val;
}


template<class DiscP1FunType>
double L2_error (const DROPS::VecDescCL& ls, const BndDataCL<>& lsbnd,
    const DiscP1FunType& discsol, DROPS::instat_scalar_fun_ptr extsol)
{
    const PrincipalLatticeCL& lat= PrincipalLatticeCL::instance( 2);
    const double t= discsol.GetTime();
    QuadDomain2DCL qdom;
    std::valarray<double> qsol,
                          qdiscsol;

    double d( 0.);
    DROPS_FOR_TRIANG_CONST_TETRA( discsol.GetMG(), ls.GetLevel(), it) {
        make_CompositeQuad5Domain2D (qdom, *it, lat, ls, lsbnd);
        resize_and_evaluate_on_vertexes ( discsol, *it, qdom, qdiscsol);
        resize_and_evaluate_on_vertexes ( extsol,  *it, qdom, t, qsol);
        d+= quad_2D( std::pow( qdiscsol - qsol, 2), qdom);
    }
    return std::sqrt( d);
}

/// The nodal interpolant of extsol on the interface-FE-space ist computed first.
/// The H1-error is then computed between the interpolant and the numerical solution.
template<class DiscP1FunType>
double H1_error (const DROPS::VecDescCL& ls, const BndDataCL<>& lsbnd,
    const DiscP1FunType& discsol, DROPS::instat_scalar_fun_ptr extsol)
{
    IdxDescCL* idx= const_cast<IdxDescCL*>( discsol.GetSolution()->RowIdx);
    MatDescCL A( idx, idx);
    SetupLBP1( discsol.GetMG(), &A, ls, lsbnd, 1.);
    VecDescCL sol_vec( idx);
    P1Init (extsol, sol_vec, discsol.GetMG(), discsol.GetTime());
    // sol_vec.t= discsol.GetTime();
    // SetupInterfaceRhsP1( discsol.GetMG(), &sol_vec, ls, lsbnd, extsol);
    const VectorCL diff( discsol.GetSolution()->Data - sol_vec.Data);
    return std::sqrt( dot(A.Data*diff, diff));
}

double L2_norm (const DROPS::MultiGridCL& mg, const DROPS::VecDescCL& ls, const BndDataCL<>& lsbnd,
    DROPS::instat_scalar_fun_ptr extsol)
{
    const PrincipalLatticeCL& lat= PrincipalLatticeCL::instance( 2);
    const double t= ls.t;
    QuadDomain2DCL qdom;
    std::valarray<double> qsol;

    double d( 0.);
    DROPS_FOR_TRIANG_CONST_TETRA( mg, ls.GetLevel(), it) {
        make_CompositeQuad5Domain2D (qdom, *it, lat, ls, lsbnd);
        resize_and_evaluate_on_vertexes ( extsol,  *it, qdom, t, qsol);
        d+= quad_2D( qsol*qsol, qdom);
    }
    return std::sqrt( d);
}

void LinearLSInit (const DROPS::MultiGridCL& mg, DROPS::VecDescCL& ls, DROPS::instat_scalar_fun_ptr d, double t= 0.)
{
    const DROPS::Uint lvl= ls.GetLevel(),
                      idx= ls.RowIdx->GetIdx();

    DROPS_FOR_TRIANG_CONST_VERTEX( mg, lvl, it)
        ls.Data[it->Unknowns( idx)]= d( it->GetCoord(), t);

    DROPS_FOR_TRIANG_CONST_EDGE( mg, lvl, it)
        ls.Data[it->Unknowns( idx)]= ls.Data[it->Unknowns( idx)]=
            0.5*(ls.Data[it->GetVertex( 0)->Unknowns( idx)] + ls.Data[it->GetVertex( 1)->Unknowns( idx)]);
    ls.t= t;
}

void LSInit (const DROPS::MultiGridCL& mg, DROPS::VecDescCL& ls, dist_funT d, double t= 0.)
{
    const DROPS::Uint lvl= ls.GetLevel(),
                      idx= ls.RowIdx->GetIdx();

    DROPS_FOR_TRIANG_CONST_VERTEX( mg, lvl, it)
        ls.Data[it->Unknowns( idx)]= d( it->GetCoord(), t);

    DROPS_FOR_TRIANG_CONST_EDGE( mg, lvl, it)
        ls.Data[it->Unknowns( idx)]= d( 0.5*(it->GetVertex( 0)->GetCoord() + it->GetVertex( 1)->GetCoord()), t);
    ls.t= t;
}

void InitVel ( const MultiGridCL& mg, VecDescCL* vec, BndDataCL<Point3DCL>& Bnd, instat_vector_fun_ptr LsgVel, double t= 0.)
{
    VectorCL& lsgvel= vec->Data;
    const Uint lvl  = vec->GetLevel(),
               vidx = vec->RowIdx->GetIdx();

    DROPS_FOR_TRIANG_CONST_VERTEX( mg, lvl, sit) {
        if (!Bnd.IsOnDirBnd( *sit))
            DoFHelperCL<Point3DCL, VectorCL>::set( lsgvel, sit->Unknowns( vidx),
                LsgVel(sit->GetCoord(), t));
    }
    DROPS_FOR_TRIANG_CONST_EDGE( mg, lvl, sit) {
        if (!Bnd.IsOnDirBnd( *sit))
            DoFHelperCL<Point3DCL, VectorCL>::set( lsgvel, sit->Unknowns( vidx),
                LsgVel( (sit->GetVertex(0)->GetCoord() + sit->GetVertex(1)->GetCoord())/2., t));
    }
    vec->t= t;
}


SurfactantP1BaseCL* make_surfactant_timedisc( MultiGridCL& mg, LevelsetP2CL& lset,
                                              VecDescCL& v, const BndDataCL<Point3DCL>& Bnd_v,
                                              const ParamCL& P)
{
    SurfactantP1BaseCL* ret= 0;
    const std::string method= P.get<std::string>( "SurfTransp.Method");

    if (method == std::string( "cGcG"))
        ret= new SurfactantcGP1CL( mg,
            P.get<double>("SurfTransp.Theta"), P.get<double>("SurfTransp.Visc"),
            &v, Bnd_v, lset.Phi, lset.GetBndData(),
            P.get<int>("SurfTransp.Iter"), P.get<double>("SurfTransp.Tol"),
            P.get<double>("SurfTransp.OmitBound"));
    else if (method == std::string( "spacetime-cGdG"))
        ret= new SurfactantSTP1CL( mg,
            P.get<double>("SurfTransp.Theta"), P.get<double>("SurfTransp.Visc"),
            &v, Bnd_v, lset.Phi, lset.GetBndData(),
            /* cG_in_t_ */ false, /* use_mass_div */ P.get<bool>( "SurfTransp.UseMassDiv"),
            P.get<int>("SurfTransp.Iter"), P.get<double>("SurfTransp.Tol"),
            P.get<double>("SurfTransp.OmitBound"));
    else if (method == std::string( "spacetime-cGcG"))
        ret= new SurfactantSTP1CL( mg,
            P.get<double>("SurfTransp.Theta"), P.get<double>("SurfTransp.Visc"),
            &v, Bnd_v, lset.Phi, lset.GetBndData(),
            /* cG_in_t_ */ true, /* use_mass_div */ P.get<bool>( "SurfTransp.UseMassDiv"),
            P.get<int>("SurfTransp.Iter"), P.get<double>("SurfTransp.Tol"),
            P.get<double>("SurfTransp.OmitBound"));
    else if (method == std::string( "characteristic-transport"))
        ret= new SurfactantCharTransportP1CL ( mg,
            P.get<double>("SurfTransp.Theta"), P.get<double>("SurfTransp.Visc"),
            &v, Bnd_v, lset.Phi, lset.GetBndData(),
            P.get<int>("SurfTransp.Iter"), P.get<double>("SurfTransp.Tol"),
            P.get<double>("SurfTransp.OmitBound"));
    else
        throw DROPSErrCL( std::string( "make_surfactant_timedisc: Unknown method '") + method + std::string( "'.\n"));

    return ret;
}


void Strategy (DROPS::MultiGridCL& mg, DROPS::AdapTriangCL& adap, DROPS::LevelsetP2CL& lset)
{
    using namespace DROPS;

    if (P.get<std::string>("Exp.Levelset") == std::string( "AxisScalingLset"))
        adap.MakeInitialTriang( axis_scaling_lset_ini);
    else
        adap.MakeInitialTriang( the_lset_fun);

    lset.CreateNumbering( mg.GetLastLevel(), &lset.idx);
    lset.Phi.SetIdx( &lset.idx);
    // LinearLSInit( mg, lset.Phi, the_lset_fun, 0.);
    LSInit( mg, lset.Phi, the_lset_fun, 0.);

    //DROPS::LevelsetP2CL& lset2( *LevelsetP2CL::Create( mg, lsbnd, sf, P.get_child("Levelset")) );
    //lset2.idx.CreateNumbering( mg.GetLastLevel(), mg);
    //lset2.Phi.SetIdx( &lset2.idx);
    //LSInit( mg, lset2.Phi, the_lset_fun, 0.);

    const double Vol= lset.GetVolume();
    std::cout << "droplet volume: " << Vol << std::endl;

    BndDataCL<Point3DCL> Bnd_v( 6, bc_wind, bf_wind);
    IdxDescCL vidx( vecP2_FE);
    vidx.CreateNumbering( mg.GetLastLevel(), mg, Bnd_v);
    VecDescCL v( &vidx);
    InitVel( mg, &v, Bnd_v, the_wind_fun, 0.);

    //lset2.SetupSystem( make_P2Eval( mg, Bnd_v, v), P.get<double>("Time.StepSize"));

    std::auto_ptr<SurfactantP1BaseCL> timediscp( make_surfactant_timedisc( mg, lset, v, Bnd_v, P));
    SurfactantP1BaseCL& timedisc= *timediscp;
    timedisc.SetRhs( the_rhs_fun);

    LevelsetRepairCL lsetrepair( lset);
    adap.push_back( &lsetrepair);
    InterfaceP1RepairCL ic_repair( mg, lset.Phi, lset.GetBndData(), timedisc.ic);
    adap.push_back( &ic_repair);
    //LevelsetRepairCL lset2repair( lset2);
    //adap.push_back( &lset2repair);

    // Init Interface-Sol
    timedisc.idx.CreateNumbering( mg.GetLastLevel(), mg, &lset.Phi, &lset.GetBndData());
    std::cout << "NumUnknowns: " << timedisc.idx.NumUnknowns() << std::endl;
    timedisc.ic.SetIdx( &timedisc.idx);
    timedisc.SetInitialValue( the_sol_fun, 0.);

    BndDataCL<> nobnd( 0);
    VecDescCL the_sol_vd( &lset.idx);
    LSInit( mg, the_sol_vd, the_sol_fun, /*t*/ 0.);
    if (vtkwriter.get() != 0) {
        vtkwriter->Register( make_VTKScalar(      lset.GetSolution(),              "Levelset") );
        vtkwriter->Register( make_VTKIfaceScalar( mg, timedisc.ic,                 "InterfaceSol"));
        vtkwriter->Register( make_VTKVector(      make_P2Eval( mg, Bnd_v, v),      "Velocity"));
        //vtkwriter->Register( make_VTKScalar(      lset2.GetSolution(),             "Levelset2"));
        vtkwriter->Register( make_VTKScalar(      make_P2Eval( mg, nobnd, the_sol_vd),  "TrueSol"));
        vtkwriter->Write( 0.);
    }
    //if (P.get<int>( "SolutionOutput.Freq") > 0)
    //    DROPS::WriteFEToFile( timedisc.ic, mg, P.get<std::string>( "SolutionOutput.Path"), P.get<bool>( "SolutionOutput.Binary"));

    const double dt= P.get<double>("Time.StepSize");
    double L_2x_err= L2_error( lset.Phi, lset.GetBndData(), timedisc.GetSolution(), the_sol_fun);
    std::cout << "L_2x-error: " << L_2x_err
              << "\nnorm of true solution: " << L2_norm( mg, lset.Phi, lset.GetBndData(), the_sol_fun)
              << std::endl;
    double L_inftL_2x_err= L_2x_err;
    std::cout << "L_inftL_2x-error: " <<  L_inftL_2x_err << std::endl;
    double H_1x_err= H1_error( lset.Phi, lset.GetBndData(), timedisc.GetSolution(), the_sol_fun);
    std::cout << "H_1x-error: " << H_1x_err << std::endl;
    double L_2tH_1x_err_sq= 0.5*dt*std::pow( H_1x_err, 2);
    BndDataCL<> ifbnd( 0);
    std::cout << "initial surfactant on \\Gamma: " << Integral_Gamma( mg, lset.Phi, lset.GetBndData(), make_P1Eval(  mg, ifbnd, timedisc.ic)) << '\n';

    for (int step= 1; step <= P.get<int>("Time.NumSteps"); ++step) {
        std::cout << "======================================================== step " << step << ":\n";
        ScopeTimerCL timer( "Strategy: Time-loop");
        const double cur_time= step*dt;
        // Assumes (as the rest of Drops), that the current triangulation is acceptable to perform the time-step.
        // If dt is large and AdapRef.Width is small, this may not be true.
        // Watch for large differences in numbers of old and new dof.
        timedisc.InitTimeStep();
        LSInit( mg, lset.Phi, the_lset_fun, cur_time);
        InitVel( mg, &v, Bnd_v, the_wind_fun, cur_time);
        timedisc.DoStep( cur_time);
        std::cout << "surfactant on \\Gamma: " << Integral_Gamma( mg, lset.Phi, lset.GetBndData(), make_P1Eval(  mg, ifbnd, timedisc.ic)) << '\n';
        L_2x_err= L2_error( lset.Phi, lset.GetBndData(), timedisc.GetSolution(), the_sol_fun);
        std::cout << "L_2x-error: " << L_2x_err
                  << "\nnorm of true solution: " << L2_norm( mg, lset.Phi, lset.GetBndData(), the_sol_fun)
                  << std::endl;
        L_inftL_2x_err= std::max( L_inftL_2x_err, L_2x_err);
        std::cout << "L_inftL_2x-error: " << L_inftL_2x_err << std::endl;
        L_2tH_1x_err_sq+= (step > 1 ? 0.5 : 0.)*dt*std::pow( H_1x_err, 2);
        H_1x_err= H1_error( lset.Phi, lset.GetBndData(), timedisc.GetSolution(), the_sol_fun);
        std::cout << "H_1x-error: " << H_1x_err << std::endl;
        L_2tH_1x_err_sq+= 0.5*dt*std::pow( H_1x_err, 2);
        std::cout << "L_2tH_1x-error: " << std::sqrt( L_2tH_1x_err_sq) << std::endl;
        if (vtkwriter.get() != 0 && step % P.get<int>( "VTK.VTKOut") == 0) {
            LSInit( mg, the_sol_vd, the_sol_fun, /*t*/ cur_time);
            vtkwriter->Write( cur_time);
        }
        if (P.get<int>( "SolutionOutput.Freq") > 0 && step % P.get<int>( "SolutionOutput.Freq") == 0) {
            std::ostringstream os1,
                               os2;
            os1 << P.get<int>( "Time.NumSteps");
            os2 << P.get<std::string>( "SolutionOutput.Path") << std::setw( os1.str().size()) << step;
            DROPS::WriteFEToFile( timedisc.ic, mg, os2.str(), P.get<bool>( "SolutionOutput.Binary"));
        }
//        lset2.DoStep();
//        VectorCL rhs( lset2.Phi.Data.size());
//        lset2.ComputeRhs( rhs);
//        lset2.SetupSystem( make_P2Eval( mg, Bnd_v, v, cur_time));
//        lset2.SetTimeStep( P.get<double>("Time.StepSize"));
//        lset2.DoStep( rhs);

//         std::cout << "rel. Volume: " << lset.GetVolume()/Vol << std::endl;
//         if (P.get("Levelset.VolCorr", 0)) {
//             double dphi= lset.AdjustVolume( Vol, 1e-9);
//             std::cout << "volume correction is " << dphi << std::endl;
//             lset.Phi.Data+= dphi;
//             std::cout << "new rel. Volume: " << lset.GetVolume()/Vol << std::endl;
//         }
        //if (C.rpm_Freq && step%C.rpm_Freq==0) { // reparam levelset function
            // lset.ReparamFastMarching( C.rpm_Method);
        const bool doGridMod= P.get<int>("AdaptRef.Freq") && step%P.get<int>("AdaptRef.Freq") == 0;
        const bool gridChanged= doGridMod ? adap.UpdateTriang( lset) : false;
        if (gridChanged) {
            std::cout << "Triangulation changed.\n";
            vidx.DeleteNumbering( mg);
            vidx.CreateNumbering( mg.GetLastLevel(), mg, Bnd_v);
            v.SetIdx( &vidx);
            InitVel( mg, &v, Bnd_v, the_wind_fun, cur_time);
            LSInit( mg, lset.Phi, the_lset_fun, cur_time);
            the_sol_vd.SetIdx( &lset.idx);
            LSInit( mg, the_sol_vd, the_sol_fun, /*t*/ cur_time);
            // timedisc.Update(); // Called unconditionally in DoStep.

            //lset2.SetupSystem( make_P2Eval( mg, Bnd_v, v), P.get<double>("Time.StepSize"));

            std::cout << "rel. Volume: " << lset.GetVolume()/Vol << std::endl;
            if (P.get<int>( "Levelset.VolCorr")) {
                double dphi= lset.AdjustVolume( Vol, 1e-9);
                std::cout << "volume correction is " << dphi << std::endl;
                lset.Phi.Data+= dphi;
                std::cout << "new rel. Volume: " << lset.GetVolume()/Vol << std::endl;
            }
        }
    }
    std::cout << std::endl;
    //delete &lset2;
}

void StationaryStrategy (DROPS::MultiGridCL& mg, DROPS::AdapTriangCL& adap, DROPS::LevelsetP2CL& lset)
{
<<<<<<< HEAD
    adap.MakeInitialTriang( sphere_dist);
=======
  try {
    DROPS::read_parameter_file_from_cmdline( P, argc, argv, "surfactant.json");
    std::cout << P << std::endl;

    DROPS::dynamicLoad(P.get<std::string>("General.DynamicLibsPrefix"), P.get<std::vector<std::string> >("General.DynamicLibs") );

    ensf= P.get<std::string>("EnsightDir") + "/" + P.get<std::string>("EnsightCase"); // basename of the ensight files

    std::cout << "Setting up interface-PDE:\n";
    DROPS::BrickBuilderCL brick( DROPS::MakePoint3D( -2., -2., -2.),
                                 4.*DROPS::std_basis<3>( 1),
                                 4.*DROPS::std_basis<3>( 2),
                                 4.*DROPS::std_basis<3>( 3),
                                 P.get<int>("InitialDivisions"), P.get<int>("InitialDivisions"), P.get<int>("InitialDivisions"));
    DROPS::MultiGridCL mg( brick);
    DROPS::AdapTriangCL adap( mg, P.get<double>("AdaptRef.Width"), 0, P.get<int>("AdaptRef.FinestLevel"));
    adap.MakeInitialTriang( sphere_2);

    instat_scalar_fun_ptr sigma (0);
    SurfaceTensionCL sf( sigma, 0);
    const DROPS::BndCondT bcls[6]= { DROPS::NoBC, DROPS::NoBC, DROPS::NoBC, DROPS::NoBC, DROPS::NoBC, DROPS::NoBC };
    const DROPS::LsetBndDataCL::bnd_val_fun bfunls[6]= { 0,0,0,0,0,0};
    DROPS::LsetBndDataCL lsbnd( 6, bcls, bfunls);

    DROPS::LevelsetP2CL & lset( * DROPS::LevelsetP2CL::Create( mg, lsbnd, sf) );
>>>>>>> 4fe97ac4

    lset.CreateNumbering( mg.GetLastLevel(), &lset.idx);
    lset.Phi.SetIdx( &lset.idx);
    // LinearLSInit( mg, lset.Phi, &sphere_dist);
    LSInit( mg, lset.Phi, sphere_dist, 0.);

    DROPS::IdxDescCL ifaceidx( P1IF_FE);
    ifaceidx.GetXidx().SetBound( P.get<double>("SurfTransp.OmitBound"));
    ifaceidx.CreateNumbering( mg.GetLastLevel(), mg, &lset.Phi, &lset.GetBndData());
    std::cout << "NumUnknowns: " << ifaceidx.NumUnknowns() << std::endl;

    DROPS::MatDescCL M( &ifaceidx, &ifaceidx);
    DROPS::SetupInterfaceMassP1( mg, &M, lset.Phi, lset.GetBndData());
    std::cout << "M is set up.\n";
    DROPS::MatDescCL A( &ifaceidx, &ifaceidx);
    DROPS::SetupLBP1( mg, &A, lset.Phi, lset.GetBndData(), P.get<double>("SurfTransp.Visc"));
    DROPS::MatrixCL L;
    L.LinComb( 1.0, A.Data, 1.0, M.Data);
    DROPS::VecDescCL b( &ifaceidx);
    DROPS::SetupInterfaceRhsP1( mg, &b, lset.Phi, lset.GetBndData(), laplace_beltrami_0_rhs);

    //DROPS::WriteToFile( M.Data, "m_iface.txt", "M");
    //DROPS::WriteToFile( A.Data, "a_iface.txt", "A");
    //DROPS::WriteFEToFile( b, mg, "rhs_iface.txt", /*binary=*/ true);

    typedef DROPS::SSORPcCL SurfPcT;
    SurfPcT surfpc;
    typedef DROPS::PCGSolverCL<SurfPcT> SurfSolverT;
    SurfSolverT surfsolver( surfpc, P.get<int>("SurfTransp.Iter"), P.get<double>("SurfTransp.Tol"), true);

    DROPS::VecDescCL x( &ifaceidx);
    surfsolver.Solve( L, x.Data, b.Data, x.RowIdx->GetEx());
    std::cout << "Iter: " << surfsolver.GetIter() << "\tres: " << surfsolver.GetResid() << '\n';

    if (P.get<int>( "SolutionOutput.Freq") > 0)
        DROPS::WriteFEToFile( x, mg, P.get<std::string>( "SolutionOutput.Path"), P.get<bool>( "SolutionOutput.Binary"));

    DROPS::IdxDescCL ifacefullidx( DROPS::P1_FE);
    ifacefullidx.CreateNumbering( mg.GetLastLevel(), mg);
    DROPS::VecDescCL xext( &ifacefullidx);
    DROPS::Extend( mg, x, xext);
    DROPS::NoBndDataCL<> nobnd;
    if (vtkwriter.get() != 0) {
        vtkwriter->Register( make_VTKScalar( lset.GetSolution(), "Levelset") );
        vtkwriter->Register( make_VTKIfaceScalar( mg, x, "InterfaceSol"));
        vtkwriter->Write( 0.);
    }

    double L2_err( L2_error( lset.Phi, lset.GetBndData(), make_P1Eval( mg, nobnd, xext), &laplace_beltrami_0_sol));
    std::cout << "L_2-error: " << L2_err << std::endl;
}

int main (int argc, char* argv[])
{
  try {
    ScopeTimerCL timer( "main");

    std::ifstream param;
    if (argc != 2) {
        std::cout << "Using default parameter file: surfactant.json\n";
        param.open( "surfactant.json");
    }
    else
        param.open( argv[1]);
    if (!param)
        throw DROPS::DROPSErrCL( "main: error while opening parameter file\n");
    param >> P;
    param.close();
    std::cout << P << std::endl;

    DROPS::dynamicLoad(P.get<std::string>("General.DynamicLibsPrefix"), P.get<std::vector<std::string> >("General.DynamicLibs") );

    std::cout << "Setting up interface-PDE.\n";
    WindVelocity= P.get<DROPS::Point3DCL>("Exp.Velocity");
    RadDrop=      P.get<DROPS::Point3DCL>("Exp.RadDrop");
    PosDrop=      P.get<DROPS::Point3DCL>("Exp.PosDrop");
    RadTorus=     P.get<DROPS::Point2DCL>("Exp.RadTorus");
    the_wind_fun= invecmap[P.get<std::string>("Exp.Wind")];
    the_lset_fun= inscamap[P.get<std::string>("Exp.Levelset")];
    the_rhs_fun=  inscamap[P.get<std::string>("Exp.Rhs")];
    the_sol_fun=  inscamap[P.get<std::string>("Exp.Solution")];
    for (Uint i= 0; i < 6; ++i)
        bf_wind[i]= the_wind_fun;

    std::cout << "Setting up domain:\n";
    std::auto_ptr<MGBuilderCL> builder( make_MGBuilder( P.get_child( "Domain")));
    DROPS::MultiGridCL mg( *builder);
    DROPS::AdapTriangCL adap( mg, P.get<double>("AdaptRef.Width"),
                              P.get<int>("AdaptRef.CoarsestLevel"), P.get<int>("AdaptRef.FinestLevel"));

    // DROPS::LevelsetP2CL lset( mg, lsbnd, sf);
    DROPS::LevelsetP2CL& lset( *LevelsetP2CL::Create( mg, lsbnd, sf, P.get_child("Levelset")) );

    if (P.get<int>("VTK.VTKOut",0))
        vtkwriter= std::auto_ptr<VTKOutCL>( new VTKOutCL(
            adap.GetMG(),
            "DROPS data",
            P.get<int>("Time.NumSteps")/P.get<int>("VTK.VTKOut") + 1,
            P.get<std::string>("VTK.VTKDir"),
            P.get<std::string>("VTK.VTKName"),
            P.get<std::string>("VTK.TimeFileName"),
            P.get<int>("VTK.Binary"), 
            P.get<bool>("VTK.UseOnlyP1"),
            -1,  /* <- level */
            P.get<bool>("VTK.ReUseTimeFile")));

    if (P.get<bool>( "Exp.StationaryPDE"))
        StationaryStrategy( mg, adap, lset);
    else
        Strategy( mg, adap, lset);

    delete &lset;
    rusage usage;
    getrusage( RUSAGE_SELF, &usage);
    std::cout << "ru_maxrss: " << usage.ru_maxrss << " kB.\n";
    return 0;
  }
  catch (DROPS::DROPSErrCL err) { err.handle(); }
}<|MERGE_RESOLUTION|>--- conflicted
+++ resolved
@@ -59,22 +59,6 @@
 SurfaceTensionCL sf( sigma, 0);
 DROPS::LsetBndDataCL lsbnd( 6);
 
-
-DROPS::MGBuilderCL* make_MGBuilder (const DROPS::ParamCL& P)
-{
-    const std::string type= P.get<std::string>( "Type");
-    if (type != std::string("BrickBuilder"))
-        throw DROPS::DROPSErrCL(std::string( "make_MGBuilder: Unknown Domain: ") + type + std::string("\n"));
-
-    const Point3DCL orig( P.get<Point3DCL>( "Origin")),
-                      e1( P.get<Point3DCL>( "E1")),
-                      e2( P.get<Point3DCL>( "E2")),
-                      e3( P.get<Point3DCL>( "E3"));
-    const Uint n1= P.get<Uint>( "N1"),
-               n2= P.get<Uint>( "N2"),
-               n3= P.get<Uint>( "N3");
-    return new BrickBuilderCL( orig, e1, e2, e3, n1, n2, n3);
-}
 
 // Surface divergence of a vector field w
 inline double div_gamma_wind (const Point3DCL& n, const SMatrixCL<3,3>& dw)
@@ -639,35 +623,7 @@
 
 void StationaryStrategy (DROPS::MultiGridCL& mg, DROPS::AdapTriangCL& adap, DROPS::LevelsetP2CL& lset)
 {
-<<<<<<< HEAD
     adap.MakeInitialTriang( sphere_dist);
-=======
-  try {
-    DROPS::read_parameter_file_from_cmdline( P, argc, argv, "surfactant.json");
-    std::cout << P << std::endl;
-
-    DROPS::dynamicLoad(P.get<std::string>("General.DynamicLibsPrefix"), P.get<std::vector<std::string> >("General.DynamicLibs") );
-
-    ensf= P.get<std::string>("EnsightDir") + "/" + P.get<std::string>("EnsightCase"); // basename of the ensight files
-
-    std::cout << "Setting up interface-PDE:\n";
-    DROPS::BrickBuilderCL brick( DROPS::MakePoint3D( -2., -2., -2.),
-                                 4.*DROPS::std_basis<3>( 1),
-                                 4.*DROPS::std_basis<3>( 2),
-                                 4.*DROPS::std_basis<3>( 3),
-                                 P.get<int>("InitialDivisions"), P.get<int>("InitialDivisions"), P.get<int>("InitialDivisions"));
-    DROPS::MultiGridCL mg( brick);
-    DROPS::AdapTriangCL adap( mg, P.get<double>("AdaptRef.Width"), 0, P.get<int>("AdaptRef.FinestLevel"));
-    adap.MakeInitialTriang( sphere_2);
-
-    instat_scalar_fun_ptr sigma (0);
-    SurfaceTensionCL sf( sigma, 0);
-    const DROPS::BndCondT bcls[6]= { DROPS::NoBC, DROPS::NoBC, DROPS::NoBC, DROPS::NoBC, DROPS::NoBC, DROPS::NoBC };
-    const DROPS::LsetBndDataCL::bnd_val_fun bfunls[6]= { 0,0,0,0,0,0};
-    DROPS::LsetBndDataCL lsbnd( 6, bcls, bfunls);
-
-    DROPS::LevelsetP2CL & lset( * DROPS::LevelsetP2CL::Create( mg, lsbnd, sf) );
->>>>>>> 4fe97ac4
 
     lset.CreateNumbering( mg.GetLastLevel(), &lset.idx);
     lset.Phi.SetIdx( &lset.idx);
@@ -725,17 +681,7 @@
   try {
     ScopeTimerCL timer( "main");
 
-    std::ifstream param;
-    if (argc != 2) {
-        std::cout << "Using default parameter file: surfactant.json\n";
-        param.open( "surfactant.json");
-    }
-    else
-        param.open( argv[1]);
-    if (!param)
-        throw DROPS::DROPSErrCL( "main: error while opening parameter file\n");
-    param >> P;
-    param.close();
+    DROPS::read_parameter_file_from_cmdline( P, argc, argv, "surfactant.json");
     std::cout << P << std::endl;
 
     DROPS::dynamicLoad(P.get<std::string>("General.DynamicLibsPrefix"), P.get<std::vector<std::string> >("General.DynamicLibs") );
