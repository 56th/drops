--- conflicted
+++ resolved
@@ -119,7 +119,7 @@
     InterfaceMatrixAccuCL<LocalInterfaceMassP1CL, InterfaceCommonDataP1CL> accu( matM, LocalInterfaceMassP1CL( alpha), cdata);
     accus.push_back( &accu);
     const IdxDescCL* RowIdx= matM->RowIdx;
-    accumulate( accus, mg, RowIdx->TriangLevel(), RowIdx->GetMatchingFunction(), RowIdx->GetBndInfo());
+    accumulate( accus, mg, RowIdx->TriangLevel(), RowIdx->GetBndInfo());
 
     // WriteToFile( matM->Data, "mass.txt", "mass");
 }
@@ -245,46 +245,15 @@
 {
     //ScopeTimerCL timer( "SetuLBP1");
 
-<<<<<<< HEAD
     TetraAccumulatorTupleCL accus;
     InterfaceCommonDataP1CL cdata( ls, lsetbnd);
     accus.push_back( &cdata);
     InterfaceMatrixAccuCL<LocalLaplaceBeltramiP1CL, InterfaceCommonDataP1CL> accu( mat, LocalLaplaceBeltramiP1CL( D), cdata);
     accus.push_back( &accu);
     const IdxDescCL* RowIdx= mat->RowIdx;
-    accumulate( accus, mg, RowIdx->TriangLevel(), RowIdx->GetMatchingFunction(), RowIdx->GetBndInfo());
+    accumulate( accus, mg, RowIdx->TriangLevel(), RowIdx->GetBndInfo());
 
     // WriteToFile( mat->Data, "lb.txt", "lb");
-=======
-    InterfaceTriangleCL triangle;
-
-    DROPS_FOR_TRIANG_CONST_TETRA( mg, lvl, it) {
-        triangle.Init( *it, ls, lsetbnd);
-        if (triangle.Intersects()) { // We are at the phase boundary.
-            GetLocalNumbP1NoBnd( numr, *it, *mat->RowIdx);
-            GetLocalNumbP1NoBnd( numc, *it, *mat->ColIdx);
-            P1DiscCL::GetGradients( grad, dummy, *it);
-            std::memset( coup, 0, 4*4*sizeof( double));
-
-            for (int ch= 0; ch < 8; ++ch) {
-                triangle.ComputeForChild( ch);
-                for (int tri= 0; tri < triangle.GetNumTriangles(); ++tri)
-                    SetupLBP1OnTriangle( triangle, tri, grad, coup);
-            }
-
-            for(int i= 0; i < 4; ++i) {// assemble row Numb[i]
-                if (numr[i] == NoIdx) continue;
-                for(int j= 0; j < 4; ++j) {
-                    if (numc[j] == NoIdx) continue;
-                    M( numr[i],   numc[j])+= coup[j][i];
-                }
-            }
-        }
-    }
-    M.Build();
-    mat->Data*= D; // diffusion coefficient
-    std::cout << mat->Data.num_nonzeros() << " nonzeros in A_LB" << std::endl;
->>>>>>> f7b10625
 }
 
 void SetupInterfaceRhsP1 (const MultiGridCL& mg, VecDescCL* v,
@@ -295,7 +264,7 @@
     accus.push_back( &cdata);
     InterfaceVectorAccuCL<LocalVectorP1CL, InterfaceCommonDataP1CL> loadaccu( v, LocalVectorP1CL( f, v->t), cdata);
     accus.push_back( &loadaccu);
-    accumulate( accus, mg, v->RowIdx->TriangLevel(), v->RowIdx->GetMatchingFunction(), v->RowIdx->GetBndInfo());
+    accumulate( accus, mg, v->RowIdx->TriangLevel(), v->RowIdx->GetBndInfo());
 
     // WriteToFile( v->Data, "rhs.txt", "Rhs");
 }
@@ -396,7 +365,6 @@
 // Works only if the nodes of the quadrature rule are not shared across facets in QuadDomain2DCL.
 void ProjectedQuadDomain2DCL::assign (const SurfacePatchCL& p, const QuadDomain2DCL& qdomarg, const QuaQuaMapperCL& quaqua)
 {
-<<<<<<< HEAD
     qdom= &qdomarg;
     resize( qdom->vertex_size());
     QuadDomain2DCL::const_vertex_iterator qv= qdom->vertex_begin();
@@ -406,35 +374,6 @@
             quaqua.set_point( quaqua.get_tetra(), *qv)
                   .base_point();
             vertexes_[i]= quaqua.get_base_point();
-=======
-    const IdxT rows= mat->RowIdx->NumUnknowns(),
-               cols= mat->ColIdx->NumUnknowns();
-    MatrixBuilderCL m( &mat->Data, rows, cols);
-    const Uint lvl= mat->GetRowLevel();
-    IdxT rownum[4], colnum[4];
-
-    std::cerr << "entering SetupMixedMassP1: " << rows << " rows, " << cols << " cols. ";
-
-    LocalP1CL<> p1[4];
-    p1[0][0]= p1[1][1]= p1[2][2]= p1[3][3]= 1.; // P1-Basis-Functions
-    Quad5_2DCL<double> qp1[4];
-
-    double coup[4][4];
-    InterfaceTriangleCL triangle;
-
-    DROPS_FOR_TRIANG_CONST_TETRA( mg, lvl, it) {
-        triangle.Init( *it, ls, lsetbnd);
-        if (!triangle.Intersects()) continue; // We are at the phase boundary.
-
-        GetLocalNumbP1NoBnd( rownum, *it, *mat->RowIdx);
-        GetLocalNumbP1NoBnd( colnum, *it, *mat->ColIdx);
-        std::memset( coup, 0, 4*4*sizeof( double));
-
-        for (int ch= 0; ch < 8; ++ch) {
-            triangle.ComputeForChild( ch);
-            for (int tri= 0; tri < triangle.GetNumTriangles(); ++tri)
-                SetupMixedMassP1OnTriangle ( &triangle.GetBary( tri), triangle.GetAbsDet( tri), p1, qp1, coup);
->>>>>>> f7b10625
         }
         return;
     }
@@ -559,7 +498,7 @@
         accus.push_back_acquire( oldcdata);
         accus.push_back_acquire( new InterfaceMatrixAccuCL<LocalInterfaceMassP1CL, InterfaceCommonDataP1CL>( &M2, LocalInterfaceMassP1CL(), *oldcdata, "old mass"));
     }
-    accumulate( accus, MG_, cidx->TriangLevel(), cidx->GetMatchingFunction(), cidx->GetBndInfo());
+    accumulate( accus, MG_, cidx->TriangLevel(), cidx->GetBndInfo());
 
 //     WriteToFile( M.Data, "cGcGM.txt", "mass");
 //     WriteToFile( A.Data, "cGcGA.txt", "Laplace-Beltrami");
@@ -600,7 +539,7 @@
         accus.push_back_acquire( new InterfaceVectorAccuCL<LocalVectorP1CL, InterfaceCommonDataP1CL>( &vd_load, LocalVectorP1CL( rhs_fun_, new_t), cdata, "load"));
 
     if (theta_ == 1.0) {
-        accumulate( accus, MG_, idx.TriangLevel(), idx.GetMatchingFunction(), idx.GetBndInfo());
+        accumulate( accus, MG_, idx.TriangLevel(), idx.GetBndInfo());
         return VectorCL( theta_*(vd_timeder.Data + dt_*vd_load.Data));
     }
 
@@ -619,7 +558,7 @@
     accus.push_back_acquire( make_wind_dependent_vectorP1_accu<LocalInterfaceConvectionP1CL>( &vd_oldres, &vd_oldic,  oldcdata,  make_P2Eval( MG_, Bnd_v_, oldv_), "convection on old iface"));
     accus.push_back_acquire( make_wind_dependent_vectorP1_accu<LocalInterfaceMassDivP1CL>   ( &vd_oldres, &vd_oldic,  oldcdata,  make_P2Eval( MG_, Bnd_v_, oldv_), "mass-div on old iface"));
 
-    accumulate( accus, MG_, idx.TriangLevel(), idx.GetMatchingFunction(), idx.GetBndInfo());
+    accumulate( accus, MG_, idx.TriangLevel(), idx.GetBndInfo());
     return VectorCL( theta_*vd_timeder.Data + (1. - theta_)*vd_oldtimeder.Data
                    + dt_*(theta_*vd_load.Data + (1. - theta_)*(vd_oldload.Data - vd_oldres.Data)));
 }
@@ -926,7 +865,7 @@
         accus.push_back_acquire( new InterfaceVectorSTP1AccuCL<LocalVectorSTP1P1CL>( &load, &st_idx_, LocalVectorSTP1P1CL( rhs_fun_), cdata, /* cG_in_t*/ cG_in_t_, "load on ST-iface"));
     }
 
-    accumulate( accus, MG_, st_idx_.TriangLevel(), idx.GetMatchingFunction(), idx.GetBndInfo());
+    accumulate( accus, MG_, st_idx_.TriangLevel(), idx.GetBndInfo());
 
     // WriteToFile( cpl_new_dummy, "cpl_new_dummy.txt", "coupling on new interface -- always zero.");
 }
@@ -963,7 +902,7 @@
         accus.push_back_acquire( new InterfaceVectorSTP1AccuCL<LocalVectorSTP1P1CL>( &load, &st_idx_, LocalVectorSTP1P1CL( rhs_fun_), cdata, /* cG_in_t*/ cG_in_t_, "load on ST-iface"));
     }
 
-    accumulate( accus, MG_, st_idx_.TriangLevel(), idx.GetMatchingFunction(), idx.GetBndInfo());
+    accumulate( accus, MG_, st_idx_.TriangLevel(), idx.GetBndInfo());
 }
 
 void SurfactantSTP1CL::Update()
@@ -1210,7 +1149,7 @@
     if (rhs_fun_)
         accus.push_back_acquire( new InterfaceVectorAccuCL<LocalVectorP1CL, InterfaceCommonDataP1CL>( &vd_load, LocalVectorP1CL( rhs_fun_, ic.t), cdata, "load"));
 
-    accumulate( accus, MG_, cidx->TriangLevel(), cidx->GetMatchingFunction(), cidx->GetBndInfo());
+    accumulate( accus, MG_, cidx->TriangLevel(), cidx->GetBndInfo());
 
     load.resize( idx.NumUnknowns());
     load= vd_load.Data;
