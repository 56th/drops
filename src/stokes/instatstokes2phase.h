/// \file instatstokes2phase.h
/// \brief classes that constitute the 2-phase Stokes problem
/// \author LNM RWTH Aachen: Patrick Esser, Joerg Grande, Sven Gross, Volker Reichelt; SC RWTH Aachen: Oliver Fortmeier

/*
 * This file is part of DROPS.
 *
 * DROPS is free software: you can redistribute it and/or modify
 * it under the terms of the GNU Lesser General Public License as published by
 * the Free Software Foundation, either version 3 of the License, or
 * (at your option) any later version.
 *
 * DROPS is distributed in the hope that it will be useful,
 * but WITHOUT ANY WARRANTY; without even the implied warranty of
 * MERCHANTABILITY or FITNESS FOR A PARTICULAR PURPOSE.  See the
 * GNU Lesser General Public License for more details.
 *
 * You should have received a copy of the GNU Lesser General Public License
 * along with DROPS. If not, see <http://www.gnu.org/licenses/>.
 *
 *
 * Copyright 2009 LNM/SC RWTH Aachen, Germany
*/

#ifndef DROPS_INSTATSTOKES2PHASE_H
#define DROPS_INSTATSTOKES2PHASE_H

#include <memory>

#include "stokes/stokes.h"
#include "levelset/levelset.h"
#include "levelset/mgobserve.h"
#include "misc/params.h"
#include "num/MGsolver.h"
#include "num/fe_repair.h"
#include "misc/funcmap.h"

namespace DROPS
{

/// \brief Repair a P1X-vector if grid changes occur
///
/// Create such an object with the variable to be repaired before any grid-modifications.
/// Repair the linear part however you like and call the operator() to repair the extended part.
class P1XRepairCL
{
  private:
    bool UsesXFEM_;
    MultiGridCL& mg_;
    IdxDescCL idx_;
    VecDescCL ext_;
    VecDescCL& p_;

  public:
    P1XRepairCL( MultiGridCL& mg, VecDescCL& p);

    VecDescCL* GetExt() { return &ext_; }

    void operator() ();
};

/// \brief Compute the main diagonal of the unscaled \f$L_2(\Omega)\f$-mass-matrix.
void SetupMassDiag_P1 (const MultiGridCL& MG, VectorCL& M, const IdxDescCL& RowIdx,
                       const BndCondCL& bnd= BndCondCL( 0));

/// \brief Compute the main diagonal of the unscaled \f$L_2(\Omega)\f$-mass-matrix.
void SetupMassDiag_P1X (const MultiGridCL& MG, VectorCL& M, const IdxDescCL& RowIdx, const VecDescCL& lset,
                       const BndDataCL<>& lsetbnd, const BndCondCL& bnd= BndCondCL( 0));

/// \brief Compute the main diagonal of the unscaled \f$L_2(\Omega)\f$-mass-matrix.
void SetupMassDiag_vecP2 (const MultiGridCL& MG, VectorCL& M, const IdxDescCL& RowIdx,
                          const BndCondCL& bnd= BndCondCL( 0));
/// \brief Compute the main diagonal of the unscaled \f$L_2(\Omega)\f$-mass-matrix.
void SetupMassDiag (const MultiGridCL& MG, VectorCL& M, const IdxDescCL& RowIdx,
                    const BndCondCL& bnd= BndCondCL( 0), const VecDescCL* lsetp=0, const BndDataCL<>* lsetbnd=0);

/// \brief Compute the unscaled lumped \f$L_2(\Omega)\f$-mass-matrix, i.e., M = diag( \f$\int_\Omega v_i dx\f$).
void SetupLumpedMass (const MultiGridCL& MG, VectorCL& M, const IdxDescCL& RowIdx,
                    const BndCondCL& bnd= BndCondCL( 0), const VecDescCL* lsetp=0, const BndDataCL<>* lsetbnd=0);




// rho*du/dt - mu*laplace u + Dp = f + rho*g - okn
//                        -div u = 0
//                             u = u0, t=t0

/// \brief Parameter class describing a twophase flow
class TwoPhaseFlowCoeffCL
{
// \Omega_1 = Tropfen,    \Omega_2 = umgebendes Fluid

  private:
    bool film;
    double surfTens;
    double rho_koeff1, rho_koeff2, mu_koeff1, mu_koeff2;
    double slip_length1, slip_length2;

  public:
    DROPS::instat_vector_fun_ptr volforce;
    DROPS::instat_scalar_fun_ptr ctangle;
    const SmoothedJumpCL rho, mu;
    const SmoothedJumpCL sliplength;
    const double SurfTens, DilVisco, ShearVisco;
	const double alpha, beta;
    const Point3DCL g;

    TwoPhaseFlowCoeffCL( ParamCL& P, bool dimless = false)
      //big question: film or measurecell? 1: measure, 2: film
        : film( (P.get<double>("Mat.DensDrop") == 0.0) ),
        surfTens( film ? P.get<double>("Mat.SurfTension") : P.get<double>("SurfTens.SurfTension")),
        rho_koeff1( film ? P.get<double>("Mat.DensGas") : P.get<double>("Mat.DensFluid")),
        rho_koeff2( film ? P.get<double>("Mat.DensFluid") : P.get<double>("Mat.DensDrop")),
        mu_koeff1( film ? P.get<double>("Mat.ViscGas") : P.get<double>("Mat.ViscFluid")),
        mu_koeff2( film ? P.get<double>("Mat.ViscFluid") : P.get<double>("Mat.ViscDrop")),

        rho( dimless ? JumpCL( 1., rho_koeff1/rho_koeff2)
          : JumpCL( rho_koeff2, rho_koeff1), H_sm, P.get<double>("Mat.SmoothZone")),
        mu( dimless ? JumpCL( 1., mu_koeff1/mu_koeff2)
          : JumpCL( mu_koeff2, mu_koeff1), H_sm, P.get<double>("Mat.SmoothZone")),
        SurfTens (dimless ? surfTens/rho_koeff2 : surfTens),
        DilVisco( film ? P.get<double>("Mat.DilatationalVisco") : P.get<double>("SurfTens.DilatationalVisco")),
        ShearVisco( film ? P.get<double>("Mat.ShearVisco") : P.get<double>("SurfTens.ShearVisco")),
<<<<<<< HEAD
        g( P.get<DROPS::Point3DCL>("Exp.Gravity")),
        slip_length1(P.get<double>("Slip.SlipLength1")),
        slip_length2(P.get<double>("Slip.SlipLength2")),
        sliplength(dimless ? JumpCL( 1., slip_length2/slip_length1)
                     :JumpCL(slip_length2,slip_length1), H_sm, P.get<double>("Slip.SmoothZone"))
=======
		alpha(P.get<double>("SpeBnd.alpha")),
		beta(P.get<double>("SpeBnd.beta")),
        g( P.get<DROPS::Point3DCL>("Exp.Gravity"))
>>>>>>> b0df4722
        {
        volforce = InVecMap::getInstance()[P.get<std::string>("Exp.VolForce")];
        ctangle = InScaMap::getInstance()[P.get<std::string>("Slip.CtAngle")];
    }

    TwoPhaseFlowCoeffCL( double rho1, double rho2, double mu1, double mu2, double surftension, Point3DCL gravity, bool dimless = false, double dilatationalvisco = 0.0, double shearvisco = 0.0,
    							double sl1=1, double sl2=1)
      : rho( dimless ? JumpCL( 1., rho2/rho1)
                     : JumpCL( rho1, rho2), H_sm, 0),
        mu(  dimless ? JumpCL( 1., mu2/mu1)
                     : JumpCL( mu1, mu2), H_sm, 0),
        SurfTens( dimless ? surftension/rho1 : surftension),
        DilVisco( dilatationalvisco),
        ShearVisco( shearvisco),
<<<<<<< HEAD
        g( gravity),
        sliplength(dimless ? JumpCL( 1., sl2/sl1)
                     :JumpCL(sl2,sl1), H_sm, 0)
                         {
=======
		alpha(1.), //??
		beta(1.),  //??
        g( gravity)    {
>>>>>>> b0df4722
          volforce = InVecMap::getInstance()["ZeroVel"];
          ctangle = InScaMap::getInstance()["Zero"];
        }
};

/// problem class for instationary two-pase Stokes flow


class InstatStokes2PhaseP2P1CL : public ProblemCL<TwoPhaseFlowCoeffCL, StokesBndDataCL>
{
  public:
    typedef ProblemCL<TwoPhaseFlowCoeffCL, StokesBndDataCL>       base_;
    typedef base_::BndDataCL                                      BndDataCL;
    using base_::MG_;
    using base_::Coeff_;
    using base_::BndData_;
    using base_::GetBndData;
    using base_::GetMG;

    typedef P1EvalCL<double, const StokesPrBndDataCL, VecDescCL>   DiscPrSolCL;
    typedef P2EvalCL<SVectorCL<3>, const StokesVelBndDataCL, VelVecDescCL> DiscVelSolCL;
    typedef P1EvalCL<double, const StokesPrBndDataCL, const VecDescCL>   const_DiscPrSolCL;
    typedef P2EvalCL<SVectorCL<3>, const StokesVelBndDataCL, const VelVecDescCL> const_DiscVelSolCL;

  public:
    MLIdxDescCL  vel_idx;  ///< for velocity unknowns
    MLIdxDescCL  pr_idx;   ///< for pressure unknowns
    VelVecDescCL v;        ///< velocity
    VecDescCL    p;        ///< pressure
    VelVecDescCL b;
    VecDescCL    c;
    MLMatDescCL  A,
                 B,
                 M,
                 prA,
                 prM;

  public:
    InstatStokes2PhaseP2P1CL( const MGBuilderCL& mgb, const TwoPhaseFlowCoeffCL& coeff, const BndDataCL& bdata, FiniteElementT prFE= P1_FE, double XFEMstab=0.1, FiniteElementT velFE= vecP2_FE)
        : base_(mgb, coeff, bdata), vel_idx(velFE, 1, bdata.Vel, 0, XFEMstab), pr_idx(prFE, 1, bdata.Pr, 0, XFEMstab) {}
    InstatStokes2PhaseP2P1CL( MultiGridCL& mg, const TwoPhaseFlowCoeffCL& coeff, const BndDataCL& bdata, FiniteElementT prFE= P1_FE, double XFEMstab=0.1, FiniteElementT velFE= vecP2_FE)
        : base_(mg, coeff, bdata),  vel_idx(velFE, 1, bdata.Vel, 0, XFEMstab), pr_idx(prFE, 1, bdata.Pr, 0, XFEMstab) {}

    /// \name Numbering
    //@{
    /// Create/delete numbering of unknowns
    void CreateNumberingVel( Uint level, MLIdxDescCL* idx, match_fun match= 0, const LevelsetP2CL* lsetp= 0);
    void CreateNumberingPr ( Uint level, MLIdxDescCL* idx, match_fun match= 0, const LevelsetP2CL* lsetp= 0);
    /// \brief Only used for XFEM
    void UpdateXNumbering( MLIdxDescCL* idx, const LevelsetP2CL& lset)
        {
            if (UsesXFEM()) idx->UpdateXNumbering( MG_, lset.Phi, lset.GetBndData());
        }
    /// \brief Only used for XFEM
    void UpdatePressure( VecDescCL* p)
        {
            if (UsesXFEM()) p->RowIdx->GetXidx().Old2New( p);
        }
    void DeleteNumbering( MLIdxDescCL* idx)
        { idx->DeleteNumbering( MG_); }
    //@}

    /// \name Discretization
    //@{
    /// Returns whether extended FEM are used for pressure
    bool UsesXFEM() const { return pr_idx.GetFinest().IsExtended(); }
    /// Set up matrices A, M and rhs b (depending on phase bnd)
    void SetupSystem1( MLMatDescCL* A, MLMatDescCL* M, VecDescCL* b, VecDescCL* cplA, VecDescCL* cplM, const LevelsetP2CL& lset, double t) const;
    MLTetraAccumulatorTupleCL& system1_accu (MLTetraAccumulatorTupleCL& accus, MLMatDescCL* A, MLMatDescCL* M, VecDescCL* b, VecDescCL* cplA, VecDescCL* cplM, const LevelsetP2CL& lset, double t) const;
    /// Set up rhs b (depending on phase bnd)
    void SetupRhs1( VecDescCL* b, const LevelsetP2CL& lset, double t) const;
    /// Set up the Laplace-Beltrami-Operator
    void SetupLB( MLMatDescCL* A, VecDescCL* cplA, const LevelsetP2CL& lset, double t) const;
    /// Set up the Boussinesq-Scriven Law of surface stress
    void SetupBS( MLMatDescCL* A, VecDescCL* cplA, const LevelsetP2CL& lset, double t) const;
    /// Set up matrix B and rhs c
    void SetupSystem2( MLMatDescCL* B, VecDescCL* c, const LevelsetP2CL& lset, double t) const;
    MLTetraAccumulatorTupleCL& system2_accu (MLTetraAccumulatorTupleCL& accus, MLMatDescCL* B, VecDescCL* c, const LevelsetP2CL& lset, double t) const;
    /// Set up rhs c
    void SetupRhs2( VecDescCL* c, const LevelsetP2CL& lset, double t) const;
    /// Set up the time-derivative of B times velocity
    void SetupBdotv (VecDescCL* Bdotv, const VelVecDescCL* vel, const LevelsetP2CL& lset, double t) const;
    /// Set up the mass matrix for the pressure, scaled by \f$\mu^{-1}\f$.
    void SetupPrMass( MLMatDescCL* prM, const LevelsetP2CL& lset) const;
    /// Set up the stiffness matrix for the pressure, scaled by \f$\rho^{-1}\f$.
    void SetupPrStiff(MLMatDescCL* prA, const LevelsetP2CL& lset) const;
    //@}

    /// Initialize velocity field
    void InitVel( VelVecDescCL*, instat_vector_fun_ptr, double t0= 0.) const;
    /// Smooth velocity field
    void SmoothVel( VelVecDescCL*, int num= 1, double tau=0.5);
    /// Clear all matrices, should be called after grid change to avoid reuse of matrix pattern
    void ClearMat() { A.Data.clear(); B.Data.clear(); M.Data.clear(); prA.Data.clear(); prM.Data.clear(); }
    /// Set all indices
    void SetIdx();
    /// Set number of used levels
    void SetNumVelLvl( size_t n);
    void SetNumPrLvl ( size_t n);
    /// Get FE type for velocity space
    FiniteElementT GetVelFE() const { return vel_idx.GetFinest().GetFE(); }
    /// Get FE type for pressure space
    FiniteElementT GetPrFE() const { return pr_idx.GetFinest().GetFE(); }
    /// \name Get extended index (only makes sense for P1X_FE)
    //@{
    const ExtIdxDescCL& GetXidx() const { return pr_idx.GetFinest().GetXidx(); }
    ExtIdxDescCL&       GetXidx()       { return pr_idx.GetFinest().GetXidx(); }
    //@}
    /// Get pressure solution on inner/outer part (especially for P1X_FE)
    void GetPrOnPart( VecDescCL& p_part, const LevelsetP2CL& lset, bool posPart= true); // false = inner = Phi<0, true = outer = Phi>0
    /// Get CFL restriction for explicit time stepping
    double GetCFLTimeRestriction( LevelsetP2CL& lset);


    /// \name Evaluate Solution
    //@{
    /// Get solution as FE-function for evaluation
    const_DiscPrSolCL GetPrSolution() const
        { return const_DiscPrSolCL( &p, &GetBndData().Pr, &GetMG()); }
    const_DiscVelSolCL GetVelSolution() const
        { return const_DiscVelSolCL( &v, &GetBndData().Vel, &GetMG()); }

    const_DiscPrSolCL GetPrSolution( const VecDescCL& pr) const
        { return const_DiscPrSolCL( &pr, &GetBndData().Pr, &GetMG()); }
    const_DiscVelSolCL GetVelSolution( const VelVecDescCL& vel) const
        { return const_DiscVelSolCL( &vel, &GetBndData().Vel, &GetMG()); }
    //@}
};

/// \brief Observes the MultiGridCL-changes by AdapTriangCL to repair the Function stokes_.v.
///
/// The actual work is done in post_refine().
class VelocityRepairCL : public MGObserverCL
{
  private:
    InstatStokes2PhaseP2P1CL& stokes_;
    std::auto_ptr<RepairP2CL<Point3DCL>::type > p2repair_;

  public:
    VelocityRepairCL (InstatStokes2PhaseP2P1CL& stokes)
        : stokes_( stokes) {}
    void pre_refine  ();
    void post_refine ();
    void pre_refine_sequence  () {}
    void post_refine_sequence () {}
    const IdxDescCL* GetIdxDesc() const { return stokes_.v.RowIdx; }
#ifdef _PAR
    const VectorCL*  GetVector()  const { return &stokes_.v.Data; }
    void swap( IdxDescCL& idx, VectorCL& v) { stokes_.v.RowIdx->swap(idx); stokes_.v.Data.swap(v); }
#endif
};

/// \brief Observes the MultiGridCL-changes by AdapTriangCL to repair the Function stokes_.pr.
///
/// For the P1-part, the actual work is done in post_refine().
/// For the P1X-part, a P1XRepairCL is created in pre_refine_sequence() and used in
/// post_refine_sequence(). Holding the P1XRepairCL* in an auto_ptr simplifies the use
/// of heap-memory: No memory is lost, even if successive calls of pre_refine_sequence()
/// occur without interleaved post_refine_sequence()-calls.
class PressureRepairCL : public MGObserverCL
{
  private:
    InstatStokes2PhaseP2P1CL& stokes_;
    std::auto_ptr<P1XRepairCL> p1xrepair_;
    std::auto_ptr<RepairP1CL<double>::type> p1repair_;
    const LevelsetP2CL& ls_;

  public:
    PressureRepairCL ( InstatStokes2PhaseP2P1CL& stokes, const LevelsetP2CL& ls)
        : stokes_( stokes), ls_( ls) {}
    void pre_refine  ();
    void post_refine ();
    void pre_refine_sequence  ();
    void post_refine_sequence ();
    const IdxDescCL* GetIdxDesc() const { return stokes_.p.RowIdx; }
#ifdef _PAR
    const VectorCL*  GetVector()  const { return &stokes_.p.Data; }
    void swap( IdxDescCL& idx, VectorCL& v) { stokes_.p.RowIdx->swap(idx); stokes_.p.Data.swap(v); }
#endif
};

} // end of namespace DROPS

#include "stokes/instatstokes2phase.tpp"

#endif
<|MERGE_RESOLUTION|>--- conflicted
+++ resolved
@@ -121,17 +121,13 @@
         SurfTens (dimless ? surfTens/rho_koeff2 : surfTens),
         DilVisco( film ? P.get<double>("Mat.DilatationalVisco") : P.get<double>("SurfTens.DilatationalVisco")),
         ShearVisco( film ? P.get<double>("Mat.ShearVisco") : P.get<double>("SurfTens.ShearVisco")),
-<<<<<<< HEAD
+		alpha(P.get<double>("SpeBnd.alpha")),
+		beta(P.get<double>("SpeBnd.beta")),
         g( P.get<DROPS::Point3DCL>("Exp.Gravity")),
         slip_length1(P.get<double>("Slip.SlipLength1")),
         slip_length2(P.get<double>("Slip.SlipLength2")),
         sliplength(dimless ? JumpCL( 1., slip_length2/slip_length1)
                      :JumpCL(slip_length2,slip_length1), H_sm, P.get<double>("Slip.SmoothZone"))
-=======
-		alpha(P.get<double>("SpeBnd.alpha")),
-		beta(P.get<double>("SpeBnd.beta")),
-        g( P.get<DROPS::Point3DCL>("Exp.Gravity"))
->>>>>>> b0df4722
         {
         volforce = InVecMap::getInstance()[P.get<std::string>("Exp.VolForce")];
         ctangle = InScaMap::getInstance()[P.get<std::string>("Slip.CtAngle")];
@@ -146,16 +142,12 @@
         SurfTens( dimless ? surftension/rho1 : surftension),
         DilVisco( dilatationalvisco),
         ShearVisco( shearvisco),
-<<<<<<< HEAD
+		alpha(1.), //??
+		beta(1.),  //??
         g( gravity),
         sliplength(dimless ? JumpCL( 1., sl2/sl1)
                      :JumpCL(sl2,sl1), H_sm, 0)
                          {
-=======
-		alpha(1.), //??
-		beta(1.),  //??
-        g( gravity)    {
->>>>>>> b0df4722
           volforce = InVecMap::getInstance()["ZeroVel"];
           ctangle = InScaMap::getInstance()["Zero"];
         }
