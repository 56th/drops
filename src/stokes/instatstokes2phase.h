/// \file instatstokes2phase.h
/// \brief classes that constitute the 2-phase Stokes problem
/// \author LNM RWTH Aachen: Patrick Esser, Joerg Grande, Sven Gross, Volker Reichelt, Thomas Ludescher; SC RWTH Aachen: Oliver Fortmeier

/*
 * This file is part of DROPS.
 *
 * DROPS is free software: you can redistribute it and/or modify
 * it under the terms of the GNU Lesser General Public License as published by
 * the Free Software Foundation, either version 3 of the License, or
 * (at your option) any later version.
 *
 * DROPS is distributed in the hope that it will be useful,
 * but WITHOUT ANY WARRANTY; without even the implied warranty of
 * MERCHANTABILITY or FITNESS FOR A PARTICULAR PURPOSE.  See the
 * GNU Lesser General Public License for more details.
 *
 * You should have received a copy of the GNU Lesser General Public License
 * along with DROPS. If not, see <http://www.gnu.org/licenses/>.
 *
 *
 * Copyright 2009 LNM/SC RWTH Aachen, Germany
*/

#ifndef DROPS_INSTATSTOKES2PHASE_H
#define DROPS_INSTATSTOKES2PHASE_H

#include <memory>

#include "stokes/stokes.h"
#include "levelset/levelset.h"
#include "levelset/mgobserve.h"
#include "misc/params.h"
#include "num/MGsolver.h"
#include "num/fe_repair.h"
#include "misc/funcmap.h"
extern DROPS::ParamCL P;
namespace DROPS
{

/// \brief Repair a P1X-vector if grid changes occur
///
/// Create such an object with the variable to be repaired before any grid-modifications.
/// Repair the linear part however you like and call the operator() to repair the extended part.
class P1XRepairCL
{
  private:
    bool UsesXFEM_;
    MultiGridCL& mg_;
    IdxDescCL idx_;
    VecDescCL ext_;
    VecDescCL& p_;

  public:
    P1XRepairCL( MultiGridCL& mg, VecDescCL& p);

    VecDescCL* GetExt() { return &ext_; }

    void operator() ();
};

/// \brief Compute the main diagonal of the unscaled \f$L_2(\Omega)\f$-mass-matrix.
void SetupMassDiag_P1 (const MultiGridCL& MG, VectorCL& M, const IdxDescCL& RowIdx,
                       const BndCondCL& bnd= BndCondCL( 0));

/// \brief Compute the main diagonal of the unscaled \f$L_2(\Omega)\f$-mass-matrix.
void SetupMassDiag_P1X (const MultiGridCL& MG, VectorCL& M, const IdxDescCL& RowIdx, const VecDescCL& lset,
                       const BndDataCL<>& lsetbnd, const BndCondCL& bnd= BndCondCL( 0));

/// \brief Compute the main diagonal of the unscaled \f$L_2(\Omega)\f$-mass-matrix.
void SetupMassDiag_vecP2 (const MultiGridCL& MG, VectorCL& M, const IdxDescCL& RowIdx,
                          const BndCondCL& bnd= BndCondCL( 0));
/// \brief Compute the main diagonal of the unscaled \f$L_2(\Omega)\f$-mass-matrix.
void SetupMassDiag (const MultiGridCL& MG, VectorCL& M, const IdxDescCL& RowIdx,
                    const BndCondCL& bnd= BndCondCL( 0), const VecDescCL* lsetp=0, const BndDataCL<>* lsetbnd=0);

/// \brief Compute the unscaled lumped \f$L_2(\Omega)\f$-mass-matrix, i.e., M = diag( \f$\int_\Omega v_i dx\f$).
void SetupLumpedMass (const MultiGridCL& MG, VectorCL& M, const IdxDescCL& RowIdx,
                    const BndCondCL& bnd= BndCondCL( 0), const VecDescCL* lsetp=0, const BndDataCL<>* lsetbnd=0);


// rho*du/dt - mu*laplace u + Dp = f + rho*g - okn
//                        -div u = 0
//                             u = u0, t=t0

/// \brief Parameter class describing a twophase flow
class TwoPhaseFlowCoeffCL
{
// \Omega_1 = Tropfen,    \Omega_2 = umgebendes Fluid

  private:
    bool film; // TL: delete?
    bool ns_shiftframe;
    double surfTens;
    double rho_koeff1, rho_koeff2, mu_koeff1, mu_koeff2; // TL: changing order 1<->2 makes more sense, right?

  public:
    DROPS::instat_vector_fun_ptr volforce;
    const SmoothedJumpCL rho, mu;
    const double SurfTens, DilVisco, ShearVisco;
    const Point3DCL g;
    const Point3DCL framevel;
    DROPS::instat_scalar_fun_ptr var_tau_fncs;

    TwoPhaseFlowCoeffCL( ParamCL& P, bool dimless = false)
      //big question: film or measurecell? 1: measure, 2: film
<<<<<<< HEAD
        : //film( (P.get<double>("Mat.DensDrop") == 0.0) ),
          film( false ), /// \todo change to something meaningful
        ns_shiftframe( (P.get<int>("NavStokes.ShiftFrame", 0) == 1) ),
//        surfTens( film ? P.get<double>("Mat.SurfTension") : P.get<double>("SurfTens.SurfTension")),
//        rho_koeff1( film ? P.get<double>("Mat.DensGas") : P.get<double>("Mat.DensFluid")),
//        rho_koeff2( film ? P.get<double>("Mat.DensFluid") : P.get<double>("Mat.DensDrop")),
//        mu_koeff1( film ? P.get<double>("Mat.ViscGas") : P.get<double>("Mat.ViscFluid")),
//        mu_koeff2( film ? P.get<double>("Mat.ViscFluid") : P.get<double>("Mat.ViscDrop")),
=======
            //If we merge film.cpp and twophasedrops.cpp, we don't need film flag anymore.
        : film( false ), /// \todo change to something meaningful
        ns_shiftframe( (P.get<int>("NavStokes.ShiftFrame", 0) == 1) ),
>>>>>>> ec916f39
        surfTens( P.get<double>("NavStokes.Coeff.SurfTens.SurfTension") ),
        rho_koeff1( P.get<double>("NavStokes.Coeff.DensPos") ),
        rho_koeff2( P.get<double>("NavStokes.Coeff.DensNeg") ),
        mu_koeff1( P.get<double>("NavStokes.Coeff.ViscPos") ),
        mu_koeff2( P.get<double>("NavStokes.Coeff.ViscNeg") ),

        rho( dimless ? JumpCL( 1., rho_koeff1/rho_koeff2)
          : JumpCL( rho_koeff2, rho_koeff1), H_sm, P.get<double>("NavStokes.Coeff.SmoothZone")),
        mu( dimless ? JumpCL( 1., mu_koeff1/mu_koeff2)
          : JumpCL( mu_koeff2, mu_koeff1), H_sm, P.get<double>("NavStokes.Coeff.SmoothZone")),
        SurfTens (dimless ? surfTens/rho_koeff2 : surfTens),
        //DilVisco( film ? P.get<double>("Mat.DilatationalVisco") : P.get<double>("SurfTens.DilatationalVisco")),
        //ShearVisco( film ? P.get<double>("Mat.ShearVisco") : P.get<double>("SurfTens.ShearVisco")),
        DilVisco( P.get<double>("NavStokes.Coeff.SurfTens.DilatationalVisco") ),
        ShearVisco( P.get<double>("NavStokes.Coeff.SurfTens.ShearVisco") ),
        g( P.get<DROPS::Point3DCL>("NavStokes.Coeff.Gravity")),
        framevel( ns_shiftframe ? P.get<DROPS::Point3DCL>("NavStokes.FrameVel", DROPS::Point3DCL(0.0)) : DROPS::Point3DCL(0.0) )
        {
        volforce = InVecMap::getInstance()[P.get<std::string>("NavStokes.Coeff.VolForce")];
        var_tau_fncs = InScaMap::getInstance()[P.get<std::string>("NavStokes.Coeff.SurfTens.VarTensionFunc")];
    }

    TwoPhaseFlowCoeffCL( double rho1, double rho2, double mu1, double mu2, double surftension, Point3DCL gravity, Point3DCL framevelocity = Point3DCL(0.0), bool dimless = false, double dilatationalvisco = 0.0, double shearvisco = 0.0)
      : rho( dimless ? JumpCL( 1., rho2/rho1)
                     : JumpCL( rho1, rho2), H_sm, 0),
        mu(  dimless ? JumpCL( 1., mu2/mu1)
                     : JumpCL( mu1, mu2), H_sm, 0),
        SurfTens( dimless ? surftension/rho1 : surftension),
        DilVisco( dilatationalvisco),
        ShearVisco( shearvisco),
        g( gravity),
        framevel( framevelocity)
        {
          volforce = InVecMap::getInstance()["ZeroVel"];
          var_tau_fncs = InScaMap::getInstance()["ConstTau"];
        }
};

/// problem class for instationary two-pase Stokes flow


class InstatStokes2PhaseP2P1CL : public ProblemCL<TwoPhaseFlowCoeffCL, StokesBndDataCL>
{
private:
    void computeGhostPenaltyKernel(MultiGridCL& mg, const LevelsetP2CL& lset , const IdxDescCL &prIdx) const;
    double epsP;           ///< ghost penalty stabilization parameter

  public:
    typedef ProblemCL<TwoPhaseFlowCoeffCL, StokesBndDataCL>       base_;
    typedef base_::BndDataCL                                      BndDataCL;
    using base_::MG_;
    using base_::Coeff_;
    using base_::BndData_;
    using base_::GetBndData;
    using base_::GetMG;

    typedef P1EvalCL<double, const StokesPrBndDataCL, VecDescCL>   DiscPrSolCL;
    typedef P2EvalCL<SVectorCL<3>, const StokesVelBndDataCL, VelVecDescCL> DiscVelSolCL;
    typedef P1EvalCL<double, const StokesPrBndDataCL, const VecDescCL>   const_DiscPrSolCL;
    typedef P2EvalCL<SVectorCL<3>, const StokesVelBndDataCL, const VelVecDescCL> const_DiscVelSolCL;

  public:
    MLIdxDescCL  vel_idx;  ///< for velocity unknowns
    MLIdxDescCL  pr_idx;   ///< for pressure unknowns
    VelVecDescCL v;        ///< velocity
    VecDescCL    p;        ///< pressure
    VelVecDescCL b;
    VecDescCL    c;
    MLMatDescCL  A,
                 B,
                 C,
                 M,
                 prA,
                 prM,
                 prMhat;
    mutable VectorBaseCL<VectorCL> cKernel;

  public:
    InstatStokes2PhaseP2P1CL( const MGBuilderCL& mgb, const TwoPhaseFlowCoeffCL& coeff, const BndDataCL& bdata, FiniteElementT prFE= P1_FE, double XFEMstab=0.1, FiniteElementT velFE= vecP2_FE, double EpsP = 0.0 )
        : base_(mgb, coeff, bdata), epsP(EpsP), vel_idx(velFE, 1, bdata.Vel, 0, XFEMstab), pr_idx(prFE, 1, bdata.Pr, 0, XFEMstab), cKernel(0) { }
    InstatStokes2PhaseP2P1CL( MultiGridCL& mg, const TwoPhaseFlowCoeffCL& coeff, const BndDataCL& bdata, FiniteElementT prFE= P1_FE, double XFEMstab=0.1, FiniteElementT velFE= vecP2_FE, double EpsP = 0.0)
        : base_(mg, coeff, bdata), epsP(EpsP),  vel_idx(velFE, 1, bdata.Vel, 0, XFEMstab), pr_idx(prFE, 1, bdata.Pr, 0, XFEMstab), cKernel(0) { }

    /// \name Numbering
    //@{
    /// Create/delete numbering of unknowns
    void CreateNumberingVel( Uint level, MLIdxDescCL* idx, match_fun match= 0, const LevelsetP2CL* lsetp= 0);
    void CreateNumberingPr ( Uint level, MLIdxDescCL* idx, match_fun match= 0, const LevelsetP2CL* lsetp= 0);
    /// \brief Only used for XFEM
    void UpdateXNumbering( MLIdxDescCL* idx, const LevelsetP2CL& lset)
        {
            if (UsesXFEM()) idx->UpdateXNumbering( MG_, *lset.PhiC, lset.GetBndData());
        }
    /// \brief Only used for XFEM
    void UpdatePressure( VecDescCL* p)
        {
            if (UsesXFEM()) p->RowIdx->GetXidx().Old2New( p);
        }
    void DeleteNumbering( MLIdxDescCL* idx)
        { idx->DeleteNumbering( MG_); }
    //@}

    /// \name Discretization
    //@{
    /// Returns whether extended FEM are used for pressure
    bool UsesXFEM() const { return pr_idx.GetFinest().IsExtended(); }
    /// Set up matrices A, M and rhs b (depending on phase bnd)
    void SetupSystem1( MLMatDescCL* A, MLMatDescCL* M, VecDescCL* b, VecDescCL* cplA, VecDescCL* cplM, const LevelsetP2CL& lset, double t) const;
    MLTetraAccumulatorTupleCL& system1_accu (MLTetraAccumulatorTupleCL& accus, MLMatDescCL* A, MLMatDescCL* M, VecDescCL* b, VecDescCL* cplA, VecDescCL* cplM, const LevelsetP2CL& lset, double t) const;
    /// Set up rhs b (depending on phase bnd)
    void SetupRhs1( VecDescCL* b, const LevelsetP2CL& lset, double t) const;
    /// Set up coupling terms for M matrix at given time t for time integration
    void SetupCplM( VecDescCL *cplM, const LevelsetP2CL &lset, double t) const;
    /// Set up matrix vector product v = A^n*u^n - cplA at given time t
    void SetupAdotU( VecDescCL *AdotU, const VecDescCL &un, const LevelsetP2CL &lset, double t) const;
    /// Set up the Laplace-Beltrami-Operator
    void SetupLB( MLMatDescCL* A, VecDescCL* cplA, const LevelsetP2CL& lset, double t) const;
    /// Set up the Boussinesq-Scriven Law of surface stress
    void SetupBS( MLMatDescCL* A, VecDescCL* cplA, const LevelsetP2CL& lset, double t) const;
    /// Set up matrix B and rhs c
    void SetupSystem2( MLMatDescCL* B, MLMatDescCL *C, VecDescCL* c, const LevelsetP2CL& lset, double t) const;
    MLTetraAccumulatorTupleCL& system2_accu (MLTetraAccumulatorTupleCL& accus, MLMatDescCL* B, VecDescCL* c, const LevelsetP2CL& lset, double t) const;
    /// Set up rhs c
    void SetupRhs2( VecDescCL* c, const LevelsetP2CL& lset, double t) const;
    /// Set up the time-derivative of B times velocity
    void SetupBdotv (VecDescCL* Bdotv, const VelVecDescCL* vel, const LevelsetP2CL& lset, double t) const;
    /// Set up the mass matrix for the pressure, scaled by \f$\mu^{-1}\f$.
    void SetupPrMass( MLMatDescCL* prM, const LevelsetP2CL& lset) const;
    /// Set up the overlapping mass matrix for the pressure, scaled by \f$\mu^{-1}\f$.
    void SetupPrMassHat( MLMatDescCL* prMhat, const LevelsetP2CL& lset) const;
    /// Set up the stabilisation matrix for the pressure.
    void SetupC( MLMatDescCL* matC, const LevelsetP2CL& lset, double eps_p ) const;
    /// Set up the stiffness matrix for the pressure, scaled by \f$\rho^{-1}\f$.
    void SetupPrStiff(MLMatDescCL* prA, const LevelsetP2CL& lset, double lambda=1.0) const;
    //@}

    /// Initialize velocity field
    void InitVel( VelVecDescCL*, instat_vector_fun_ptr, double t0= 0.) const;
    /// Smooth velocity field
    void SmoothVel( VelVecDescCL*, int num= 1, double tau=0.5);
    /// Clear all matrices, should be called after grid change to avoid reuse of matrix pattern
    void ClearMat() { A.Data.clear(); B.Data.clear(); C.Data.clear(); M.Data.clear(); prA.Data.clear(); prM.Data.clear(); }
    /// Set all indices
    void SetIdx();
    /// Set number of used levels
    void SetNumVelLvl( size_t n);
    void SetNumPrLvl ( size_t n);
    /// Get FE type for velocity space
    FiniteElementT GetVelFE() const { return vel_idx.GetFinest().GetFE(); }
    /// Get FE type for pressure space
    FiniteElementT GetPrFE() const { return pr_idx.GetFinest().GetFE(); }
    /// \name Get extended index (only makes sense for P1X_FE)
    //@{
    const ExtIdxDescCL& GetXidx() const { return pr_idx.GetFinest().GetXidx(); }
    ExtIdxDescCL&       GetXidx()       { return pr_idx.GetFinest().GetXidx(); }
    //@}
    /// Get pressure solution on inner/outer part (especially for P1X_FE)
    void GetPrOnPart( VecDescCL& p_part, const LevelsetP2CL& lset, bool posPart= true); // false = inner = Phi<0, true = outer = Phi>0
    /// Get CFL restriction for explicit time stepping
    double GetCFLTimeRestriction( LevelsetP2CL& lset);
    /// check whether Ghost Penalty is used or not
    bool usesGhostPen(){ return epsP > 0.0; }
    /// get Ghost Penalty stabilization factor
    double getGhPenStab(){ return epsP; }
    /// set Ghost Penalty stabilization factor
    void setGhPenStab( double EpsP ){ epsP = EpsP; }


    /// \name Evaluate Solution
    //@{
    /// Get solution as FE-function for evaluation
    const_DiscPrSolCL GetPrSolution() const
        { return const_DiscPrSolCL( &p, &GetBndData().Pr, &GetMG()); }
    const_DiscVelSolCL GetVelSolution() const
        { return const_DiscVelSolCL( &v, &GetBndData().Vel, &GetMG()); }

    const_DiscPrSolCL GetPrSolution( const VecDescCL& pr) const
        { return const_DiscPrSolCL( &pr, &GetBndData().Pr, &GetMG()); }
    const_DiscVelSolCL GetVelSolution( const VelVecDescCL& vel) const
        { return const_DiscVelSolCL( &vel, &GetBndData().Vel, &GetMG()); }
    //@}
};

/// \brief Observes the MultiGridCL-changes by AdapTriangCL to repair the Function stokes_.v.
///
/// The actual work is done in post_refine().
class VelocityRepairCL : public MGObserverCL
{
  private:
    InstatStokes2PhaseP2P1CL& stokes_;
    std::auto_ptr<RepairP2CL<Point3DCL>::type > p2repair_;

  public:
    VelocityRepairCL (InstatStokes2PhaseP2P1CL& stokes)
        : stokes_( stokes) {}
    void pre_refine  ();
    void post_refine ();
    void pre_refine_sequence  () {}
    void post_refine_sequence () {}
    const IdxDescCL* GetIdxDesc() const { return stokes_.v.RowIdx; }
#ifdef _PAR
    const VectorCL*  GetVector()  const { return &stokes_.v.Data; }
    void swap( IdxDescCL& idx, VectorCL& v) { stokes_.v.RowIdx->swap(idx); stokes_.v.Data.swap(v); }
#endif
};

/// \brief Observes the MultiGridCL-changes by AdapTriangCL to repair the Function stokes_.pr.
///
/// For the P1-part, the actual work is done in post_refine().
/// For the P1X-part, a P1XRepairCL is created in pre_refine_sequence() and used in
/// post_refine_sequence(). Holding the P1XRepairCL* in an auto_ptr simplifies the use
/// of heap-memory: No memory is lost, even if successive calls of pre_refine_sequence()
/// occur without interleaved post_refine_sequence()-calls.
class PressureRepairCL : public MGObserverCL
{
  private:
    InstatStokes2PhaseP2P1CL& stokes_;
    std::auto_ptr<P1XRepairCL> p1xrepair_;
    std::auto_ptr<RepairP1CL<double>::type> p1repair_;
    const LevelsetP2CL& ls_;

  public:
    PressureRepairCL ( InstatStokes2PhaseP2P1CL& stokes, const LevelsetP2CL& ls)
        : stokes_( stokes), ls_( ls) {}
    void pre_refine  ();
    void post_refine ();
    void pre_refine_sequence  ();
    void post_refine_sequence ();
    const IdxDescCL* GetIdxDesc() const { return stokes_.p.RowIdx; }
#ifdef _PAR
    const VectorCL*  GetVector()  const { return &stokes_.p.Data; }
    void swap( IdxDescCL& idx, VectorCL& v) { stokes_.p.RowIdx->swap(idx); stokes_.p.Data.swap(v); }
#endif
};

} // end of namespace DROPS

#include "stokes/instatstokes2phase.tpp"

#endif
<|MERGE_RESOLUTION|>--- conflicted
+++ resolved
@@ -104,20 +104,9 @@
 
     TwoPhaseFlowCoeffCL( ParamCL& P, bool dimless = false)
       //big question: film or measurecell? 1: measure, 2: film
-<<<<<<< HEAD
-        : //film( (P.get<double>("Mat.DensDrop") == 0.0) ),
-          film( false ), /// \todo change to something meaningful
-        ns_shiftframe( (P.get<int>("NavStokes.ShiftFrame", 0) == 1) ),
-//        surfTens( film ? P.get<double>("Mat.SurfTension") : P.get<double>("SurfTens.SurfTension")),
-//        rho_koeff1( film ? P.get<double>("Mat.DensGas") : P.get<double>("Mat.DensFluid")),
-//        rho_koeff2( film ? P.get<double>("Mat.DensFluid") : P.get<double>("Mat.DensDrop")),
-//        mu_koeff1( film ? P.get<double>("Mat.ViscGas") : P.get<double>("Mat.ViscFluid")),
-//        mu_koeff2( film ? P.get<double>("Mat.ViscFluid") : P.get<double>("Mat.ViscDrop")),
-=======
             //If we merge film.cpp and twophasedrops.cpp, we don't need film flag anymore.
         : film( false ), /// \todo change to something meaningful
         ns_shiftframe( (P.get<int>("NavStokes.ShiftFrame", 0) == 1) ),
->>>>>>> ec916f39
         surfTens( P.get<double>("NavStokes.Coeff.SurfTens.SurfTension") ),
         rho_koeff1( P.get<double>("NavStokes.Coeff.DensPos") ),
         rho_koeff2( P.get<double>("NavStokes.Coeff.DensNeg") ),
