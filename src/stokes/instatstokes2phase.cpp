--- conflicted
+++ resolved
@@ -29,10 +29,7 @@
 #include "misc/progressaccu.h"
 #include "misc/scopetimer.h"
 
-<<<<<<< HEAD
-=======
 #include <set>
->>>>>>> 31eafc4b
 
 extern DROPS::ParamCL P;
 
@@ -221,15 +218,9 @@
 };
 
 System2Accumulator_P2P1XCL::System2Accumulator_P2P1XCL (const TwoPhaseFlowCoeffCL& coeff_arg, const StokesBndDataCL& BndData_arg,
-<<<<<<< HEAD
-		const LevelsetP2CL& lset, const IdxDescCL& RowIdx_arg, const IdxDescCL& ColIdx_arg,
-	    MatrixCL& B_arg, VecDescCL* c_arg, double t_arg)
-    :  base_( coeff_arg, BndData_arg, RowIdx_arg, ColIdx_arg, B_arg, c_arg, t_arg), lset_( lset), ls_loc_( lat.vertex_size()), speBndHandle(BndData_arg)
-=======
         const LevelsetP2CL& lset, const IdxDescCL& RowIdx_arg, const IdxDescCL& ColIdx_arg,
         MatrixCL& B_arg, VecDescCL* c_arg, double t_arg)
-    :  base_( coeff_arg, BndData_arg, RowIdx_arg, ColIdx_arg, B_arg, c_arg, t_arg), lset_( lset), ls_loc_( lat.vertex_size())
->>>>>>> 31eafc4b
+    :  base_( coeff_arg, BndData_arg, RowIdx_arg, ColIdx_arg, B_arg, c_arg, t_arg), lset_( lset), ls_loc_( lat.vertex_size()), speBndHandle(BndData_arg)
 {
     P2DiscCL::GetGradientsOnRef( GradRefLP1_);
 }
