/// \file subtriangulation.tpp
/// \brief Triangulation of a principal-lattice of a tetra adapted to a piecewise linear level-set function.
/// \author LNM RWTH Aachen: Joerg Grande, Liang Zhang; SC RWTH Aachen:

/*
 * This file is part of DROPS.
 *
 * DROPS is free software: you can redistribute it and/or modify
 * it under the terms of the GNU Lesser General Public License as published by
 * the Free Software Foundation, either version 3 of the License, or
 * (at your option) any later version.
 *
 * DROPS is distributed in the hope that it will be useful,
 * but WITHOUT ANY WARRANTY; without even the implied warranty of
 * MERCHANTABILITY or FITNESS FOR A PARTICULAR PURPOSE.  See the
 * GNU Lesser General Public License for more details.
 *
 * You should have received a copy of the GNU Lesser General Public License
 * along with DROPS. If not, see <http://www.gnu.org/licenses/>.
 *
 *
 * Copyright 2016 LNM/SC RWTH Aachen, Germany
*/

#include "geom/topo.h"

#include <iterator>

namespace DROPS
{

template <class GridFunT>
  inline bool
  equal_signs (const GridFunT& f)
{
    int sum= 0;
    for (Uint i= 0; i < f.size(); ++i)
        sum+= sign( f[i]);

    return static_cast<size_t>( std::abs( sum)) == f.size(); // std::abs return a signed type --> silence g++ warning
}

///\brief Write the sign of the levelset function src to the sequence dst.
inline void
copy_levelset_sign (const std::valarray<double>& src, std::valarray<byte>& dst)
{
    dst.resize( src.size());
    std::transform( Addr( src), Addr( src) + src.size(), Addr( dst), sign);
}

///\brief Copies the level set values and the corresponding signs from the global vectors to an array specific to the given lattice-tetra
template <Uint Dim>
inline void
copy_local_level_set_values (const std::valarray<double>& ls,
                             const std::valarray<byte>&   ls_sign,
                             const typename DimensionTraitsCL<Dim>::LatticeBodyT& lattice_tet,
                             double loc_ls[Dim + 1],
                             byte   loc_ls_sign[Dim + 1])
{
    for (Uint i= 0; i < Dim + 1; ++i) {
        loc_ls_sign[i]= ls_sign[lattice_tet[i]];
        loc_ls     [i]= ls     [lattice_tet[i]];
    }
}

<<<<<<< HEAD
template <template <Uint Dim> class VertexCutMergingPolicyT>
=======
///\brief Check if a sub-tetra in the lattice has the face with FaceNum, and copy the local level set values and signs;
// This function is created to check if a sub-tetra has a face which is a cut face w.r.t. the interface
inline bool
on_cutBnd(const std::valarray<double>& ls, const std::valarray<byte>& ls_sign, const PrincipalLatticeCL& lattice, const PrincipalLatticeCL::TetraT& lattice_tet, 
double loc_ls[4], byte loc_ls_sign[4], Uint FaceNum)
{
    bool OnCutBnd = false;
    int counter = 0;
    for (Uint i= 0; i < 4; ++i)
    {
        loc_ls_sign[i]= ls_sign[lattice_tet[i]];
        loc_ls     [i]= ls     [lattice_tet[i]];
        //check if the vertex i is on the face 	
        if( lattice.GetBaryCoord(lattice_tet[i])[FaceNum] < 10e-9)
        {
            counter++;
        }
    }
    if (counter == 3 )
        OnCutBnd = true;
    return OnCutBnd; 
}

template <class VertexCutMergingPolicyT>
>>>>>>> f7b10625
  const TetraPartitionCL::TetraT
  TetraPartitionCL::make_sub_tetra (
    const RefTetraPartitionCL::TetraT& ref_tet, const PrincipalLatticeCL::TetraT& lattice_tet,
    const double lset[4], Uint lattice_num_vertexes,
    VertexCutMergingPolicyT<3>& edgecut)
{
    Uint loc_vert_num;
    TetraT tet;

    for (Uint j= 0; j < 4; ++j) {
        loc_vert_num= ref_tet[j];
        if (loc_vert_num < 4) // zero vertex
            tet[j]= lattice_tet[loc_vert_num];
        else { // genuine edge cut
            const Ubyte v0= VertOfEdge( loc_vert_num - 4, 0),
                        v1= VertOfEdge( loc_vert_num - 4, 1);
            tet[j]= lattice_num_vertexes + edgecut( lattice_tet[v0], lattice_tet[v1], lset[v0], lset[v1]);
        }
    }
    return tet;
}

template <class VertexPartitionPolicyT,
          template <Uint Dim> class VertexCutMergingPolicyT>
  void
  TetraPartitionCL::make_partition (const PrincipalLatticeCL& lat, const std::valarray<double>& ls)
{
    const Uint lattice_num_vertexes= lat.vertex_size();

    tetras_.clear();
    pos_tetra_begin_= 0;
    vertexes_.clear();

    std::valarray<byte> ls_sign;
    copy_levelset_sign( ls, ls_sign);

    VertexCutMergingPolicyT<3> edgecut( lat.vertex_begin()); // Stores the genuine cuts.

    TetraContT loc_tetras; // temporary container for the positive tetras.
    double loc_ls[4];
    byte   loc_ls_sign[4];
    for (PrincipalLatticeCL::const_tetra_iterator lattice_tet= lat.tetra_begin(), lattice_end= lat.tetra_end(); lattice_tet != lattice_end; ++lattice_tet) {
        copy_local_level_set_values<3>( ls, ls_sign, *lattice_tet, loc_ls, loc_ls_sign);
        const RefTetraPartitionCL& cut= RefTetraPartitionCL::instance( loc_ls_sign);
        for (RefTetraPartitionCL::const_tetra_iterator it= cut.tetra_begin(), end= cut.tetra_end(); it != end; ++it)
            (cut.sign( it) == -1 ? tetras_ : loc_tetras).push_back( make_sub_tetra(
                *it, *lattice_tet, loc_ls, lattice_num_vertexes, edgecut));
    }
    pos_tetra_begin_= tetras_.size();
    std::copy( loc_tetras. begin(), loc_tetras.end(), std::back_inserter( tetras_));

    VertexPartitionPolicyT vertex_order_policy( lat, ls, tetras_.begin(), tetras_.end(), pos_tetra_begin_);
    vertex_order_policy.sort_vertexes( vertexes_, edgecut.cut_vertex_container(), pos_vertex_begin_, neg_vertex_end_);
}

template <Uint Dim>
template <template <Uint> class VertexCutMergingPolicyT>
  const typename SPatchCL<Dim>::FacetT
  SPatchCL<Dim>::make_sub_facet (const RefPatchFacetT& ref_tri, const LatticeBodyT& lattice_tet,
    const LatticeT& lattice, const double lset[Dim+1],
    std::vector<Uint>& copied_vertexes, std::vector<RenumberVertexPairT>& zero_vertex_uses,
    VertexCutMergingPolicyT<Dim>& edgecut)
{
    const Uint NotCopiedC= static_cast<Uint>( -1);
    FacetT tri;
    Uint loc_vert_num;

    for (Uint j= 0; j < Dim; ++j) {
        loc_vert_num= ref_tri[j];
        if (loc_vert_num < Dim + 1) { // zero vertex
            if (copied_vertexes.empty()) // lazy initialization of the lookup-table for copied zero-vertexes
                copied_vertexes.resize( lattice.vertex_size(), NotCopiedC);
            const Uint lattice_vert_num= lattice_tet[loc_vert_num];
            if (copied_vertexes[lattice_vert_num] == NotCopiedC) {
                copied_vertexes[lattice_vert_num]= vertexes_.size();
                vertexes_.push_back( lattice.vertex_begin()[lattice_vert_num]);
            }
            tri[j]= copied_vertexes[lattice_vert_num];
            zero_vertex_uses.push_back( std::make_pair( facets_.size(), j));
        }
        else { // genuine edge vertex
            const Ubyte v0= VertOfEdge<Dim>( loc_vert_num - (Dim + 1), 0),
                        v1= VertOfEdge<Dim>( loc_vert_num - (Dim + 1), 1);
            tri[j]= edgecut( lattice_tet[v0], lattice_tet[v1], lset[v0], lset[v1]);
        }
    }
    return tri;
}

template <Uint Dim>
  void
  SPatchCL<Dim>::clear ()
{
    facets_.clear();
    is_boundary_facet_.clear();
    vertexes_.clear();
    world_vertexes_.clear();
    normals_.clear();
    absdets_.clear();

}

template <Uint Dim>
template <template <Uint> class VertexCutMergingPolicyT>
  void
  SPatchCL<Dim>::make_patch (const LatticeT& lat, const std::valarray<double>& ls)
{
    this->clear();

    std::valarray<byte> ls_sign;
    copy_levelset_sign( ls, ls_sign);

    VertexCutMergingPolicyT<Dim> edgecut( lat.vertex_begin());

    std::vector<Uint> copied_vertexes; // lookup-table for copied zero-vertexes from the lattice
    std::vector<RenumberVertexPairT> zero_vertex_uses; // used to renumber the zero_vertexes

    double loc_ls[Dim + 1];
    byte   loc_ls_sign[Dim + 1];
    for (typename LatticeT::const_body_iterator lattice_tet= lat.body_begin(), lattice_end= lat.body_end();
        lattice_tet != lattice_end; ++lattice_tet) {
        copy_local_level_set_values<Dim>( ls, ls_sign, *lattice_tet, loc_ls, loc_ls_sign);
        const RefPatchT& cut= RefPatchT::instance( loc_ls_sign);
        if (cut.empty()) continue;
        for (typename RefPatchT::const_facet_iterator it= cut.facet_begin(), end= cut.facet_end(); it != end; ++it) {
            facets_.push_back( make_sub_facet(
                *it, *lattice_tet, lat, loc_ls, copied_vertexes, zero_vertex_uses, edgecut));
            is_boundary_facet_.push_back( cut.is_boundary_facet());
        }
    }

    // Renumber the zero vertexes in the triangles, as they will be at offset #edge-cuts in vertexes_.
    const Uint num_genuine_cuts= edgecut.cut_vertex_container().size();
    for (std::vector<RenumberVertexPairT>::const_iterator it= zero_vertex_uses.begin(); it != zero_vertex_uses.end(); ++it)
        facets_[it->first][it->second]+= num_genuine_cuts;
    // Prepend the edge-cuts to vertexes_
    std::copy( vertexes_.begin(), vertexes_.end(), std::back_inserter( edgecut.cut_vertex_container()));
    vertexes_.swap( edgecut.cut_vertex_container());
}


//***************************************************************************************************
//                                        BndTriangPartitionCL
//***************************************************************************************************
template <class VertexCutMergingPolicyT>
  const BndTriangPartitionCL::TriangleT 
  BndTriangPartitionCL::make_sub_triangle (const RefTrianglePartitionCL::TriangleT& ref_tri, const PrincipalLatticeCL::TetraT& lattice_tet,
        const double lset[4], Uint lattice_num_vertexes, VertexCutMergingPolicyT& edgecut)
{
    TriangleT tri;
    Uint loc_vert_num;
    for (Uint j= 0; j < 3; ++j) {
        loc_vert_num= ref_tri[j];
        if (loc_vert_num < 4)   // on the origianl vertices
            tri[j]= lattice_tet[loc_vert_num];
        else {                  // genuine edge cut
            const Ubyte v0= VertOfEdge( loc_vert_num - 4, 0),
                        v1= VertOfEdge( loc_vert_num - 4, 1);
            tri[j]= lattice_num_vertexes + edgecut( lattice_tet[v0], lattice_tet[v1], lset[v0], lset[v1]); // add the cut vertex if not find and return its number 
        }
    }
    return tri;
}

template <class VertexPartitionPolicyT, class VertexCutMergingPolicyT>
  void 
  BndTriangPartitionCL::make_partition2D (const PrincipalLatticeCL& lat, Uint face, const std::valarray<double>& ls)
{
    const Uint lattice_num_vertexes= lat.vertex_size();

    triangles_.clear();
    pos_triangles_begin_ = 0;
    vertexes_.clear();

    std::valarray<byte> ls_sign;
    copy_levelset_sign( ls, ls_sign);

    VertexCutMergingPolicyT edgecut( lat.vertex_begin()); // Stores the genuine cuts.

    TriangleContT  loc_triangles; // temporary container for the positive triangle.
    double loc_ls[4];
    byte   loc_ls_sign[4];
    for (PrincipalLatticeCL::const_tetra_iterator lattice_tet= lat.tetra_begin(), lattice_end= lat.tetra_end(); lattice_tet != lattice_end; ++lattice_tet) {
        
        // check if a sub_tetra in the lattice (with 2 intervals) is a sub_tetra which has the face
        bool OnCutBnd = on_cutBnd( ls, ls_sign, lat, *lattice_tet, loc_ls, loc_ls_sign, face);
        if (OnCutBnd)
        {
            const RefTrianglePartitionCL cut(loc_ls_sign, Ubyte(face));                          //casting from unsigned int to unsigned char?
            for (RefTrianglePartitionCL::const_triangle_iterator it= cut.triangle_begin(), end= cut.triangle_end(); it != end; ++it)
                (cut.sign( it) == -1 ? triangles_ : loc_triangles).push_back( make_sub_triangle(
                    *it, *lattice_tet, loc_ls, lattice_num_vertexes, edgecut));
        }
    }
    pos_triangles_begin_= triangles_.size(); 

    if (loc_triangles.end()-loc_triangles.begin()!=0)
        std::copy( loc_triangles. begin(), loc_triangles.end(), std::back_inserter( triangles_)); //insert the positive triangles

    //unsorted vertexes, other sorted policy could be added if needed in the future
    std::copy( lat.vertex_begin(), lat.vertex_end(), std::back_inserter( vertexes_));             //insert all vertices in the principal lattice;
    VertexContT cut_vertexes=edgecut.cut_vertex_container();
    std::copy( cut_vertexes.begin(), cut_vertexes.end(), std::back_inserter( vertexes_));         //insert all vertices generated by edge cut;
}

} // end of namespace DROPS<|MERGE_RESOLUTION|>--- conflicted
+++ resolved
@@ -63,9 +63,6 @@
     }
 }
 
-<<<<<<< HEAD
-template <template <Uint Dim> class VertexCutMergingPolicyT>
-=======
 ///\brief Check if a sub-tetra in the lattice has the face with FaceNum, and copy the local level set values and signs;
 // This function is created to check if a sub-tetra has a face which is a cut face w.r.t. the interface
 inline bool
@@ -89,8 +86,7 @@
     return OnCutBnd; 
 }
 
-template <class VertexCutMergingPolicyT>
->>>>>>> f7b10625
+template <template <Uint Dim> class VertexCutMergingPolicyT>
   const TetraPartitionCL::TetraT
   TetraPartitionCL::make_sub_tetra (
     const RefTetraPartitionCL::TetraT& ref_tet, const PrincipalLatticeCL::TetraT& lattice_tet,
@@ -255,7 +251,7 @@
     return tri;
 }
 
-template <class VertexPartitionPolicyT, class VertexCutMergingPolicyT>
+template <class VertexPartitionPolicyT, template <Uint Dim> class VertexCutMergingPolicyT>
   void 
   BndTriangPartitionCL::make_partition2D (const PrincipalLatticeCL& lat, Uint face, const std::valarray<double>& ls)
 {
@@ -268,7 +264,7 @@
     std::valarray<byte> ls_sign;
     copy_levelset_sign( ls, ls_sign);
 
-    VertexCutMergingPolicyT edgecut( lat.vertex_begin()); // Stores the genuine cuts.
+    VertexCutMergingPolicyT<3> edgecut( lat.vertex_begin()); // Stores the genuine cuts.
 
     TriangleContT  loc_triangles; // temporary container for the positive triangle.
     double loc_ls[4];
