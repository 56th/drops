/// \file krylovsolver.h
/// \brief iterative solvers
/// \author LNM RWTH Aachen: Patrick Esser, Joerg Grande, Sven Gross, Helmut Jarausch, Volker Reichelt; SC RWTH Aachen:

/*
 * This file is part of DROPS.
 *
 * DROPS is free software: you can redistribute it and/or modify
 * it under the terms of the GNU Lesser General Public License as published by
 * the Free Software Foundation, either version 3 of the License, or
 * (at your option) any later version.
 *
 * DROPS is distributed in the hope that it will be useful,
 * but WITHOUT ANY WARRANTY; without even the implied warranty of
 * MERCHANTABILITY or FITNESS FOR A PARTICULAR PURPOSE.  See the
 * GNU Lesser General Public License for more details.
 *
 * You should have received a copy of the GNU Lesser General Public License
 * along with DROPS. If not, see <http://www.gnu.org/licenses/>.
 *
 *
 * Copyright 2012 LNM/SC RWTH Aachen, Germany
*/

#ifndef DROPS_SOLVER_H
#define DROPS_SOLVER_H

#include <vector>
#include "misc/container.h"
#include "num/spmat.h"
#include "num/spblockmat.h"

namespace DROPS
{

//*****************************************************************************
//
//  Iterative solvers: CG, PCG, PCGNE, GMRES, PMINRES, MINRES, BiCGStab, GCR,
//                     GMRESR, IDR(s), QMR
//
//*****************************************************************************

//=============================================================================
//  Implementation of the methods
//=============================================================================

/// \brief Parallel CG-Algorithm
template <typename Mat, typename Vec, typename ExCL>
bool CG(const Mat& A, Vec& x_acc, const Vec& b, const ExCL& ExX, int& max_iter,
        double& tol, bool measure_relative_tol, std::ostream* output=0)
    /// \param[in]     A        local distributed coefficients-matrix of the linear equation system
    /// \param[in,out] x_acc    start vector and the solution in accumulated form
    /// \param[in]     b        rhs of the linear equation system (distributed form)
    /// \param[in]     ExX      ExchangeCL corresponding to the RowIdx of x and the ColIdx of A
    /// \param[in,out] max_iter IN: maximal iterations, OUT: used iterations
    /// \param[in,out] tol      IN: tolerance for the residual, OUT: residual
    /// \param[in]     measure_relative_tol  true: stop if |b - Ax|/|b| <= tol, false: stop if |b - Ax| <= tol.
    /// \return                 convergence within max_iter iterations
{
    Vec r( b - A*x_acc ), r_acc(r);
    double normb= ExX.Norm( b, false),
           res,
           resid=ExX.Norm_sq( r, false, &r_acc);
    Vec d_acc( -r_acc);

    if (normb == 0.0 || measure_relative_tol == false) normb= 1.0;

    if ((res= std::sqrt( resid)/normb) <= tol)
    {
        tol= res;
        max_iter= 0;
        return true;
    }

    for (int i= 1; i <= max_iter; ++i)
    {
        const Vec    Ad= A*d_acc;
        const double delta= ExX.ParDot( Ad, false, d_acc, true);
        const double alpha= resid/delta;
        double       beta= resid;

        axpy(alpha, d_acc, x_acc);  // x+= alpha*d;
        axpy(alpha, Ad, r);         // r+= alpha*Ad;

        resid= ExX.Norm_sq( r, false, &r_acc);

        if ( output){
            (*output) << "CG: " << i << " resid " << std::sqrt(resid) << std::endl;
        }

        if ((res= std::sqrt( resid)/normb) <= tol)
        {
            tol= res;
            max_iter= i;
            return true;
        }
        beta= resid / beta;
        d_acc= beta*d_acc-r_acc;
    }
    tol= res;
    return false;
}


/// \brief Parallel preconditioned CG-Algorithm
template <typename Mat, typename Vec, typename PreCon, typename ExCL>
bool PCG(const Mat& A, Vec& x_acc, const Vec& b, const ExCL& ExX,
            PreCon& M, int& max_iter, double& tol, bool measure_relative_tol=false,
            std::ostream* output=0)
    /// \param[in]     A                    local distributed coefficients-matrix of the linear equation system
    /// \param[in,out] x_acc                start vector and the solution in accumulated form
    /// \param[in]     b                    rhs of the linear equation system (distributed form)
    /// \param[in]     ExX                  ExchangeCL corresponding to the RowIdx of x and the ColIdx of A
    /// \param[in,out] M                    Preconditioner
    /// \param[in,out] max_iter             IN: maximal iterations, OUT: used iterations
    /// \param[in,out] tol                  IN: tolerance for the residual, OUT: residual
    /// \param[in]     measure_relative_tol measure relative residual
    /// \return                             convergence within max_iter iterations
{
    // Check if preconditioner needs diagonal of matrix. The preconditioner
    // only computes the diagonal new, if the matrix has changed
    if (M.NeedDiag())
        M.SetDiag(A, ExX);

    const size_t n= x_acc.size();
    Vec p_acc(n), z(n), z_acc(n), q(n), q_acc(n), r( b - A*x_acc), r_acc(r);

    double rho,
           rho_1= 0.0,
           resid= ExX.Norm( r, false, &r_acc),
           normb= ExX.Norm( b, false);

    if (normb == 0.0 || measure_relative_tol == false)
        normb= 1.0;
    resid = resid/normb;


    if (resid<=tol){
        tol= resid;
        max_iter= 0;
        return true;
    }

    M.Apply(A, z, r, ExX);
    rho = ExX.ParDot( z, M.RetAcc(), r_acc, true, &z_acc);
    p_acc= z_acc;

    for (int i=1; i<=max_iter; ++i)
    {
        q= A*p_acc;

        const double lambda = ExX.ParDot( q, false, p_acc, true, &q_acc);
        const double alpha  = rho/lambda;

        axpy( alpha, p_acc, x_acc);        // x+= alpha*p;
        axpy( -alpha, q, r);               // r-= alpha*q;
        axpy( -alpha, q_acc, r_acc);       // r-= alpha*q;

        resid= ExX.Norm( r_acc, true) / normb;

        if ( output){
            (*output) << "PCG: " << i << " resid " << resid << std::endl;
        }

        if (resid<=tol){
            tol= resid;
            max_iter= i;
            return true;
        }

        M.Apply(A, z, r, ExX);
        rho_1= rho;
        rho = ExX.ParDot( z, M.RetAcc(), r_acc, true, &z_acc);
        z_xpay( p_acc, z_acc, rho/rho_1, p_acc); // p= z + (rho/rho_1)*p;
    }
    tol= resid;
    return false;
}


/// \brief PCGNE: Preconditioned CG for the normal equations (error-minimization)
///
/// Solve A*A^T x = b with left preconditioner M. This is more stable than PCG with
/// a CompositeMatrixCL.
///
/// The return value indicates convergence within max_iter (input)
/// iterations (true), or no convergence within max_iter iterations (false).
/// Upon successful return, output arguments have the following values:
///
/// \param A - matrix (not necessarily quadratic)
/// \param b - right hand side
/// \param u - approximate solution to A*A^T u = b
/// \param M - preconditioner
/// \param max_iter - number of iterations performed before tolerance was reached
/// \param tol - 2-norm of the (relative, see below) residual after the final iteration
/// \param measure_relative_tol - If true, stop if |b - A*A^T u|/|b| <= tol,
///        if false, stop if |b - A*A^T u| <= tol.
template <typename Mat, typename Vec, typename PreCon, typename ExACL, typename ExATranspCL>
bool
PCGNE(const Mat& A, Vec& u, const Vec& b, const ExACL& ExAX,  const ExATranspCL& ExATranspX, PreCon& M,
    int& max_iter, double& tol, bool measure_relative_tol=false, std::ostream* output=0)
{
    Vec Atranspu( transp_mul( A, u));
    ExAX.Accumulate( Atranspu);
    Vec r( b - A*Atranspu);

    double normb= ExATranspX.Norm( b, false);
    if (normb == 0.0 || measure_relative_tol == false) normb= 1.0;

    double resid= ExATranspX.Norm( r, false)/normb;
    if (output)
        (*output) << "PCGNE: iter: 0 resid: " << resid <<'\n';
    if (resid <= tol) {
        tol= resid;
        max_iter= 0;
        return true;
    }

    const size_t n= A.num_rows();
    const size_t num_cols= A.num_cols();

    Vec z( n);
    M.Apply( A, z, r, ExATranspX, ExAX);
    Vec pt( num_cols);
    Vec qtacc( z), ptacc( pt), racc(r), zacc(z);


    double rho= ExATranspX.ParDot( z, M.RetAcc(), r, false, &qtacc), rho_1;

    for (int i= 1; i <= max_iter; ++i) {
        pt= transp_mul( A, qtacc);
        const double alpha= rho/ExAX.Norm_sq( pt, false, &ptacc);
        u+= alpha*qtacc;
        r-= alpha*(A*ptacc);
        M.Apply( A, z, r, ExATranspX, ExAX);

        resid= ExATranspX.Norm( r, false, &racc)/normb;
        if ( output && i%10 == 0) (*output) << "PCGNE: iter: " << i << " resid: " << resid <<'\n';
        if (resid <= tol) {
            tol= resid;
            max_iter= i;
            return true;
        }
        rho_1= rho;
        rho= ExATranspX.ParDot( z, M.RetAcc(), racc, true, &zacc);
        qtacc= zacc + (rho/rho_1)*qtacc;
    }
    tol= resid;
    return false;
}

//-----------------------------------------------------------------------------
// GMRES:
//-----------------------------------------------------------------------------

inline void GMRES_GeneratePlaneRotation(double &dx, double &dy, double &cs, double &sn)
{
    if (dy == 0.0)
    {
        cs = 1.0;
        sn = 0.0;
    }
    else
    {
        const double r=std::sqrt(dx*dx+dy*dy);
        cs = dx/r;
        sn = dy/r;
    }
}


inline void GMRES_ApplyPlaneRotation(double &dx, double &dy, double &cs, double &sn)
{
    const double tmp = cs*dx + sn*dy;
    dy = -sn*dx + cs*dy;
    dx = tmp;
}


template <typename Mat, typename Vec>
void GMRES_Update(Vec &x, int k, const Mat &H, const Vec &s, const std::vector<Vec> &v)
{
    Vec y(s);

    // Backsolve:
    for ( int i=k; i>=0; --i )
    {
        y[i] /= H(i,i);
        for ( int j=i-1; j>=0; --j )
            y[j] -= H(j,i) * y[i];
    }

    for ( int i=0; i<=k; ++i )
        x += y[i] * v[i];
}
enum PreMethGMRES { RightPreconditioning, LeftPreconditioning};

#ifndef _PAR
//-----------------------------------------------------------------------------
// GMRES: The return value indicates convergence within max_iter (input)
// iterations (true), or no convergence within max_iter iterations (false).
//
// Upon successful return, output arguments have the following values:
//
// x - approximate solution to Ax = b
// max_iter - number of iterations performed before tolerance was reached
// tol - 2-norm of the (relative, see below) preconditioned residual after the
//     final iteration
//
// measure_relative_tol - If true, stop if |M^(-1)( b - Ax)|/|M^(-1)b| <= tol,
//     if false, stop if |M^(-1)( b - Ax)| <= tol.
// calculate2norm - If true, the unpreconditioned (absolute) residual is
//     calculated in every step for debugging. This is rather expensive.
// method - If RightPreconditioning, solve the right-preconditioned GMRES: A*M^(-1)*u = b, u=Mx,
//     if LeftPreconditioning, solve the left-preconditioned GMRES:   M^(-1)*A*x= M^(-1)*b,
//TODO: bug in RightPreconditioning?
//-----------------------------------------------------------------------------
template <typename Mat, typename Vec, typename PreCon, typename ExT>
bool
GMRES(const Mat& A, Vec& x, const Vec& b, const ExT& ex, PreCon& M,
      int /*restart parameter*/ m, int& max_iter, double& tol,
      bool measure_relative_tol= true, bool calculate2norm= false, PreMethGMRES method = LeftPreconditioning)
{
    m= (m <= max_iter) ? m : max_iter; // m > max_iter only wastes memory.

    DMatrixCL<double> H( m, m);
    Vec               s( m), cs( m), sn( m), w( b.size()), r( b.size());
    std::vector<Vec>  v( m);
    double            beta, normb, resid;
    Vec z(x.size()), t(x.size());
    for (int i= 0; i < m; ++i)
        v[i].resize( b.size());

     if (method == RightPreconditioning)
     {
          r= b - A*x;
          beta= norm( r);
          normb= norm(b);
     }
     else
     {
          M.Apply( A, r, Vec( b - A*x), ex);
          beta= norm( r);
          M.Apply( A, w, b, ex);
          normb= norm( w);
     }
    if (normb == 0.0 || measure_relative_tol == false) normb= 1.0;

    resid = beta/normb;
    if (resid <= tol) {
        tol= resid;
        max_iter= 0;
        return true;
    }

    int j= 1;
    while (j <= max_iter) {
        v[0]= r*(1.0/beta);
        s= 0.0;
        s[0]= beta;

        int i;
        for (i= 0; i < m - 1 && j <= max_iter; ++i, ++j) {
            if (method == RightPreconditioning)
            {
                M.Apply( A, w, v[i], ex);
                w=A*w;
            }
            else M.Apply( A, w, A*v[i], ex);
            for (int k= 0; k <= i; ++k ) {
                H( k, i)= dot( w, v[k]);
                w-= H( k, i)*v[k];
            }

            H( i + 1, i)= norm( w);
            v[i + 1]= w*(1.0/H( i + 1, i));

            for (int k= 0; k < i; ++k)
                GMRES_ApplyPlaneRotation( H(k,i), H(k + 1, i), cs[k], sn[k]);

            GMRES_GeneratePlaneRotation( H(i,i), H(i+1,i), cs[i], sn[i]);
            GMRES_ApplyPlaneRotation( H(i,i), H(i+1,i), cs[i], sn[i]);
            GMRES_ApplyPlaneRotation( s[i], s[i+1], cs[i], sn[i]);

            resid= std::abs( s[i+1])/normb;
            if (calculate2norm == true) { // debugging aid
                Vec y( x);
                if (method == RightPreconditioning)
                {
                    z=0.;
                    GMRES_Update( z, i, H, s, v);
                    M.Apply( A, t, z, ex);
                    y+=t;
                }
                else GMRES_Update( y, i, H, s, v);
                double resid2= norm( Vec( b - A*y));
                std::cout << "GMRES: absolute residual 2-norm: " << resid2
                          << "\tabsolute preconditioned residual 2-norm: "
                          << std::fabs( s[i+1]) << '\n';
            }
            if (resid <= tol) {
                if (method == RightPreconditioning)
                {
                    z=0.;
                    GMRES_Update( z, i, H, s, v);
                    M.Apply( A, t, z, ex);
                    x+=t;
                }
                else GMRES_Update( x, i, H, s, v);
                tol= resid;
                max_iter= j;
                return true;
            }
        }

        if (method == RightPreconditioning)
        {
            z=0.;
            GMRES_Update( z, i - 1, H, s, v);
            M.Apply( A, t, z, ex);
            x+=t;
            r= b - A*x;
        }
        else
        {
            GMRES_Update( x, i - 1, H, s, v);
            M.Apply( A, r, Vec( b - A*x), ex);
        }
        beta=norm(r);
        resid= beta/normb;
        if (resid <= tol) {
            tol= resid;
            max_iter= j;
            return true;
        }
    }
    tol= resid;
    return false;
}

#else
/// \brief Computes an orthogonal vector on i vectors by the standard Gram-Schmidt method
template <typename Vec, typename ExCL>
void StandardGramSchmidt(DMatrixCL<double>& H,
                          Vec& w, bool acc_w, const std::vector<Vec>& v, bool acc_v,
                          int i, const ExCL& ex, Vec& tmpHCol)
/// This routine uses only one synchronization point.
/// \param H       Hessenberg matrix
/// \param w       orthogonal vector
/// \param acc_w   is w accumulated
/// \param v       vectors used to orthogonalize w
/// \param acc_v   is v accumulated
/// \param i       number of vectors v
/// \param ex      class to accumulate a vector
/// \param tmpHCol temporary vector to store a column of H (as parameter so no mem is allocated in this routine)
{
    if (acc_v&&acc_w){                          // both vectors are accumulated
        for (int k=0; k<=i; ++k)
            tmpHCol[k] = ex.LocalDot( w, true, v[k], true);
    }
    else if (!acc_v&&!acc_w){                   // one of the both vectors have to be accumulated: really bad!
        for (int k=0; k<=i; ++k)
            tmpHCol[k] = ex.LocalDot( w, false, v[k], false);
    }
    else        // update of w do only works on same types
        throw DROPSErrCL("StandardGramSchmidt: Cannot do Gram Schmidt on that kind of vectors!");

    // Syncpoint!
    ProcCL::GlobalSum(Addr(tmpHCol), H.GetCol(i), i+1);
    for (int k=0; k<=i; ++k)
        w -= H(k,i)*v[k];
}


/// \brief Computes an orthogonal vector on i vectors by the modified Gram-Schmidt method
template <typename Vec, typename ExCL>
void ModifiedGramSchmidt(DMatrixCL<double>& H, Vec& w, bool acc_w, const std::vector<Vec>& v, bool acc_v, int i, const ExCL& ex)
/// \param H     Hessenberg matrix
/// \param w     orthogonal vector
/// \param acc_w is w accumulated
/// \param v     vectors used to orthogonalize w
/// \param acc_v is v accumulated
/// \param i     number of vectors v
/// \param ex    class to accumulate a vector
{
    if (acc_v&&acc_w){
        for (int k=0; k<=i; ++k){
            H( k, i)= ex.ParDot( w, true, v[k], true);
            w-= H( k, i)*v[k];
        }
    }
    else if (!acc_v&&!acc_w){
        for (int k=0; k<=i; ++k){
            H( k, i)= ex.ParDot( w, false, v[k], false);
            w-= H( k, i)*v[k];
        }
    }
    else
        throw DROPSErrCL("StandardGramSchmidt: Cannot do Gram Schmidt on that kind of vectors!");
}

/// \brief Parallel GMRES-method.
///
/// This method is the same algorithm as the serial algorithm. For performance issues take the ParModGMRES
/// procedure.
template <typename Mat, typename Vec, typename PreCon, typename ExCL>
  bool GMRES(const Mat& A, Vec& x_acc, const Vec& b, const ExCL& ExX, PreCon& M,
                int m, int& max_iter, double& tol,
                bool measure_relative_tol=true, PreMethGMRES method=LeftPreconditioning, std::ostream* output=0)
    /// \param[in]     A                    local distributed coefficients-matrix of the linear equation system
    /// \param[in,out] x_acc                start vector and the solution in accumulated form
    /// \param[in]     b                    rhs of the linear equation system (distributed form)
    /// \param[in]     ExX                  ExchangeCL corresponding to the RowIdx of x and the ColIdx of A
    /// \param[in,out] M                    Preconditioner
    /// \param[in]     m                    number of steps after a restart is performed
    /// \param[in,out] max_iter             IN: maximal iterations, OUT: used iterations
    /// \param[in,out] tol                  IN: tolerance for the residual, OUT: residual
    /// \param[in]     measure_relative_tol if true stop if |M^(-1)(b-Ax)|/|M^(-1)b| <= tol, else stop if |M^(-1)(b-Ax)|<=tol
    /// \param[in]     method               left or right preconditioning (see solver.h for definition and declaration)
    /// \return  convergence within max_iter iterations
    /// \pre     the preconditioner should be able to handle an accumulated b
{
    // Check if preconditioner needs diagonal of matrix. The preconditioner
    // only computes the diagonal new, if the matrix has changed
    if (M.NeedDiag())
        M.SetDiag(A, ExX);

    m= (m <= max_iter) ? m : max_iter; // m > max_iter only wastes memory.

    // The preconditioner can have one of the following properties by calling M.Apply(A,x,b) with b distributed:
    // 1. x has distributed form    (like Dummy, Jacobi, BlockSSOR)
    // 2. x has accumulated form    (like SolverAsPreCL)
    // Unfortunately there are a lot of differences, so we have to implement two strategies

    if (!M.RetAcc()){                                   // case 1
        if (method==LeftPreconditioning)
            throw DROPSErrCL("ParGMRES: Left preconditioning does not work!");
        /// \todo (of) Left preconditioning funktioniert nicht!
        DMatrixCL<double> H( m, m);
        Vec               s( m), cs( m), sn( m),
                          w( b.size()), r( b.size());
        std::vector<Vec>  v( m);
        double            beta, normb, resid;
        Vec z(x_acc.size()), t(x_acc.size());
        for (int i= 0; i < m; ++i)
            v[i].resize( b.size());

        if (method == RightPreconditioning)
        {
            r= b - A*x_acc;
            beta = ExX.Norm(r, false);
            normb= ExX.Norm(b, false);
        }
        else
        {
            M.Apply( A, r, Vec( b - A*x_acc), ExX);
            beta= ExX.Norm(r, false);
            M.Apply( A, w, b, ExX);
            normb= ExX.Norm(w, false);
        }
        if (normb == 0.0 || measure_relative_tol == false) normb= 1.0;

        resid = beta/normb;
        if (resid <= tol) {
            tol= resid;
            max_iter= 0;
            return true;
        }

        int j= 1;
        while (j <= max_iter) {
            v[0]= r*(1.0/beta);
            s= 0.0;
            s[0]= beta;

            int i;
            for (i= 0; i<m-1 && j<=max_iter; ++i, ++j) {
                if (method == RightPreconditioning)
                {
                    M.Apply( A, w, v[i], ExX);
                    w=A*ExX.GetAccumulate(w);
                }
                else
                    M.Apply( A, w, A*ExX.GetAccumulate(v[i]), ExX);
                for (int k= 0; k <= i; ++k ) {
                    H( k, i)= ExX.ParDot( w, false, v[k], false);
                    w-= H( k, i)*v[k];
                }

                if (i == m - 1) break;

                H( i + 1, i)= ExX.Norm(w, false);
                v[i + 1]= w*(1.0/H( i + 1, i));

                for (int k= 0; k < i; ++k)
                    GMRES_ApplyPlaneRotation( H(k,i), H(k + 1, i), cs[k], sn[k]);

                GMRES_GeneratePlaneRotation( H(i,i), H(i+1,i), cs[i], sn[i]);
                GMRES_ApplyPlaneRotation( H(i,i), H(i+1,i), cs[i], sn[i]);
                GMRES_ApplyPlaneRotation( s[i], s[i+1], cs[i], sn[i]);

                resid= std::abs( s[i+1])/normb;
                if (output && j%10 == 0)
                    (*output) << "ParGMRES: " << j << " resid " << resid << std::endl;
                if (resid <= tol) {
                    if (method == RightPreconditioning)
                    {
                        z=0.;
                        GMRES_Update( z, i, H, s, v);
                        M.Apply( A, t, z, ExX);
                        x_acc+=ExX.GetAccumulate(t);
                    }
                    else{
                        z=0.;
                        GMRES_Update( z, i, H, s, ExX.GetAccumulate(v));
                        x_acc += z;
                    }
                    tol= resid;
                    max_iter= j;
                    return true;
                }
            }

            if (method == RightPreconditioning)
            {
                z=0.;
                GMRES_Update( z, i-1, H, s, v);
                M.Apply( A, t, z, ExX);
                x_acc+=ExX.GetAccumulate(t);
                r= b - A*x_acc;
            }
            else
            {
                GMRES_Update( x_acc, i-1, H, s, ExX.GetAccumulate(v));
                M.Apply( A, r, Vec( b - A*x_acc), ExX);
            }
            beta=ExX.Norm(r, false);
            resid= beta/normb;
            if (resid <= tol) {
                tol= resid;
                max_iter= j;
                return true;
            }
        }
        tol= resid;
        return false;
    }
    else                                                   // case 2: Apply returns accumulated vector
    {
        DMatrixCL<double> H( m, m);
        Vec               s( m), cs( m), sn( m),
                          w( b.size()), r( b.size());
        std::vector<Vec>  v( m);
        double            beta, normb, resid;
        Vec z(x_acc.size()), t(x_acc.size());
        for (int i= 0; i < m; ++i)
            v[i].resize( b.size());

        if (method == RightPreconditioning)
        {
            Vec r_tmp(b - A*x_acc);
            beta = ExX.Norm(r_tmp, false, &r);
            normb= ExX.Norm(b, false);
        }
        else
        {
            M.Apply( A, r, Vec( b - A*x_acc), ExX);
            beta = ExX.Norm(r, true);
            M.Apply( A, w, b, ExX);
            normb= ExX.Norm(w, true);
        }
        if (normb == 0.0 || measure_relative_tol == false) normb= 1.0;

        resid = beta/normb;
        if (resid <= tol) {
            tol= resid;
            max_iter= 0;
            return true;
        }

        int j= 1;
        while (j <= max_iter) {
            v[0]= r*(1.0/beta);                             // v has accumulated form because r is accumulated
            s= 0.0;
            s[0]= beta;

            int i;
            for (i= 0; i<m-1 && j<=max_iter; ++i, ++j) {
                if (method == RightPreconditioning)
                {
                    M.Apply( A, w, v[i], ExX);                   // hopefully, preconditioner do right things with accumulated v[i]
                    w=A*w;
                    ExX.Accumulate(w);
                }
                else
                    M.Apply( A, w, A*v[i], ExX);
                for (int k= 0; k <= i; ++k ) {
                    H( k, i)= ExX.ParDot(w, true, v[k], true);
                    w-= H( k, i)*v[k];
                }

                if (i == m - 1) break;

                H( i + 1, i)= ExX.Norm(w, true);
                v[i + 1]= w*(1.0/H( i + 1, i));

                for (int k= 0; k < i; ++k)
                    GMRES_ApplyPlaneRotation( H(k,i), H(k + 1, i), cs[k], sn[k]);

                GMRES_GeneratePlaneRotation( H(i,i), H(i+1,i), cs[i], sn[i]);
                GMRES_ApplyPlaneRotation( H(i,i), H(i+1,i), cs[i], sn[i]);
                GMRES_ApplyPlaneRotation( s[i], s[i+1], cs[i], sn[i]);

                resid= std::abs( s[i+1])/normb;
                if (output)
                    (*output) << "ParGMRES: " << j << " resid " << resid << std::endl;

                if (resid <= tol) {
                    if (method == RightPreconditioning)
                    {
                        z=0.;
                        GMRES_Update( z, i, H, s, v);
                        M.Apply( A, t, z, ExX);
                        x_acc+=t;
                    }
                    else
                        GMRES_Update( x_acc, i, H, s, v);
                    tol= resid;
                    max_iter= j;
                    return true;
                }
            }

            if (method == RightPreconditioning)
            {
                z=0.;
                GMRES_Update( z, i-1, H, s, v);
                M.Apply( A, t, z, ExX);
                x_acc+=t;
                r= ExX.GetAccumulate(Vec(b - A*x_acc));
            }
            else
            {
                GMRES_Update( x_acc, i-1, H, s, v);
                M.Apply( A, r, Vec( b - A*x_acc), ExX);
            }
            beta=ExX.Norm(r, true);
            resid= beta/normb;
            if (resid <= tol) {
                tol= resid;
                max_iter= j;
                return true;
            }
        }
        tol= resid;
        return false;
    }
}


/// \brief Parallel GMRES-method with modifications for better scalability.
template <typename Mat, typename Vec, typename PreCon, typename ExCL>
  bool ModGMRES(const Mat& A, Vec& x_acc, const Vec& b, const ExCL& ExX, PreCon& M,
                   int m, int& max_iter, double& tol,
                   bool measure_relative_tol=true, bool useMGS=false, PreMethGMRES method=LeftPreconditioning, std::ostream* output=0)
    /// \param[in]     A                    local distributed coefficients-matrix of the linear equation system
    /// \param[in,out] x_acc                start vector and the solution in accumulated form
    /// \param[in]     b                    rhs of the linear equation system (distributed form)
    /// \param[in]     ExX                  ExchangeCL corresponding to the RowIdx of x and the ColIdx of A
    /// \param[in,out] M                    Preconditioner
    /// \param[in]     m                    number of steps after a restart is performed
    /// \param[in,out] max_iter             IN: maximal iterations, OUT: used iterations
    /// \param[in,out] tol                  IN: tolerance for the residual, OUT: residual
    /// \param[in]     measure_relative_tol if true stop if |M^(-1)(b-Ax)|/|M^(-1)b| <= tol, else stop if |M^(-1)(b-Ax)|<=tol
    /// \param[in]     useMGS               use modified Gram-Schmidt orthogonalization (many more sync-points exists!)
    /// \param[in]     method               left or right preconditioning (see solver.h for definition and declaration)
    /// \return  convergence within max_iter iterations
    /// \pre     the preconditioner should be able to handle a accumulated b
{
    // Check if preconditioner needs diagonal of matrix. The preconditioner
    // only recomputes the diagonal, if the matrix has changed
    if (M.NeedDiag())
        M.SetDiag(A, ExX);

    const size_t n = x_acc.size();      // dimension

    DMatrixCL<double> H(m,m);           // upper Hessenberg-matrix
    VectorCL tmpHCol(m);
    double beta, normb, resid;

    Vec r(n), w(n), w_acc(n), r_acc(n), z_acc(n), t_acc(n);
    Vec c(m), s(m), gamma(m);

    std::vector<Vec> v_acc(m);    // basis of the krylov-subspaces
    for (int i=0; i<m; ++i)
        v_acc[i].resize(n);

    if (method == RightPreconditioning){
        r    = b - A*x_acc;
        beta = ExX.Norm(r, false, &r_acc);
        normb= ExX.Norm(b, false);
    }
    else{
        M.Apply(A, r, VectorCL( b-A*x_acc), ExX);
        beta = ExX.Norm(r, M.RetAcc(), &r_acc);
        M.Apply(A, w, b, ExX);
        normb = ExX.Norm(w, M.RetAcc(), &w_acc);
    }

    if (normb == 0. || measure_relative_tol==false) normb=1.0;

    resid = beta/normb;
    if (resid<=tol){                        // finished
        tol = resid; max_iter = 0; return true;
    }

    int j=1;                                // number of steps
    while (j<=max_iter)
    {
        v_acc[0] = r_acc * (1./beta);
        gamma    = 0.;
        gamma[0] = beta;

        int i;
        for (i=0; i<m-1 && j<=max_iter; ++i, ++j)
        {
            if (method == RightPreconditioning){
                M.Apply(A, w_acc, v_acc[i], ExX);                // hopefully M does the right thing
                w = A*w_acc;
                w_acc = ExX.GetAccumulate(w);
            }
            else{
                M.Apply(A, w, A*v_acc[i], ExX);
                if (!M.RetAcc())
                    w_acc = ExX.GetAccumulate(w);
                else
                    w_acc = w;
            }

            // Gram-Schmidt orthogonalization without  update of w!
            if (!useMGS)
                StandardGramSchmidt(H, w_acc, true, v_acc, true, i, ExX, tmpHCol);
            else
                ModifiedGramSchmidt(H, w_acc, true, v_acc, true, i, ExX);

            H(i+1,i) = ExX.Norm(w_acc, true);
            v_acc[i+1] = w_acc * (1.0 / H(i+1,i));

            for (int k=0; k<i; ++k)
                GMRES_ApplyPlaneRotation(H(k,i),H(k+1,i), c[k], s[k]);

            GMRES_GeneratePlaneRotation(H(i,i), H(i+1,i), c[i], s[i]);
            GMRES_ApplyPlaneRotation(H(i,i), H(i+1,i), c[i], s[i]);
            GMRES_ApplyPlaneRotation(gamma[i], gamma[i+1], c[i], s[i]);

            resid = std::abs(gamma[i+1])/normb;
            if (output)
                (*output) << "ParModGMRES: " << j << " resid " << resid << std::endl;

            if (resid<=tol){            // finished
                if (method == RightPreconditioning){
                    z_acc=0.;
                    GMRES_Update( z_acc, i, H, gamma, v_acc);
                    M.Apply( A, t_acc, z_acc, ExX);              // hopefully M does the right thing
                    x_acc+=t_acc;
                }
                else
                    GMRES_Update(x_acc, i, H, gamma, v_acc);
                tol = resid; max_iter = j; return true;
            }
        }
        if (method == RightPreconditioning){
            z_acc=0.;
            GMRES_Update( z_acc, i-1, H, gamma, v_acc);
            M.Apply( A, t_acc, z_acc, ExX);                      // hopefully M does the right thing
            x_acc += t_acc;
            r      = b-A*x_acc;
            beta = ExX.Norm(r, false, &r_acc);
        }
        else{
            GMRES_Update(x_acc, i-1, H, gamma, v_acc);
            M.Apply(A, r, static_cast<Vec>( b-A*x_acc), ExX);
            beta = ExX.Norm(r, M.RetAcc(), &r_acc);
        }


        resid = beta/normb;
        if (resid<=tol){                // finished
            tol = resid; max_iter=j; return true;
        }
    }
    tol = std::fabs(gamma[0]);
    return false;
}
#endif

/** One recursive step of Lanzcos' algorithm for computing an ONB (q1, q2, q3,...)
 * of the Krylovspace of A for a given starting vector r.
 *
 * This is a three term recursion, computing the next q_i from the two previous ones.
 * See Arnold Reusken, "Numerical methods for elliptic partial differential equations", p. 148.
 * Returns false for 'lucky breakdown' (see below), true in the generic case.
 */
template <typename Mat, typename Vec>
bool LanczosStep(const Mat& A,
            const Vec& q0, const Vec& q1, Vec& q2,
            double& a1,
            const double b0, double& b1)
{
    q2= A*q1 - b0*q0;
    a1= dot( q2, q1);
    q2-= a1*q1;
    b1= norm( q2);
    // Lucky breakdown; the Krylov-space K up to q1 is A-invariant. Thus,
    // the correction dx needed to solve A(x0+dx)=b is in this space and
    // the Minres-algo will terminate with the exact solution in the
    // following step.
    if (b1 < 1e-15) return false;
    q2/= b1;
    return true;
}

template <typename Vec>
class LanczosONBCL
{
  private:
    bool nobreakdown_;
    double norm_r0_;

  public:
    SBufferCL<Vec, 3> q;
    double a0;
    SBufferCL<double, 2> b;

    /// Sets up initial values and computes q0.
    template <typename Mat, typename ExT>
    void new_basis(const Mat& A, const Vec& r0, const ExT&)
    {
        q[-1].resize( r0.size(), 0.);
        norm_r0_= norm( r0);
        q[0].resize( r0.size(), 0.); q[0]= r0/norm_r0_;
        q[1].resize( r0.size(), 0.);
        b[-1]= 0.;
        nobreakdown_= LanczosStep( A, q[-1], q[0], q[1], a0, b[-1], b[0]);
    }

    double norm_r0()   const { return norm_r0_; }
    bool   breakdown() const { return !nobreakdown_; }

    /// Computes new q_i, a_i, b_1, q_{i+1} in q0, a0, b0, q1 and moves old values to qm1, bm1.
    template <typename Mat, typename ExT>
    bool next( const Mat& A, const ExT&)
    {
        q.rotate(); b.rotate();
        return (nobreakdown_= LanczosStep( A, q[-1], q[0], q[1], a0, b[-1], b[0]));
    }
};


/** One recursive step of the preconditioned Lanzcos' algorithm for computing an ONB (q1, q2, q3,...)
 * of the Krylovspace of A for a given starting vector r.
 *
 * This is a three term recursion, computing the next q_i from the two previous ones.
 * See Arnold Reusken, "Numerical methods for elliptic partial differential equations", p. 153.
 * Returns false for 'lucky breakdown' (see below), true in the generic case.
 */
template <typename Mat, typename Vec, typename PreCon, typename ExT>
bool PLanczosStep(const Mat& A,
             const PreCon& M,
             const Vec& q1, Vec& q2,
             const Vec& t0, const Vec& t1, Vec& t2,
             double& a1,
             const double b0, double& b1, const ExT& ex)
{
    t2= A*q1 - b0*t0;
    a1= dot( t2, q1);
    t2-= a1*t1;
    M.Apply( A, q2, t2, ex);
    const double b1sq= dot( q2, t2);
    Assert( b1sq >= 0.0, "PLanczosStep: b1sq is negative!\n", DebugNumericC);
    b1= std::sqrt( b1sq);
    if (b1 < 1e-15) return false;
    t2*= 1./b1;
    q2*= 1./b1;
    return true;
}

template <typename Vec, typename PreCon>
class PLanczosONBCL
{
  private:
    bool nobreakdown_;
    double norm_r0_;

  public:
    const PreCon& M;
    SBufferCL<Vec, 2> q;
    SBufferCL<Vec, 3> t;
    double a0;
    SBufferCL<double, 2> b;

    // Sets up initial values and computes q0.
    PLanczosONBCL(const PreCon& M_)
      : M( M_) {}

    /// Sets up initial values and computes q0.
    template <typename Mat, typename ExT>
    void new_basis(const Mat& A, const Vec& r0, const ExT& ex)
    {
        t[-1].resize( r0.size(), 0.);
        q[-1].resize( r0.size(), 0.); M.Apply( A, q[-1], r0, ex);
        norm_r0_= std::sqrt( dot( q[-1], r0));
        t[0].resize( r0.size(), 0.); t[0]= r0/norm_r0_;
        q[0].resize( r0.size(), 0.); q[0]= q[-1]/norm_r0_;
        t[1].resize( r0.size(), 0.);
        b[-1]= 0.;
        nobreakdown_= PLanczosStep( A, M, q[0], q[1], t[-1], t[0], t[1], a0, b[-1], b[0], ex);
    }

    double norm_r0()   const { return norm_r0_; }
    bool   breakdown() const { return !nobreakdown_; }

    /// Computes new q_i, t_i, a_i, b_1, q_{i+1} in q0, t_0, a0, b0, q1 and moves old values to qm1, tm1, bm1.
    template <typename Mat, typename ExT>
    bool next(const Mat& A, const ExT& ex)
    {
        q.rotate(); t.rotate(); b.rotate();
        return (nobreakdown_= PLanczosStep( A, M, q[0], q[1], t[-1], t[0], t[1], a0, b[-1], b[0], ex));
    }
};

//-----------------------------------------------------------------------------
// PMINRES: The return value indicates convergence within max_iter (input)
// iterations (true), or no convergence within max_iter iterations (false).
// See Arnold Reusken, "Numerical methods for elliptic partial differential
// equations", pp. 149 -- 154
//
// Upon successful return, output arguments have the following values:
//
//        x - approximate solution to Ax = rhs
// max_iter - number of iterations performed before tolerance was reached
//      tol - (relative, see below) residual b - Ax measured in the (M^-1 ., .)-
//     inner-product-norm.
// measure_relative_tol - If true, stop if (M^(-1)( b - Ax), b - Ax)/(M^(-1)b, b) <= tol,
//     if false, stop if (M^(-1)( b - Ax), b - Ax) <= tol.
//-----------------------------------------------------------------------------
template <typename Mat, typename Vec, typename Lanczos, typename ExT>
bool PMINRES(const Mat& A, Vec& x, const Vec&, const ExT& ex, Lanczos& q, int& max_iter, double& tol, bool measure_relative_tol= false)
{
    Vec dx( x.size());
    const double norm_r0= q.norm_r0();
    double normb= std::fabs( norm_r0);
    double res= norm_r0;
    bool lucky= q.breakdown();
    SBufferCL<double, 3> c;
    SBufferCL<double, 3> s;
    SBufferCL<SVectorCL<3>, 3> r;
    SBufferCL<Vec, 3> p;
    p[0].resize( x.size()); p[1].resize( x.size()); p[2].resize( x.size());
    SBufferCL<SVectorCL<2>, 2> b;

    if (normb == 0.0 || measure_relative_tol == false) normb= 1.0;

    if ((res= norm_r0/normb) <= tol) {
        tol= res;
        max_iter= 0;
        return true;
    }
    std::cout << "PMINRES: k: 0\tresidual: " << res << std::endl;
    for (int k= 1; k <= max_iter; ++k) {
        switch (k) {
          case 1:
            // Compute r1
            GMRES_GeneratePlaneRotation( q.a0, q.b[0], c[0], s[0]);
            r[0][0]= std::sqrt( q.a0*q.a0 + q.b[0]*q.b[0]);
            // Compute p1
            // p[0]= q.q[0]/r[0][0];
            p[0]= q.q[0]/r[0][0];
            // Compute b11
            b[0][0]= 1.; b[0][1]= 0.;
            GMRES_ApplyPlaneRotation(b[0][0], b[0][1], c[0], s[0]);
            break;
          case 2:
            // Compute r2
            r[0][0]= q.b[-1]; r[0][1]= q.a0; r[0][2]= q.b[0];
            GMRES_ApplyPlaneRotation( r[0][0], r[0][1], c[-1], s[-1]);
            GMRES_GeneratePlaneRotation( r[0][1], r[0][2], c[0], s[0]);
            GMRES_ApplyPlaneRotation( r[0][1], r[0][2], c[0], s[0]);
            // Compute p2
            // p[0]= (q.q[0] - r[0][0]*p[-1])/r[0][1];
            p[0]= (q.q[0] - r[0][0]*p[-1])/r[0][1];
            // Compute b22
            b[0][0]= b[-1][1]; b[0][1]= 0.;
            GMRES_ApplyPlaneRotation( b[0][0], b[0][1], c[0], s[0]);
            break;
          default:
            r[0][0]= 0.; r[0][1]= q.b[-1]; r[0][2]= q.a0;
            double tmp= q.b[0];
            GMRES_ApplyPlaneRotation( r[0][0], r[0][1], c[-2], s[-2]);
            GMRES_ApplyPlaneRotation( r[0][1], r[0][2], c[-1], s[-1]);
            GMRES_GeneratePlaneRotation( r[0][2], tmp, c[0], s[0]);
            GMRES_ApplyPlaneRotation( r[0][2], tmp, c[0], s[0]);
            // p[0]= (q.q[0] - r[0][0]*p[-2] -r[0][1]*p[-1])/r[0][2];
            p[0]= (q.q[0] - r[0][0]*p[-2] -r[0][1]*p[-1])*(1/r[0][2]);
            b[0][0]= b[-1][1]; b[0][1]= 0.;
            GMRES_ApplyPlaneRotation( b[0][0], b[0][1], c[0], s[0]);
        }
        dx= norm_r0*b[0][0]*p[0];
        x+= dx;

        res= std::fabs( norm_r0*b[0][1])/normb;
        if (k%10==0) std::cout << "PMINRES: k: " << k << "\tresidual: " << res << std::endl;
        if (res<= tol || lucky==true) {
            tol= res;
            max_iter= k;
            return true;
        }
        q.next( A, ex);
        if (q.breakdown()) {
            lucky= true;
            std::cout << "PMINRES: lucky breakdown" << std::endl;
        }
        c.rotate(); s.rotate(); r.rotate(); p.rotate(); b.rotate();
    }
    tol= res;
    return false;
}


template <typename Mat, typename Vec, typename ExT>
bool MINRES(const Mat& A, Vec& x, const Vec& rhs, const ExT& ex, int& max_iter, double& tol, bool measure_relative_tol= false)
{
    LanczosONBCL<Vec> q;
    q.new_basis( A, Vec( rhs - A*x), ex);
    return PMINRES( A,  x, rhs, ex, q, max_iter, tol, measure_relative_tol);
}


//*****************************************************************
// BiCGSTAB
//
// BiCGSTAB solves the non-symmetric linear system Ax = b
// using the Preconditioned BiConjugate Gradient Stabilized method.
//
// BiCGSTAB follows the algorithm described on p. 27 of the
// SIAM Templates book.
//
// The return value indicates convergence within max_iter (input)
// iterations (true), or no convergence or breakdown within
// max_iter iterations (false). In cases of breakdown a message is printed
// std::cout and the iteration returns the approximate solution found.
//
// Upon successful return, output arguments have the following values:
//
//        x  --  approximate solution to Ax = b
// max_iter  --  the number of iterations performed before the
//               tolerance was reached
//      tol  --  the residual after the final iteration
//
// measure_relative_tol - If true, stop if |b - Ax|/|b| <= tol,
//     if false, stop if |b - Ax| <= tol. ( |.| is the euclidean norm.)
//
//*****************************************************************
template <class Mat, class Vec, class Preconditioner, class ExT>
bool BICGSTAB( const Mat& A, Vec& x, const Vec& b, const ExT& ex,
         Preconditioner& M, int& max_iter, double& tol, bool measure_relative_tol= true)
{
    double rho_1= 0.0, rho_2= 0.0, alpha= 0.0, beta= 0.0, omega= 0.0;
    Vec p( x.size()), phat( x.size()), s( x.size()), shat( x.size()),
        t( x.size()), v( x.size());

    double normb= norm( b);
    Vec r( b - A*x);
    Vec rtilde= r;

    if (normb == 0.0 || measure_relative_tol == false) normb = 1.0;

    double resid= norm( r)/normb;
    if (resid <= tol) {
        tol= resid;
        max_iter= 0;
        return true;
    }

    for (int i= 1; i <= max_iter; ++i) {
        rho_1= dot( rtilde, r);
        if (rho_1 == 0.0) {
            tol = norm( r)/normb;
            max_iter= i;
            std::cout << "BiCGSTAB: Breakdown with rho_1 = 0.\n";
            return false;
        }
        if (i == 1)
            p= r;
        else {
            beta= (rho_1/rho_2)*(alpha/omega);
            p= r + beta*(p - omega*v);
        }
        M.Apply( A, phat, p, ex);
        v= A*phat;
        alpha= rho_1/dot( rtilde, v);
        s= r - alpha*v;
        if ((resid= norm( s)/normb) < tol) {
            x+= alpha*phat;
            tol= resid;
            max_iter= i;
            return true;
        }
        M.Apply( A, shat, s, ex);
        t= A*shat;
        omega= dot( t, s)/dot( t, t);
        x+= alpha*phat + omega*shat;
        r= s - omega*t;

        rho_2= rho_1;
        if ((resid= norm( r)/normb) < tol) {
            tol= resid;
            max_iter= i;
            return true;
        }
        if (omega == 0.0) {
            tol= norm( r)/normb;
            max_iter= i;
            std::cout << "BiCGSTAB: Breakdown with omega_ = 0.\n";
            return false;
        }
    }
    tol= resid;
    return false;
}


/// \brief Preconditioned BiCGStab-Method with modifications to minimize global communications
template <typename Mat, typename Vec, typename PreCon, typename ExCL>
  bool ModBICGSTAB(const Mat& A, Vec& x_acc, const Vec& b, const ExCL& ExX,
                   PreCon& M, int& max_iter, double& tol, bool measure_relative_tol=true)
    /// \param[in]     A                    local distributed coefficients-matrix of the linear equation system
    /// \param[in,out] x_acc                start vector and the solution in accumulated form
    /// \param[in]     b                    rhs of the linear equation system (distributed form)
    /// \param[in]     ExX                  ExchangeCL corresponding to the RowIdx of x and the ColIdx of A
    /// \param[in]     M                    Preconditioner
    /// \param[in,out] max_iter             IN: maximal iterations, OUT: used iterations
    /// \param[in,out] tol                  IN: tolerance for the residual, OUT: residual
    /// \param[in]     measure_relative_tol if true stop if |M^(-1)(b-Ax)|/|M^(-1)b| <= tol, else stop if |M^(-1)(b-Ax)|<=tol
    /// \pre                                the preconditioner must fulfill the following condition: M.Apply(A,x,b): b is accumulated => x is accumulated
    /// \return                             convergence within max_iter iterations
{
    // Check if preconditioner needs diagonal of matrix. The preconditioner
    // only computes the diagonal new, if the matrix has changed
    if (M.NeedDiag())
        M.SetDiag(A, ExX);

    const size_t n = x_acc.size();
    Vec r(b-A*x_acc), r_acc(n), r0hat_acc(n),
        p_acc(n), phat_acc(n),
        v(n), v_acc(n),
        s_acc(n), shat_acc(n),
        t(n), t_acc(n), that(n), that_acc(n);

    double resid, rho=1, alpha=1, beta, omega=1, sigma;

    VectorCL dots(4), glob_dots(4);

    double normb = ExX.Norm(b, false);
    if ( normb==0. || !measure_relative_tol) normb= 1.;

    sigma = ExX.Norm(r, false, &r_acc);
    resid = std::sqrt(sigma) / normb;

    M.Apply(A, r0hat_acc, r, ExX);
    if (!M.RetAcc())
        r0hat_acc= ExX.GetAccumulate(r0hat_acc);

    for (int i=0; i<max_iter; ++i)
    {
        beta = (sigma*alpha)/(rho*omega);
        rho  = sigma;
        if (i>0)
            p_acc    = r_acc + beta*p_acc - (beta*omega)*v_acc;
        else
            p_acc    = r_acc;

        M.Apply(A, phat_acc, p_acc, ExX);

        v= A*phat_acc;

        dots[0]= ExX.LocalDot( v, false, r0hat_acc, true, &v_acc);
        dots[1]= ExX.LocalNorm_sq( r_acc, true);
#ifdef _PAR
        ProcCL::GlobalSum(Addr(dots), Addr(glob_dots), 2);
#else
        glob_dots = dots;
#endif

        resid = std::sqrt(glob_dots[1])/normb;
        if (resid<tol){
            tol= resid;
            max_iter=i;
            return true;
        }

        sigma = glob_dots[0];

        if (glob_dots[0]==0.)
        {
            std::cout << ">>>>> BREAKDOWN of BiCGStab!" <<std::endl;
            tol = resid;
            max_iter=i;
            return false;
        }

        alpha = rho/sigma;
        s_acc = r_acc -alpha*v_acc;

        M.Apply(A, shat_acc, s_acc, ExX);
        t = A*shat_acc;

        if (!M.RetAcc()){
            M.Apply(A,that,t, ExX);
            dots[0]= ExX.LocalDot( that, false, shat_acc, true, &that_acc);
        }
        else{
            M.Apply(A,that_acc,t, ExX);
            dots[0]= ExX.LocalDot(that_acc, true, shat_acc, true);
        }

        dots[1]= ExX.LocalDot(that_acc, true, that_acc, true);
        dots[2]= ExX.LocalDot(r0hat_acc, true, s_acc, true);
        dots[3]= ExX.LocalDot( t, false, r0hat_acc, true, &t_acc);

#ifdef _PAR
        ProcCL::GlobalSum(Addr(dots), Addr(glob_dots), 4);
#else
        glob_dots = dots;
#endif

        if (glob_dots[1]==0.)
        {
            std::cout << ">>>>> BREAKDOWN of BiCGStab!" <<std::endl;
            tol = resid;
            max_iter=i;
            return false;
        }

        omega = glob_dots[0]/glob_dots[1];
        sigma = glob_dots[2] - omega * glob_dots[3];

        r_acc =  s_acc - omega * t_acc;
        x_acc += alpha * phat_acc + omega * shat_acc;
    }

    tol = resid;
    return false;
}


//*****************************************************************
// GCR
//
// GCR solves the non-symmetric linear system Ax = b
// using the Preconditioned Generalized Conjugate Residuals method;
//
// The return value indicates convergence within max_iter (input)
// iterations (true), or no convergence within
// max_iter iterations (false).
//
// Upon successful return, output arguments have the following values:
//
//        x  --  approximate solution to Ax = b
// max_iter  --  the number of iterations performed before the
//               tolerance was reached
//      tol  --  the residual after the final iteration
//
//
// m -- truncation parameter; only m >= 1 residual vectors are kept; the
//     one with the smallest a (in modulus) is overwritten by the
//     new vector sn (min-alpha strategy).
// measure_relative_tol -- If true, stop if |b - Ax|/|b| <= tol,
//     if false, stop if |b - Ax| <= tol. ( |.| is the euclidean norm.)
//
//*****************************************************************
template <typename Mat, typename Vec, typename PreCon, typename ExCL>
bool GCR(const Mat& A, Vec& x, const Vec& b, const ExCL& ExX, PreCon& M,
    int m, int& max_iter, double& tol, bool measure_relative_tol=true, std::ostream* output=0)
{
    if (M.NeedDiag())
        M.SetDiag(A, ExX);

    m= (m <= max_iter) ? m : max_iter; // m > max_iter only wastes memory.

    Vec r( b - A*x);
    Vec racc( r.size());
    Vec sn( b.size()), vn( b.size());
    Vec vnacc( b.size());
    std::vector<Vec> s, v;
    std::vector<Vec> vacc;         // memory usage vs communication overhead
    std::vector<double> a( m);

    double normb= ExX.Norm( b, false);
    if (normb == 0.0 || measure_relative_tol == false) normb= 1.0;
    double resid= ExX.Norm( r, false, &racc)/normb;
    for (int k= 0; k < max_iter; ++k) {
        if (k%10==0 && output)
            (*output) << "GCR: k: " << k << "\tresidual: " << resid << std::endl;
        if (resid < tol) {
            tol= resid;
            max_iter= k;
            return true;
        }
        M.Apply( A, sn, r, ExX);
        if (!M.RetAcc())
            vn=A*ExX.GetAccumulate(sn);
        else
            vn= A*sn;
        vnacc = ExX.GetAccumulate(vn);
        for (int i= 0; i < k && i < m; ++i) {
//            const double alpha= ExX.ParDot( vn, false, v[i], false);
            const double alpha= ExX.ParDot( vnacc, true, vacc[i], true);
            a[i]= alpha;
            vn-= alpha*v[i];
            vnacc-= alpha*vacc[i];  // memory usage vs communication overhead
            sn-= alpha*s[i];
        }
//        const double beta= ExX.Norm( vn, false, &vnacc);
        const double beta= ExX.Norm( vnacc, true);
        vn/= beta;
        vnacc/= beta;
        sn/= beta;
        const double gamma= ExX.ParDot( racc, true, vnacc, true);
        if (!M.RetAcc())
            x+= gamma*ExX.GetAccumulate(sn);
        else
            x+= gamma*sn;
        r-= gamma*vn;
        racc -= gamma*vnacc;
        resid= ExX.Norm( racc, true)/normb;
        if (k < m) {
            s.push_back( sn);
            v.push_back( vn);
            vacc.push_back( vnacc);   // memory usage vs communication overhead
        }
        else {
#ifdef _PAR
            throw DROPSErrCL("GCR: Sorry, parallel truncation not implemented");
#endif
            int min_idx= 0;
            double a_min= std::fabs( a[0]); // m >= 1, thus this access is valid.
            for (int i= 1; i < k && i < m; ++i)
                if ( std::fabs( a[i]) < a_min) {
                    min_idx= i;
                    a_min= std::fabs( a[i]);
                }
            s[min_idx]= sn;
            v[min_idx]= vn;
        }
    }
    tol= resid;
    return false;
}


//*****************************************************************
// GMRESR
//
// GMRESR solves the non-symmetric linear system Ax = b
// using the GMRES Recursive method;
//
// The return value indicates convergence within max_iter (input)
// iterations (true), or no convergence within
// max_iter iterations (false).
//
// Upon successful return, output arguments have the following values:
//
//        x  --  approximate solution to Ax = b
// max_iter  --  the number of iterations performed before the
//               tolerance was reached
//      tol  --  the residual after the final iteration
//
// measure_relative_tol - If true, stop if |b - Ax|/|b| <= tol,
//     if false, stop if |b - Ax| <= tol. ( |.| is the euclidean norm.)
//
//*****************************************************************
template <class Mat, class Vec, class Preconditioner, class ExT>
bool GMRESR( const Mat& A, Vec& x, const Vec& b, const ExT& ex, Preconditioner& M,
    int /*restart parameter m*/ m, int& max_iter, int& inner_max_iter, double& tol, double& inner_tol,
    bool measure_relative_tol= true, PreMethGMRES method = RightPreconditioning)
{
    Vec r( b - A*x);
    std::vector<Vec> u(1), c(1); // Positions u[0], c[0] are unused below.
    double normb= norm( b);
    if (normb == 0.0 || measure_relative_tol == false) normb= 1.0;
    double resid= -1.0;

    for (int k= 0; k < max_iter; ++k) {
        if ((resid= norm( r)/normb) < tol) {
            tol= resid;
            max_iter= k;
            return true;
        }
        std::cout << "GMRESR: k: " << k << "\tresidual: " << resid << std::endl;
        u.push_back( Vec( b.size()));
        u[k+1]=0;
        inner_tol=0.0;
        double in_tol = inner_tol;
        int in_max_iter = inner_max_iter;
#ifdef _PAR
        GMRES(A, u[k+1], r, ex, M, m, in_max_iter, in_tol, true, method);
#else
        GMRES(A, u[k+1], r, ex, M, m, in_max_iter, in_tol, true, false, method);
#endif
        std::cout << "norm of u_k_0: "<<norm(u[k+1])<<"\n";
        std::cout << "inner iteration:  " << in_max_iter << " GMRES iteration(s),\tresidual: " << in_tol << std::endl;
        if (norm(A*u[k+1]-r)>0.999*norm(r) && norm(u[k+1]) < 1e-3)
        {
            u[k+1] = transp_mul(A, r);
            std::cout<<"LSQR switch!\n";
        }
        c.push_back( A*u[k+1]);
        for (int i= 1; i <= k; ++i) {
            const double alpha= dot( c[k+1], c[i]);
            c[k+1]-= alpha*c[i];
            u[k+1]-= alpha*u[i];
        }
        const double beta= norm( c[k+1]);
        c[k+1]/= beta;
        u[k+1]/= beta;
        const double gamma= dot( r, c[k+1]);
        x+= gamma*u[k+1];
        r-= gamma*c[k+1];
    }
    tol= resid;
    return false;
}


//*****************************************************************
// IDR(s)
//
// IDR(s) solves the non-symmetric linear system Ax = b
// using the method by Martin B. van Gijzen / Peter Sonneveld
// An Elegant IDR(s) Variant that Efficiently Exploits
// Bi-Orthogonality Properties
// ISSN 1389-6520
// Department of Applied Mathematical Analysis,  Report 10-16
// Delft University of Technology, 2010
//
// The return value indicates convergence within max_iter (input)
// iterations (true), or no convergence within
// max_iter iterations (false).
//
// Upon successful return, output arguments have the following values:
//
//        x  --  approximate solution to Ax = b
// max_iter  --  the number of iterations performed before the
//               tolerance was reached
//      tol  --  the residual after the final iteration
//
// measure_relative_tol - If true, stop if |b - Ax|/|b| <= tol,
//     if false, stop if |b - Ax| <= tol. ( |.| is the Euclidean norm.)
//
//*****************************************************************
template <class Mat, class Vec, class PC, class ExT>
bool IDRS( const Mat& A, Vec& x, const Vec& rhs, const ExT& ex, PC& pc, int& max_iter, double& tol,
        bool measure_relative_tol= false, const int s=4, typename Vec::value_type omega_bound=0.7)
{
    typedef typename Vec::value_type ElementTyp;
    int n= x.size(),  it;

    ElementTyp omega = 1.0;
    Vec v(n), t(n), f(s);

    double normb = norm(rhs);
    if (normb == 0.0 || measure_relative_tol == false)
    normb= 1.0;

    Vec resid( rhs - A*x);
    double normres = norm (resid);
    if ( normres/normb <= tol ) {
        tol= normres;
        max_iter= 0;
        return true;
    }

    std::vector<Vec> P(s, Vec( x.size()));
    srand ( time(NULL) );
    for (int i=0; i<s; ++i){
        for ( size_t j=0; j< x.size(); ++j)
            P[i][j] = (double) (2.0 *rand()) / RAND_MAX - 1.0;  // random in [-1,1)
    }

    // orthonormalize P   (mod. Gram-Schmidt)
    for ( int k= 0; k < s; k++ ) {
        for ( int j= 0; j < k; j++ ) {
            ElementTyp sm= dot( P[j], P[k]);
            P[k]-= sm*P[j];
        }
        P[k]/= norm(P[k]);
    }

    std::vector<Vec> G(s, Vec( x.size())), U(s, Vec( x.size()));
    DMatrixCL<ElementTyp> M(s,s);
    for (int i = 0; i <s; ++i)
        M(i,i) = 1.0;
    it= 0;
    while ( normres/normb > tol && it < max_iter ) {
        for (int i=0; i < s; i++)  f[i]= dot(P[i], resid);
        for (int k=0; k < s; k++) {
//            if (it % 10 == 0) std::cout << "IDR(s) iter: " << it << "\tres: " << normres << std::endl;
            // solve the lower tridiagonal system  M[k:s,k:s] c = f[k:s]
            Vec c(s-k);
            for (int j=0; j < s-k; j++) {
                double cs = f[k+j];
                for (int l=0; l < j; l++) cs-= M(k+j,k+l)*c[l];
                c[j]= cs/M(k+j,k+j);
            }
            v= resid;
            for (int j=0; j < s-k; j++) v-= c[j]*G[k+j];
            pc.Apply( A, v, v, ex);

            // Compute new U(:,k) and G(:,k), G(:,k) is in space G_j
            U[k]= c[0]*U[k] + omega*v;
            for (int j=1; j < s-k; j++) U[k]+= c[j]*U[k+j];
            G[k]= A * U[k];
            // Bi-Orthogonalize the new basis vectors
            for (int i= 0; i < k; i++) {
                ElementTyp alpha= dot (P[i], G[k])/M(i,i);
                G[k]-= alpha*G[i];
                U[k]-= alpha*U[i];
            }
            // compute new column of M (first k-1 entries are zero)
            for (int j=0; j < s-k; j++) M(k+j,k)= dot (P[k+j], G[k]);
            if ( M(k,k) == 0 )
            {
                throw DROPSErrCL( "IDR(s): M(k,k) ==0");
            }

            //    make  R orthogonal to  G
            ElementTyp beta = f[k] / M(k,k);
            resid-= beta*G[k];
            x+= beta*U[k];
            normres= norm(resid);
            it++;
            if ( normres/normb <= tol)   break;
            if ( k+1 < s ) {
                for (int j=1; j < s-k; j++) f[k+j]-= beta*M(k+j,k);
            }
        }  //  end of  k = 0 .. (s-1)

        if ( normres/normb <= tol)   break;
        // Entering  G+
        pc.Apply( A, v, resid, ex);
        t= A*v;
        double tn = norm(t), tr = dot(t, resid);
        omega= tr/(tn*tn);
        ElementTyp rho= std::abs(tr)/(tn*normres);
        if ( rho < omega_bound )  omega*= omega_bound/rho;
        if ( omega == 0 ) {
            throw DROPSErrCL( "IDR(s): omega ==0");
        }
        resid-= omega*t;  x+= omega*v;
        normres= norm(resid);
        it++;
    }
    if (tol > normres/normb) {
        max_iter = it;
        tol = normres;
        return false;
    }
    max_iter = it;
    tol = normres;

    return true;
}

#ifdef _PAR
/// \brief Preconditioned QMR-Method
template <typename Mat, typename Vec, typename Lanczos, typename ExCL>
bool QMR(const Mat& A, Vec& x_acc, const Vec& b, const ExCL& ExX, Lanczos lan,
            int& max_iter, double& tol, bool measure_relative_tol)
    /// \param[in]     A                    local distributed coefficients-matrix of the linear equation system
    /// \param[in,out] x_acc                start vector and the solution in accumulated form
    /// \param[in]     b                    rhs of the linear equation system (distributed form)
    /// \param[in]     ExX                  ExchangeCL corresponding to the RowIdx of x and the ColIdx of A
    /// \param[in]     lan                  Lanczos-Class for computing a bi-orthogonal basis of Krylov subspaces
    /// \param[in,out] max_iter             IN: maximal iterations, OUT: used iterations
    /// \param[in,out] tol                  IN: tolerance for the residual, OUT: residual
    /// \param[in]     measure_relative_tol if true stop if |M^(-1)(b-Ax)|/|M^(-1)b| <= tol, else stop if |M^(-1)(b-Ax)|<=tol
    /// \return                             convergence within max_iter iterations
{
    tol*=tol;

    Vec d_acc(x_acc.size()), s(d_acc), r(b-A*x_acc), r_acc(r);

    double normb = ExX.Norm_sq(b, false);
    if (normb==0.0 || measure_relative_tol==false) normb=1.0;
    double norm_r = ExX.Norm( r, false, &r_acc);

    if (norm_r/normb<std::sqrt(tol))
    {
        tol = std::fabs(norm_r)/std::sqrt(normb);
        max_iter=1;
        return true;
    }

    lan.Init(A,static_cast<Vec>(r*(1./norm_r)),static_cast<Vec>(r*(1./norm_r)),ExX,1);
    double tetha,
    kappa=-1,
    lambda=1,
    beta,
    rho = norm_r,
    rho_last = norm_r;
//  rho_last=lan.GetRho();
    double quot;

    for (int j=1; j<=max_iter; ++j)
    {
        if (!lan.Step()){
            tol = std::sqrt(norm_r/normb);
            max_iter=j-1;
            return false;
        }

        beta    = lan.GetBeta();
        rho_last= rho;
        rho     = lan.GetRho();
        quot    = (lambda*beta*beta+rho*rho);
        tetha   = beta*beta * (1-lambda)/quot;
        kappa   = -rho_last*beta*kappa/quot;
        lambda  = lambda*beta*beta/quot;

        d_acc   = tetha * d_acc + kappa*lan.GetAccP();
        s       = tetha * s     + kappa*lan.GetAp();
        x_acc  += d_acc;
        r      -= s;

        norm_r  = ExX.Norm(r, false, &r_acc);

        if (norm_r<0)
            std::cout << "["<<ProcCL::MyRank()<<"]==> negative squared norm of residual in QMR because of accumulation!" << std::endl;
        if (norm_r/normb<tol)
        {
            tol = std::sqrt(std::fabs(norm_r)/normb);
            max_iter=j;
            return true;
        }
    }
    tol = std::sqrt(norm_r);
    return false;
}
#endif

//=============================================================================
//  Drivers
//=============================================================================

/// What every iterative solver should have
class SolverBaseCL
{
  protected:
    int            maxiter_;
    mutable int    iter_;
    double         tol_;
    mutable double res_;
    bool           rel_;

    mutable std::ostream* output_;

    SolverBaseCL (int maxiter, double tol, bool rel= false, std::ostream* output= 0)
        : maxiter_( maxiter), iter_( -1), tol_( tol), res_( -1.),
          rel_( rel), output_( output)  {}
    virtual ~SolverBaseCL() {}

  public:
    virtual void   SetTol     (double tol) { tol_= tol; }
    virtual void   SetMaxIter (int iter)   { maxiter_= iter; }
    virtual void   SetRelError(bool rel)   { rel_= rel; }

    virtual double GetTol     () const { return tol_; }
    virtual int    GetMaxIter () const { return maxiter_; }
    virtual double GetResid   () const { return res_; }
    virtual int    GetIter    () const { return iter_; }
    virtual bool   GetRelError() const { return rel_; }

    virtual void   SetOutput( std::ostream* os) { output_=os; }
};

/// Bare CG solver
class CGSolverCL : public SolverBaseCL
{
  public:
    CGSolverCL(int maxiter, double tol, bool rel= false)
        : SolverBaseCL(maxiter, tol, rel) {}

    template <typename Mat, typename Vec, typename ExT>
    void Solve(const Mat& A, Vec& x, const Vec& b, const ExT& ex)
    {
        res_=  tol_;
        iter_= maxiter_;
        CG(A, x, b, ex, iter_, res_, rel_);
    }
    template <typename Mat, typename Vec, typename ExT>
    void Solve(const Mat& A, Vec& x, const Vec& b, const ExT& ex, int& numIter, double& resid) const
    {
        resid=   tol_;
        numIter= maxiter_;
        CG(A, x, b, ex, numIter, resid, rel_);
    }
};

/// CG with preconditioner
template <typename PC>
class PCGSolverCL : public SolverBaseCL
{
  private:
    PC& _pc;

  public:
    PCGSolverCL(PC& pc, int maxiter, double tol, bool rel= false)
        : SolverBaseCL(maxiter, tol, rel), _pc(pc) {}

    PC&       GetPc ()       { return _pc; }
    const PC& GetPc () const { return _pc; }

    template <typename Mat, typename Vec, typename ExT>
    void Solve(const Mat& A, Vec& x, const Vec& b, const ExT& ex)
    {
        res_=  tol_;
        iter_= maxiter_;
        PCG(A, x, b, ex, _pc, iter_, res_, rel_);
    }
    template <typename Mat, typename Vec, typename ExT>
    void Solve(const Mat& A, Vec& x, const Vec& b, const ExT& ex, int& numIter, double& resid) const
    {
        resid=   tol_;
        numIter= maxiter_;
        PCG(A, x, b, ex, _pc, numIter, resid, rel_);
    }
};

///\brief Solver for A*A^Tx=b with Craig's method and left preconditioning.
///
/// A preconditioned CG version for matrices of the form A*A^T. Note that *A* must be
/// supplied, not A*A^T, to the Solve-method.
template <typename PC>
class PCGNESolverCL : public SolverBaseCL
{
  private:
    PC& pc_;

  public:
    PCGNESolverCL(PC& pc, int maxiter, double tol, bool rel= false)
        : SolverBaseCL( maxiter, tol, rel), pc_( pc) {}

    PC&       GetPc ()       { return pc_; }
    const PC& GetPc () const { return pc_; }

    template <typename Mat, typename Vec, typename ExT>
    void Solve(const Mat& A, Vec& x, const Vec& b, const ExT& ex, const ExT& ex_transp)
    {
        res_=  tol_;
        iter_= maxiter_;
        PCGNE( A, x, b, ex, ex_transp, pc_, iter_, res_, rel_);
    }
    template <typename Mat, typename Vec, typename ExT>
    void Solve(const Mat& A, Vec& x, const Vec& b, const ExT& ex, const ExT& ex_transp, int& numIter, double& resid) const
    {
        resid=   tol_;
        numIter= maxiter_;
        PCGNE(A, x, b, ex, ex_transp, pc_, numIter, resid, rel_);
    }
};


/// Bare MINRES solver
class MResSolverCL : public SolverBaseCL
{
  public:
    MResSolverCL(int maxiter, double tol, bool rel= false)
        : SolverBaseCL( maxiter, tol, rel) {}

    template <typename Mat, typename Vec, typename ExT>
    void Solve(const Mat& A, Vec& x, const Vec& b, const ExT& ex)
    {
        res_=  tol_;
        iter_= maxiter_;
        MINRES( A, x, b, ex, iter_, res_, rel_);
    }
    template <typename Mat, typename Vec, typename ExT>
    void Solve(const Mat& A, Vec& x, const Vec& b, const ExT& ex, int& numIter, double& resid) const
    {
        resid=   tol_;
        numIter= maxiter_;
        MINRES( A, x, b, ex, numIter, resid, rel_);
    }
};

/// Preconditioned MINRES solver
template <typename Lanczos>
class PMResSolverCL : public SolverBaseCL
{
  private:
    Lanczos& q_;

  public:
    PMResSolverCL(Lanczos& q, int maxiter, double tol, bool rel= false)
      :SolverBaseCL( maxiter, tol, rel), q_( q) {}

    Lanczos&       GetONB ()       { return q_; }
    const Lanczos& GetONB () const { return q_; }

    template <typename Mat, typename Vec, typename ExT>
    void Solve(const Mat& A, Vec& x, const Vec& b, const ExT& ex)
    {
        res_=  tol_;
        iter_= maxiter_;
        q_.new_basis( A, Vec( b - A*x), ex);
        PMINRES( A, x, b, ex, q_, iter_, res_, rel_);
    }
    template <typename Mat, typename Vec, typename ExT>
    void Solve(const Mat& A, Vec& x, const Vec& b, const ExT& ex, int& numIter, double& resid) const
    {
        resid=   tol_;
        numIter= maxiter_;
        q_.new_basis( A, Vec( b - A*x), ex);
        PMINRES( A, x, b, ex, q_, numIter, resid, rel_);
    }
};

/// GMRES
template <typename PC>
class GMResSolverCL : public SolverBaseCL
{
  private:
    PC&          pc_;
    int          restart_;
    bool         calculate2norm_;
    PreMethGMRES method_;
    bool         mod_;
    bool         useModGS_;

  public:
    GMResSolverCL( PC& pc, int restart, int maxiter, double tol,
        bool relative= true, bool calculate2norm= false, PreMethGMRES method= LeftPreconditioning, bool mod = true, bool useModGS = false)
        : SolverBaseCL( maxiter, tol, relative), pc_(pc), restart_(restart),
          calculate2norm_(calculate2norm), method_(method), mod_(mod), useModGS_(useModGS){}

    PC&       GetPc      ()       { return pc_; }
    const PC& GetPc      () const { return pc_; }
    int       GetRestart () const { return restart_; }

    template <typename Mat, typename Vec, typename ExT>
    void Solve(const Mat& A, Vec& x, const Vec& b, const ExT& ex)
    {
        res_=  tol_;
        iter_= maxiter_;
#ifndef _PAR
        GMRES(A, x, b, ex, pc_, restart_, iter_, res_, rel_, calculate2norm_, method_);
#else
        if (mod_)
            ModGMRES(A, x, b, ex, pc_, restart_, iter_, res_, rel_, useModGS_, method_, SolverBaseCL::output_);
        else
            GMRES(A, x, b, ex, pc_, restart_, iter_, res_, rel_, method_, SolverBaseCL::output_);
#endif
    }
    template <typename Mat, typename Vec, typename ExT>
    void Solve(const Mat& A, Vec& x, const Vec& b, const ExT& ex, int& numIter, double& resid) const
    {
        resid=   tol_;
        numIter= maxiter_;
#ifndef _PAR
        GMRES(A, x, b, ex, pc_, restart_, numIter, resid, rel_, calculate2norm_, method_);
#else
        if (mod_)
            ModGMRES(A, x, b, ex, pc_, restart_, numIter, resid, rel_, useModGS_, method_, SolverBaseCL::output_);
        else
            GMRES(A, x, b, ex, pc_, restart_, numIter, resid, rel_, method_, SolverBaseCL::output_);
#endif
    }
};


/// BiCGStab
template <typename PC>
class BiCGStabSolverCL : public SolverBaseCL
{
  private:
    PC& pc_;
    bool mod_;

  public:
    BiCGStabSolverCL( PC& pc, int maxiter, double tol, bool relative= true, bool mod=true)
        : SolverBaseCL( maxiter, tol, relative), pc_( pc), mod_(mod){}

          PC& GetPc ()       { return pc_; }
    const PC& GetPc () const { return pc_; }

    template <typename Mat, typename Vec, typename ExT>
    void Solve(const Mat& A, Vec& x, const Vec& b, const ExT& ex)
    {
<<<<<<< HEAD
        _res=  _tol;
        _iter= _maxiter;
#ifdef _PAR
        ModBICGSTAB( A, x, b, ex, pc_, _iter, _res, rel_);
#else
        BICGSTAB( A, x, b, ex, pc_, _iter, _res, rel_);
#endif
=======
        res_=  tol_;
        iter_= maxiter_;
        BICGSTAB( A, x, b, ex, pc_, iter_, res_, rel_);
>>>>>>> 8a7fd1eb
    }
    template <typename Mat, typename Vec, typename ExT>
    void Solve(const Mat& A, Vec& x, const Vec& b, const ExT& ex, int& numIter, double& resid) const
    {
<<<<<<< HEAD
        resid=   _tol;
        numIter= _maxiter;
#ifdef _PAR
        ModBICGSTAB(A, x, b, ex, pc_, numIter, resid, rel_);
#else
=======
        resid=   tol_;
        numIter= maxiter_;
>>>>>>> 8a7fd1eb
        BICGSTAB(A, x, b, ex, pc_, numIter, resid, rel_);
#endif
    }
};

/// GCR
template <typename PC>
class GCRSolverCL : public SolverBaseCL
{
  private:
    PC& pc_;
    int truncate_; // no effect for the parallel version

  public:
    GCRSolverCL( PC& pc, int truncate, int maxiter, double tol,
        bool relative= true, std::ostream* output= 0)
        : SolverBaseCL( maxiter, tol, relative, output), pc_( pc),
          truncate_( truncate) {}

    PC&       GetPc      ()       { return pc_; }
    const PC& GetPc      () const { return pc_; }
    int       GetTruncate() const { return truncate_; }

    template <typename Mat, typename Vec, typename ExT>
    void Solve(const Mat& A, Vec& x, const Vec& b, const ExT& ex)
    {
        res_=  tol_;
        iter_= maxiter_;
        GCR( A, x, b, ex, pc_, truncate_, iter_, res_, rel_, output_);
        if (output_ != 0)
            *output_ << "GCRSolverCL: iterations: " << GetIter()
                     << "\tresidual: " << GetResid() << std::endl;
    }
    template <typename Mat, typename Vec, typename ExT>
    void Solve(const Mat& A, Vec& x, const Vec& b, const ExT& ex, int& numIter, double& resid) const
    {
        resid=   tol_;
        numIter= maxiter_;
        GCR(A, x, b, ex, pc_, truncate_, numIter, resid, rel_, output_);
        if (output_ != 0)
            *output_ << "GCRSolverCL: iterations: " << GetIter()
                    << "\tresidual: " << GetResid() << std::endl;
    }
};

/// GMRESR
template <typename PC>
class GMResRSolverCL : public SolverBaseCL
{
  private:
    PC&          pc_;
    int          restart_;
    int          inner_maxiter_;
    double       inner_tol_;
    PreMethGMRES method_;
  public:
    GMResRSolverCL( PC& pc, int restart, int maxiter, int  inner_maxiter,
        double tol, double  inner_tol, bool relative= true, PreMethGMRES method = RightPreconditioning, std::ostream* output= 0)
        : SolverBaseCL( maxiter, tol, relative, output), pc_(pc), restart_(restart),
         inner_maxiter_( inner_maxiter), inner_tol_(inner_tol), method_(method){}

    PC&       GetPc      ()       { return pc_; }
    const PC& GetPc      () const { return pc_; }
    int       GetRestart () const { return restart_; }
    void   SetInnerTol     (double tol) { inner_tol_= tol; }
    void   SetInnerMaxIter (int iter)   { inner_maxiter_= iter; }

    template <typename Mat, typename Vec, typename ExT>
    void Solve(const Mat& A, Vec& x, const Vec& b, const ExT& ex)
    {
        res_=  tol_;
        iter_= maxiter_;
        GMRESR(A, x, b, ex, pc_, restart_, iter_, inner_maxiter_, res_, inner_tol_, rel_, method_);
        if (output_ != 0)
            *output_ << "GmresRSolverCL: iterations: " << GetIter()
                     << "\tresidual: " << GetResid() << std::endl;
            std::cout << "GmresRSolverCL: iterations: " << GetIter()
                     << "\tresidual: " << GetResid() << std::endl;
    }
    template <typename Mat, typename Vec, typename ExT>
    void Solve(const Mat& A, Vec& x, const Vec& b, const ExT& ex, int& numIter, double& resid) const
    {
        resid=   tol_;
        numIter= maxiter_;
        GMRESR(A, x, b, ex, pc_, restart_, numIter, inner_maxiter_, resid, inner_tol_, rel_, method_);
        if (output_ != 0)
            *output_ << "GmresRSolverCL: iterations: " << GetIter()
                     << "\tresidual: " << GetResid() << std::endl;
            std::cout << "GmresRSolverCL: iterations: " << GetIter()
                     << "\tresidual: " << GetResid() << std::endl;
    }
};

/// IDR(s)
template <typename PC>
class IDRsSolverCL : public SolverBaseCL
{
  private:
    PC&          pc_;
    const int    s_;
    const double omega_bound_;

  public:
    IDRsSolverCL( PC& pc, int maxiter, double tol, bool relative= true, const int s = 4, const double omega_bound = 0.7, std::ostream* output= 0)
        : SolverBaseCL( maxiter, tol, relative, output), pc_(pc), s_(s), omega_bound_( omega_bound) {}

    PC&       GetPc      ()       { return pc_; }
    const PC& GetPc      () const { return pc_; }

    template <typename Mat, typename Vec, typename ExT>
    void Solve(const Mat& A, Vec& x, const Vec& b, const ExT& ex)
    {
        res_=  tol_;
        iter_= maxiter_;
        IDRS(A, x, b, ex, pc_, iter_, res_, rel_, s_, omega_bound_);
        if (output_ != 0)
            *output_ << "IDRsSolverCL: iterations: " << GetIter()
                     << "\tresidual: " << GetResid() << std::endl;
    }
    template <typename Mat, typename Vec, typename ExT>
    void Solve(const Mat& A, Vec& x, const Vec& b, const ExT& ex, int& numIter, double& resid) const
    {
        resid=   tol_;
        numIter= maxiter_;
        IDRS(A, x, b, ex, pc_, iter_, res_, rel_, s_, omega_bound_);
        if (output_ != 0)
            *output_ << "IDRsSolverCL: iterations: " << GetIter()
                     << "\tresidual: " << GetResid() << std::endl;
    }
};

#ifdef _PAR

// ***************************************************************************
/// \brief Parallel QMR-Solver class
// ***************************************************************************
template<typename Lanczos>
class ParQMRSolverCL : public SolverBaseCL
{
  private:
    Lanczos *lan_;
    typedef SolverBaseCL base;

  public:
    /// \brief Constructor of the parallel preconditioned QMR-Solver
    /** Tries to solve a linear equation system within \a maxiter steps with
        accuracy \a tol. The ExCL \a ex is used to do parallel inner products. The
        Lanczos-Algorithm to compute the bi-orthogonal-basis is given by a Lanczos class \a lan.
        If \a measure_relative_tol is given, the residual is computed relative.*/
    ParQMRSolverCL(int maxiter, double tol, Lanczos &lan, bool rel=true, std::ostream* output=0) :
        base(maxiter, tol, rel, output), lan_(&lan) {}

    /// \brief Solve a linear equation system with Quasi Minimal Residual Method
    template <typename Mat, typename Vec, typename ExT>
      void Solve(const Mat& A, Vec& x, const Vec &b, const ExT& ex)
    /// Solve the linear equation system with coefficient matrix \a A and rhs \a b iterative with
    /// QMR algorithm, uses \a x as start-vector and result vector.
    /// \post x has accumulated form
    {
        res_  = tol_;
        iter_ = maxiter_;
        QMR(A, x, b, ex, *lan_, iter_, res_, rel_);
    }
};
#endif

} // end of namespace DROPS

#endif<|MERGE_RESOLUTION|>--- conflicted
+++ resolved
@@ -1997,33 +1997,22 @@
     template <typename Mat, typename Vec, typename ExT>
     void Solve(const Mat& A, Vec& x, const Vec& b, const ExT& ex)
     {
-<<<<<<< HEAD
-        _res=  _tol;
-        _iter= _maxiter;
-#ifdef _PAR
-        ModBICGSTAB( A, x, b, ex, pc_, _iter, _res, rel_);
-#else
-        BICGSTAB( A, x, b, ex, pc_, _iter, _res, rel_);
-#endif
-=======
         res_=  tol_;
         iter_= maxiter_;
+#ifdef _PAR
+        ModBICGSTAB( A, x, b, ex, pc_, iter_, res_, rel_);
+#else
         BICGSTAB( A, x, b, ex, pc_, iter_, res_, rel_);
->>>>>>> 8a7fd1eb
+#endif
     }
     template <typename Mat, typename Vec, typename ExT>
     void Solve(const Mat& A, Vec& x, const Vec& b, const ExT& ex, int& numIter, double& resid) const
     {
-<<<<<<< HEAD
-        resid=   _tol;
-        numIter= _maxiter;
+        resid=   tol_;
+        numIter= maxiter_;
 #ifdef _PAR
         ModBICGSTAB(A, x, b, ex, pc_, numIter, resid, rel_);
 #else
-=======
-        resid=   tol_;
-        numIter= maxiter_;
->>>>>>> 8a7fd1eb
         BICGSTAB(A, x, b, ex, pc_, numIter, resid, rel_);
 #endif
     }
