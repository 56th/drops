/// \file bndData.h
/// \brief Classes for storing and handling boundary data.
/// \author LNM RWTH Aachen: Sven Gross, Joerg Peters, Volker Reichelt, Liang Zhang; SC RWTH Aachen: Oliver Fortmeier

/*
 * This file is part of DROPS.
 *
 * DROPS is free software: you can redistribute it and/or modify
 * it under the terms of the GNU Lesser General Public License as published by
 * the Free Software Foundation, either version 3 of the License, or
 * (at your option) any later version.
 *
 * DROPS is distributed in the hope that it will be useful,
 * but WITHOUT ANY WARRANTY; without even the implied warranty of
 * MERCHANTABILITY or FITNESS FOR A PARTICULAR PURPOSE.  See the
 * GNU Lesser General Public License for more details.
 *
 * You should have received a copy of the GNU Lesser General Public License
 * along with DROPS. If not, see <http://www.gnu.org/licenses/>.
 *
 *
 * Copyright 2009 LNM/SC RWTH Aachen, Germany
*/

#ifndef DROPS_BNDDATA_H
#define DROPS_BNDDATA_H

#include "misc/utils.h"
#include "geom/multigrid.h"
#include "geom/boundary.h"

namespace DROPS
{

enum BndCondT
/// \brief enum for boundary conditions in DROPS.
///
/// Conventions:
/// - boundary condition with lower number is superior
/// - odd number for boundary with unknowns
/// - valid boundary conditions have numbers in the range 0..99
/// - interior simplices have no boundary data and return NoBC
///   in BndDataCL::GetBC
{
    Dir0BC= 0,                   ///< hom.   Dirichlet boundary conditions
    DirBC= 2,                    ///< inhom. Dirichlet boundary conditions
    Per1BC= 13,                  ///< periodic boundary conditions, where
    Per2BC= 11,                  ///< Per1BC and Per2BC denote corresponding boundaries
<<<<<<< HEAD
=======
	SlipBC= 17,                  ///< Navier-Slip boundary conditions
	SymmBC= 19,                  ///< Symmetric boundary conditions
>>>>>>> b0df4722
    Nat0BC= 21,                  ///< hom.   natural   boundary condition
    NatBC= 23,                   ///< inhom. natural   boundary conditions
    OutflowBC= 21,               ///< same as Nat0BC, for convenience
	SlipBC= 17,                  ///< Navier-Slip boundary conditions
	SymmBC= 19,                   ///< Symmetric boundary conditions
    WallBC= 0,                   ///< same as Dir0BC, for convenience
	
    NoBC= 98,                    ///< interior simplices
    UndefinedBC_= 99,            ///< ReadMeshBuilderCL: error, unknown bc
    MaxBC_= 100                  ///< upper bound for valid bc's
};


/// \brief Stores the boundary condition of a single boundary segment for a certain variable.
class BndCondInfoCL
{
  protected:
    BndCondT bc_;

  public:
    BndCondInfoCL( BndCondT bc= Nat0BC)
    /// \param bc boundary condition for one segment
      : bc_(bc) {}

    bool     WithUnknowns() const { return bc_ & 1; }
    bool     IsDirichlet()  const { return bc_==Dir0BC || bc_==DirBC; }
    bool     IsNatural()    const { return bc_==Nat0BC || bc_==NatBC; }
    bool     IsPeriodic()   const { return bc_==Per1BC || bc_==Per2BC ; }
    bool     IsSlip()       const { return bc_==SlipBC; }
    bool     IsSymmetric()  const { return bc_==SymmBC; }
    BndCondT GetBC()        const { return bc_; }
};

/// Prints a text-message describing the given boundary-condition.
void inline BndCondInfo (BndCondT bc, std::ostream& os)
/// \param bc Value of type BndCondT, which shall be described.
/// \param os Stream, to which the description is written.
{
    switch(bc)
    {
      case Dir0BC: /* WallBC has the same number */
                         os << "hom. Dirichlet BC / wall\n"; break;
      case DirBC:        os << "inhom. Dirichlet BC / inflow\n"; break;
      case Per1BC:       os << "periodic BC\n"; break;
      case Per2BC:       os << "periodic BC, correspondent\n"; break;
	  case SlipBC:       os << "Slip BC\n"; break;
	  case SymmBC:       os << "Symmetric BC\n"; break;
      case Nat0BC: /* OutflowBC has the same number */
                         os << "hom. Natural BC / outflow\n"; break;
      case NatBC:        os << "inhom. Natural BC\n"; break;
      case NoBC:         os << "no boundary\n"; break;
      case UndefinedBC_: os << "WARNING! unknown BC from ReadMeshBuilderCL\n"; break;
      default:           os << "WARNING! unknown BC\n";
    }
}


/// \brief Represents the boundary data of a single boundary segment for a certain variable.
///
/// This class stores the boundary condition and a function representing
/// the corresponding boundary values. It is only used as a part of the BndDataCL.
template<class BndValT = double>
class BndSegDataCL: public BndCondInfoCL
{
  public:
    typedef BndValT (*bnd_val_fun)( const Point3DCL&, double);

  private:
    bnd_val_fun  bnd_val_;

  public:
    BndSegDataCL( BndCondT bc= Nat0BC, bnd_val_fun f= 0)
      :  BndCondInfoCL(bc), bnd_val_(f)
    /// \param bc boundary condition for one segment
    /// \param f  boundary value function on this segment. f has to be specified if bc is non-homogeneous
    { CheckValid( bc, f); }

    static void CheckValid( BndCondT bc, bnd_val_fun f)
    /// check compatibility of boundary condition \a bc and boundary value function \a f.
    {
        if ( bc!=NoBC &&bc!=Nat0BC && bc!=Dir0BC && bc!=Per1BC && bc!=Per2BC && f==0)
           throw DROPSErrCL("BndSegDataCL: no boundary function for non-homogeneous condition specified!");
#ifdef _PAR
        if ( bc==Per1BC || bc==Per2BC )
            throw DROPSErrCL("BndSegDataCL::CheckValid: No periodic boundary conditions in parDROPS implemented, yet, sorry");
#endif
    }

    bnd_val_fun GetBndFun()    const { return bnd_val_; }
    BndValT     GetBndVal( const Point3DCL& p, double t= 0.0) const { return bnd_val_( p, t); }
};


/// \brief Contains the boundary conditions of all boundary segments for a certain variable.
///
/// For each sub-simplex on the boundary, the boundary condition can be accessed.
class BndCondCL
{
  protected:
    std::vector<BndCondInfoCL> BndCond_;

  public:
    /// If \a bc is given, it is assumed to be an array of length \a numbndseg
    /// containing the boundary conditions of the boundary segments.
    /// If \a bc is omitted, hom. natural boundary conditions are imposed (Nat0BC) for all boundary segments.
    /// For the special case \a numbndseg=0 we always have GetBC() = NoBC and IsOnXXXBnd(...) = false (aka NoBndCondCL)
    BndCondCL( BndIdxT numbndseg, const BndCondT* bc= 0)
    {
        BndCond_.resize( numbndseg);
        for (Uint i=0; i<numbndseg; ++i)
            BndCond_[i]= bc ? bc[i] : Nat0BC;
    }

    /// \name boundary condition
    /// Returns superior boundary condition of sub-simplex
    /// \{
    inline BndCondT GetBC( const VertexCL&)    const;
    inline BndCondT GetBC( const EdgeCL&)      const;
    inline BndCondT GetBC( const FaceCL&)      const;
    inline BndCondT GetBC( const VertexCL&, BndIdxT&) const;
    inline BndCondT GetBC( const EdgeCL&, BndIdxT&)   const;
    inline BndCondT GetBC( const FaceCL&, BndIdxT&)   const;
    /// \}
	/// Only used in creating numbering for unknown
    inline bool IsOnDirBnd( const VertexCL&) const;
    inline bool IsOnDirBnd( const EdgeCL&)   const;
    inline bool IsOnDirBnd( const FaceCL&)   const;
    inline bool IsOnNatBnd( const VertexCL&) const;
    inline bool IsOnNatBnd( const EdgeCL&)   const;
    inline bool IsOnNatBnd( const FaceCL&)   const;
    inline bool IsOnPerBnd( const VertexCL&) const;
    inline bool IsOnPerBnd( const EdgeCL&)   const;
    inline bool IsOnPerBnd( const FaceCL&)   const;
    inline bool IsOnSliBnd( const VertexCL&) const;
    inline bool IsOnSliBnd( const EdgeCL&)   const;
    inline bool IsOnSliBnd( const FaceCL&)   const;
    inline bool IsOnSymBnd( const VertexCL&) const;
    inline bool IsOnSymBnd( const EdgeCL&)   const;
    inline bool IsOnSymBnd( const FaceCL&)   const;

    /// \name boundary segment
    /// Returns boundary segment with superior boundary condition of sub-simplex
    /// \{
    template<class SimplexT>
    inline const BndCondInfoCL& GetBndSeg( const SimplexT& s) const;
    const BndCondInfoCL& GetBndSeg( BndIdxT idx) const { return BndCond_[idx]; }
    /// \}
};


/// \brief Contains the boundary data of all boundary segments for a certain variable.
///
/// For each sub-simplex on the boundary, the boundary condition and corresponding boundary values
/// can be accessed.
template<class BndValT = double>
class BndDataCL: public BndCondCL
{
  public:
    typedef BndSegDataCL<BndValT>             BndSegT;
    typedef BndValT                           bnd_type;
    typedef typename BndSegT::bnd_val_fun     bnd_val_fun;

  private:
    std::vector<bnd_val_fun> BndFun_;

  public:
    /// If \a bc and \a fun are given, they are assumed to be arrays of length \a numbndseg
    /// containing the boundary conditions and boundary data resp. of the boundary segments.
    /// If \a bc is omitted, hom. natural boundary conditions are imposed (Nat0BC) for all boundary segments.
    /// \a fun should only be omitted, if all boundary conditions given are homogenious
    /// and thus no boundary values have to be specified.
    BndDataCL( BndIdxT numbndseg, const BndCondT* bc= 0, const bnd_val_fun* fun= 0);
    /// Deprecated ctor, just for compatibility with older code
    BndDataCL( BndIdxT numbndseg, const bool* isneumann, const bnd_val_fun* fun); // deprecated ctor!

    /// \name boundary value
    /// Returns boundary value of sub-simplex
    /// \{
    inline BndValT GetDirBndValue( const VertexCL&, double) const;
    inline BndValT GetDirBndValue( const EdgeCL&, double)   const;
    inline BndValT GetDirBndValue( const FaceCL&, double)   const;
    inline BndValT GetNatBndValue( const FaceCL&, double)   const;

    inline BndValT GetDirBndValue( const VertexCL& v) const { return GetDirBndValue( v, 0); }
    inline BndValT GetDirBndValue( const EdgeCL& e)   const { return GetDirBndValue( e, 0); }
    inline BndValT GetDirBndValue( const FaceCL& f)   const { return GetDirBndValue( f, 0); }
    /// \}

    /// \name boundary segment data
    /// Returns boundary segment data with superior boundary condition of sub-simplex
    /// \{
    inline BndSegT GetBndSeg( const VertexCL&) const;
    inline BndSegT GetBndSeg( const EdgeCL&)   const;
    inline BndSegT GetBndSeg( const FaceCL&)   const;
           BndSegT GetBndSeg( BndIdxT idx)     const { return BndSegT( BndCond_[idx].GetBC(), BndFun_[idx]); }
    bnd_val_fun    GetBndFun( BndIdxT idx)     const { return BndFun_[idx]; }
    /// \}
};


class NoBndCondCL: public BndCondCL
{
  public:
         NoBndCondCL() : BndCondCL(0) {} // no bnd segments stored
     // default copyctor, dtor, whatever

    template<class SimplexT>
    static inline BndCondT GetBC  (const SimplexT&) { return NoBC; }
    template<class SimplexT>
    static inline bool IsOnDirBnd (const SimplexT&) { return false; }
    template<class SimplexT>
    static inline bool IsOnNatBnd (const SimplexT&) { return false; }
    template<class SimplexT>
    static inline bool IsOnPerBnd (const SimplexT&) { return false; }
    template<class SimplexT>
    static inline bool IsOnSliBnd (const SimplexT&) { return false; }
    template<class SimplexT>
    static inline bool IsOnSymBnd (const SimplexT&) { return false; }
};


template<class BndValT= double>
class NoBndDataCL: public NoBndCondCL
{
  public:
    typedef BndSegDataCL<BndValT>             BndSegT;
    typedef BndValT                           bnd_type;
    typedef typename BndSegT::bnd_val_fun     bnd_val_fun;

   // default ctor, dtor, whatever

    static inline BndValT GetDirBndValue (const VertexCL&, double= 0.0)
        { throw DROPSErrCL("NoBndDataCL::GetDirBndValue: Attempt to use Dirichlet-boundary-conditions on vertex."); }
    static inline BndValT GetDirBndValue (const EdgeCL&, double= 0.0)
        { throw DROPSErrCL("NoBndDataCL::GetDirBndValue: Attempt to use Dirichlet-boundary-conditions on edge."); }
    static inline BndValT GetDirBndValue (const FaceCL&, double= 0.0)
        { throw DROPSErrCL("NoBndDataCL::GetDirBndValue: Attempt to use Dirichlet-boundary-conditions on face."); }
};


//======================================
//        inline functions
//======================================

template<class BndValT>
inline BndDataCL<BndValT>::BndDataCL( BndIdxT numbndseg, const BndCondT* bc, const bnd_val_fun* fun)
  : BndCondCL( numbndseg, bc)
{
    BndFun_.resize( numbndseg);
    for (Uint i=0; i<numbndseg; ++i) {
            BndSegDataCL<BndValT>::CheckValid( bc ? bc[i] : Nat0BC, fun ? fun[i] : 0);
        BndFun_[i]= fun ? fun[i] : 0;
    }
}

template<class BndValT>
inline BndDataCL<BndValT>::BndDataCL( BndIdxT numbndseg, const bool* isneumann, const bnd_val_fun* fun) // deprecated ctor!
  : BndCondCL( numbndseg)
{
    BndFun_.resize( numbndseg);
    for (Uint i=0; i<numbndseg; ++i) {
        BndCond_[i]= isneumann[i] ? NatBC : DirBC;
        BndFun_[i]= fun ? fun[i] : 0;
            BndSegDataCL<BndValT>::CheckValid( BndCond_[i].GetBC(), BndFun_[i]);
    }
}


//---------------------------------------
// functions for vertices

inline bool BndCondCL::IsOnDirBnd( const VertexCL& v) const
{ // v is on dir bnd, iff it is on one or more dir bnd segments
    if ( !v.IsOnBoundary() || !BndCond_.size()) return false;
    for (VertexCL::const_BndVertIt it= v.GetBndVertBegin(), end= v.GetBndVertEnd(); it!=end; ++it)
        if ( BndCond_[it->GetBndIdx()].IsDirichlet() )
            return true;
    return false;
}

inline bool BndCondCL::IsOnNatBnd( const VertexCL& v) const
{ // v is on neu bnd, iff it is only on neu bnd segments
    if ( !v.IsOnBoundary() || !BndCond_.size()) return false;
    for (VertexCL::const_BndVertIt it= v.GetBndVertBegin(), end= v.GetBndVertEnd(); it!=end; ++it)
        if ( !BndCond_[it->GetBndIdx()].IsNatural() )
            return false;
    return true;
}

inline bool BndCondCL::IsOnPerBnd( const VertexCL& v) const
{ // v is on per bnd, iff it is on one or more per bnd segments and not on a dir bnd segment
    if ( !v.IsOnBoundary() || !BndCond_.size()) return false;
    bool HasPer= false;
    for (VertexCL::const_BndVertIt it= v.GetBndVertBegin(), end= v.GetBndVertEnd(); it!=end; ++it)
    {
        const BndCondT bc= BndCond_[it->GetBndIdx()].GetBC();
        if (bc==DirBC || bc==Dir0BC)
            return false;
        if (bc==Per1BC || bc==Per2BC)
            HasPer= true;
    }
    return HasPer;
}

inline bool BndCondCL::IsOnSliBnd( const VertexCL& v) const
{ // 
    if ( !v.IsOnBoundary() || !BndCond_.size()) return false;
    const BndCondT bc= GetBC(v);
    if (bc==SlipBC)
		return true;
	else
		return false;
}

inline bool BndCondCL::IsOnSymBnd( const VertexCL& v) const
{ //
    if ( !v.IsOnBoundary() || !BndCond_.size()) return false;
    const BndCondT bc= GetBC(v);
    if (bc==SymmBC)
		return true;
	else
		return false;
}

inline BndCondT BndCondCL::GetBC( const VertexCL& v) const
/// Returns BC on vertex \a v with lowest number (i.e. the superior BC on \a v)
{
    if ( !v.IsOnBoundary() || !BndCond_.size()) return NoBC;
    BndCondT bc= MaxBC_;
    for (VertexCL::const_BndVertIt it= v.GetBndVertBegin(), end= v.GetBndVertEnd(); it!=end; ++it)
        bc= std::min( bc, BndCond_[it->GetBndIdx()].GetBC());
    return bc;
}

inline BndCondT BndCondCL::GetBC( const VertexCL& v, BndIdxT& bidx) const
/// Returns BC on vertex \a v with lowest number (i.e. the superior BC on \a v) and the number of the corresponding boundary segment
{
    if ( !v.IsOnBoundary() || !BndCond_.size()) return NoBC;
    BndCondT bc= MaxBC_, tmp;
    BndIdxT tmp2= NoBndC;
    for (VertexCL::const_BndVertIt it= v.GetBndVertBegin(), end= v.GetBndVertEnd(); it!=end; ++it)
        if ((tmp= BndCond_[tmp2= it->GetBndIdx()].GetBC()) < bc) {
            bc= tmp;
            bidx= tmp2;
        }
    return bc;
}

template<class SimplexT>
inline const BndCondInfoCL& BndCondCL::GetBndSeg( const SimplexT& s) const
/// Returns boundary segment with superior boundary condition of sub-simplex \a s
{
    BndIdxT  bidx;
    GetBC( s, bidx);
    return BndCond_[bidx];
}


template<class BndValT>
inline typename BndDataCL<BndValT>::BndSegT BndDataCL<BndValT>::GetBndSeg( const VertexCL& v) const
/// Returns bnd segment data on vertex \a v with superior BC
{
    Assert( v.IsOnBoundary() && BndCond_.size(), DROPSErrCL("BndDataCL::GetBndSeg(VertexCL): Not on boundary!"), ~0);
    BndCondT bc_min= MaxBC_;
    BndIdxT  idx= -1;
    for (VertexCL::const_BndVertIt it= v.GetBndVertBegin(), end= v.GetBndVertEnd(); it!=end; ++it)
    {
        const BndCondT bc= BndCond_[it->GetBndIdx()];
        if (bc<bc_min) { bc_min= bc;    idx= it->GetBndIdx(); }
    }
    return BndSegDataCL<BndValT>( BndCond_[idx], BndFun_[idx]);
}

//---------------------------------------
// functions for edges

inline bool BndCondCL::IsOnDirBnd( const EdgeCL& e) const
{
    if ( !e.IsOnBoundary() || !BndCond_.size()) return false;
    for (const BndIdxT *it= e.GetBndIdxBegin(), *end= e.GetBndIdxEnd(); it!=end; ++it)
        if ( BndCond_[*it].IsDirichlet() )
            return true;
    return false;
}

inline bool BndCondCL::IsOnNatBnd( const EdgeCL& e) const
{
    if ( !e.IsOnBoundary() || !BndCond_.size()) return false;
    for (const BndIdxT *it= e.GetBndIdxBegin(), *end= e.GetBndIdxEnd(); it!=end; ++it)
        if ( !BndCond_[*it].IsNatural() )
            return false;
    return true;
}

inline bool BndCondCL::IsOnPerBnd( const EdgeCL& e) const
{ // e is on per bnd, iff it is on one or more per bnd segments and not on a dir bnd segment
    if ( !e.IsOnBoundary() || !BndCond_.size()) return false;
    bool HasPer= false;
    for (const BndIdxT *it= e.GetBndIdxBegin(), *end= e.GetBndIdxEnd(); it!=end; ++it)
    {
        const BndCondT bc= BndCond_[*it].GetBC();
        if (bc==DirBC || bc==Dir0BC)
            return false;
        if (bc==Per1BC || bc==Per2BC)
            HasPer= true;
    }
    return HasPer;
}

inline bool BndCondCL::IsOnSliBnd( const EdgeCL& e) const
{
    if ( !e.IsOnBoundary() || !BndCond_.size()) return false;
    const BndCondT bc= GetBC(e);
    if (bc==SlipBC)
		return true;
	else
		return false;
    return true;
}

inline bool BndCondCL::IsOnSymBnd( const EdgeCL& e) const
{
    if ( !e.IsOnBoundary() || !BndCond_.size()) return false;
    const BndCondT bc= GetBC(e);
    if (bc==SymmBC)
		return true;
	else
		return false;
    return true;
}

inline BndCondT BndCondCL::GetBC( const EdgeCL& e) const
/// Returns BC on edge \a e with lowest number (i.e. the superior BC on \a e)
{
    if ( !e.IsOnBoundary() || !BndCond_.size()) return NoBC;
    BndCondT bc= MaxBC_;
    for (const BndIdxT *it= e.GetBndIdxBegin(), *end= e.GetBndIdxEnd(); it!=end; ++it)
        bc= std::min( bc, BndCond_[*it].GetBC());
    return bc;
}

inline BndCondT BndCondCL::GetBC( const EdgeCL& e, BndIdxT& bidx) const
/// Returns BC on edge \a e with lowest number (i.e. the superior BC on \a e) and the number of the corresponding boundary segment
{
    if ( !e.IsOnBoundary() || !BndCond_.size()) return NoBC;
    BndCondT bc= MaxBC_, tmp;
    BndIdxT tmp2= NoBndC;
    for (const BndIdxT *it= e.GetBndIdxBegin(), *end= e.GetBndIdxEnd(); it!=end; ++it)
        if ((tmp= BndCond_[tmp2= *it].GetBC()) < bc) {
            bc= tmp;
            bidx= tmp2;
        }
    return bc;
}

template<class BndValT>
inline typename BndDataCL<BndValT>::BndSegT BndDataCL<BndValT>::GetBndSeg( const EdgeCL& e) const
/// Returns bnd segment data on edge \a e with superior BC
{
    Assert( e.IsOnBoundary() && BndCond_.size(), DROPSErrCL("BndDataCL::GetBndSeg(EdgeCL): Not on boundary!"), ~0);
    BndCondT bc_min= MaxBC_;
    BndIdxT  idx= -1;
    for (const BndIdxT *it= e.GetBndIdxBegin(), *end= e.GetBndIdxEnd(); it!=end; ++it)
    {
        const BndCondT bc= BndCond_[*it].GetBC();
        if (bc<bc_min) { bc_min= bc;    idx= *it; }
    }
    return BndSegDataCL<BndValT>( BndCond_[idx], BndFun_[idx]);
}

//---------------------------------------
// functions for faces

inline bool BndCondCL::IsOnDirBnd( const FaceCL& f) const
{
    return f.IsOnBoundary() && BndCond_.size() && BndCond_[f.GetBndIdx()].IsDirichlet();
}

inline bool BndCondCL::IsOnNatBnd(const FaceCL& f) const
{
    return f.IsOnBoundary() && BndCond_.size() && BndCond_[f.GetBndIdx()].IsNatural();
}

inline bool BndCondCL::IsOnPerBnd( const FaceCL& f) const
{
    return f.IsOnBoundary() && BndCond_.size() && BndCond_[f.GetBndIdx()].IsPeriodic();
}

inline bool BndCondCL::IsOnSliBnd(const FaceCL& f) const
{
    return f.IsOnBoundary() && BndCond_.size() && BndCond_[f.GetBndIdx()].IsSlip();
}

inline bool BndCondCL::IsOnSymBnd( const FaceCL& f) const
{
    return f.IsOnBoundary() && BndCond_.size() && BndCond_[f.GetBndIdx()].IsSymmetric();
}

inline BndCondT BndCondCL::GetBC( const FaceCL& f) const
/// Returns BC on face \a f
{
    if ( !f.IsOnBoundary() || !BndCond_.size()) return NoBC;
    return BndCond_[f.GetBndIdx()].GetBC();
}

inline BndCondT BndCondCL::GetBC( const FaceCL& f, BndIdxT& bidx) const
/// Returns BC and number of boundary segment on face \a f
{
    if ( !f.IsOnBoundary() || !BndCond_.size()) { bidx= NoBndC; return NoBC; }
    return BndCond_[bidx= f.GetBndIdx()].GetBC();
}

template<class BndValT>
inline typename BndDataCL<BndValT>::BndSegT BndDataCL<BndValT>::GetBndSeg( const FaceCL& f) const
/// Returns bnd segment data on face \a f
{
    Assert( f.IsOnBoundary() && BndCond_.size(), DROPSErrCL("BndDataCL::GetBndSeg(FaceCL): Not on boundary!"), ~0);
    const BndIdxT idx= f.GetBndIdx();
    return BndSegDataCL<BndValT>( BndCond_[idx], BndFun_[idx]);
}


//---------------------------------------------------------
// definitions of BndDataCL<...>::GetXXXBndValue(...)

template<class BndValT>
inline BndValT BndDataCL<BndValT>::GetDirBndValue( const VertexCL& v, double t) const
/// Returns value of the Dirichlet boundary value.
/// Expects, that there is any Dirichlet boundary ( IsOnDirBnd(...) == true )
{
    for (VertexCL::const_BndVertIt it= v.GetBndVertBegin(), end= v.GetBndVertEnd(); it!=end && BndCond_.size(); ++it)
        if ( BndCond_[it->GetBndIdx()].IsDirichlet() )
            return BndFun_[it->GetBndIdx()] ? BndFun_[it->GetBndIdx()]( v.GetCoord(), t) : BndValT();
    throw DROPSErrCL("GetDirBndValue(VertexCL): No Dirichlet Boundary Segment!");
}

template<class BndValT>
inline BndValT BndDataCL<BndValT>::GetDirBndValue( const EdgeCL& e, double t) const
/// Returns value of the Dirichlet boundary value.
/// Expects, that there is any Dirichlet boundary ( IsOnDirBnd(...) == true )
{
    for (const BndIdxT* it= e.GetBndIdxBegin(), *end= e.GetBndIdxEnd(); it!=end && BndCond_.size(); ++it)
        if ( BndCond_[*it].IsDirichlet() )
            return BndFun_[*it] ? BndFun_[*it]( GetBaryCenter(e), t) : BndValT();
    throw DROPSErrCL("GetDirBndValue(EdgeCL): No Dirichlet Boundary Segment!");
}

template<class BndValT>
inline BndValT BndDataCL<BndValT>::GetDirBndValue( const FaceCL& f, double t) const
/// Returns value of the Dirichlet boundary value.
/// Expects, that there is any Dirichlet boundary ( IsOnDirBnd(...) == true )
{
    Assert( BndCond_.size() && BndCond_[f.GetBndIdx()].IsDirichlet(), DROPSErrCL("GetDirBndValue(FaceCL): No Dirichlet Boundary Segment!"), ~0);
    return BndFun_[f.GetBndIdx()] ? BndFun_[f.GetBndIdx()]( GetBaryCenter(f), t) : BndValT();
}

template<class BndValT>
inline BndValT BndDataCL<BndValT>::GetNatBndValue( const FaceCL& f, double t) const
/// Returns value of the Neumann boundary value.
/// Expects, that there is any Neumann boundary ( IsOnNeuBnd(...) == true )
{
    Assert( BndCond_.size() && BndCond_[f.GetBndIdx()].IsNatural(), DROPSErrCL("GetNeuBndValue(FaceCL): No Neumann Boundary Segment!"), ~0);
    return BndFun_[f.GetBndIdx()]( GetBaryCenter(f), t);
}


} //end of namespace DROPS

#endif<|MERGE_RESOLUTION|>--- conflicted
+++ resolved
@@ -46,16 +46,11 @@
     DirBC= 2,                    ///< inhom. Dirichlet boundary conditions
     Per1BC= 13,                  ///< periodic boundary conditions, where
     Per2BC= 11,                  ///< Per1BC and Per2BC denote corresponding boundaries
-<<<<<<< HEAD
-=======
 	SlipBC= 17,                  ///< Navier-Slip boundary conditions
 	SymmBC= 19,                  ///< Symmetric boundary conditions
->>>>>>> b0df4722
     Nat0BC= 21,                  ///< hom.   natural   boundary condition
     NatBC= 23,                   ///< inhom. natural   boundary conditions
     OutflowBC= 21,               ///< same as Nat0BC, for convenience
-	SlipBC= 17,                  ///< Navier-Slip boundary conditions
-	SymmBC= 19,                   ///< Symmetric boundary conditions
     WallBC= 0,                   ///< same as Dir0BC, for convenience
 	
     NoBC= 98,                    ///< interior simplices
