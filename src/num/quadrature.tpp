--- conflicted
+++ resolved
@@ -172,39 +172,6 @@
     return q;
 }
 
-<<<<<<< HEAD
-template <class QuadDataT>
-  const QuadDomainCL&
-  make_CompositeQuadDomainBnd2D (QuadDomainCL& q, const BndTriangPartitionCL& p)
-{
- /*   const Uint num_nodes= QuadDataT::NumNodesC;
-
-  q.vertexes_.resize( 0);
-    q.vertexes_.reserve( num_nodes*p.triangle_size());
-    q.pos_begin_= q.neg_end_= num_nodes*p.triangle_size( NegTetraC);
-    q.weights_.resize( num_nodes*p.triangle_size());
-    q.all_weights_begin_= 0;
-    q.pos_weights_begin_= q.pos_begin_;
-
-    const typename BndTriangPartitionCL::const_vertex_iterator partition_vertexes= p.vertex_begin();
-    const typename QuadDomainCL::WeightContT triangle_weights( QuadDataT::Weight, num_nodes);
-    Uint w_begin= 0;
-    SMatrixCL<3,3> T;   //in 2D
-    double absdet;
-    for (typename BndTriangPartitionCL::const_triangle_iterator it= p.triangle_begin(); it != p.triangle_end();
-        ++it, w_begin+= num_nodes) {
-        for (int i= 0; i < 3; ++i)
-            T.col( i, partition_vertexes[(*it)[i]]);
-        for (Uint i= 0; i < num_nodes; ++i)
-            q.vertexes_.push_back( T*QuadDataT::Node[i]);                         //push back all the nodes for quadrature rule as I understand
-        absdet= std::fabs( (T));                                                  //absdet
-        q.weights_[std::slice( w_begin, num_nodes, 1)]= absdet*triangle_weights;  //weight
-    }
-    return q;*/
-}
-
-=======
->>>>>>> d91d7415
 inline const QuadDomainCL&
 make_CompositeQuad5Domain (QuadDomainCL& q, const TetraPartitionCL& p)
 {
