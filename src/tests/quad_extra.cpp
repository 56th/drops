--- conflicted
+++ resolved
@@ -52,12 +52,8 @@
 };
 
 void TestExactness_extrapolation(int num_extrapolation)
-<<<<<<< HEAD
 {
-=======
-{   
     std::cout << "\nTesting 3D quadrature on unit tetrahedron:" << std::endl;
->>>>>>> f7b10625
     DROPS::TetraBuilderCL tet( 0);
     DROPS::MultiGridCL mg( tet);
     TetraCL& s= *mg.GetAllTetraBegin();
@@ -74,12 +70,7 @@
     //make_CompositeQuad5Domain( qdom, partition);
 
     DROPS::GridFunctionCL<> integrand;
-<<<<<<< HEAD
 
-    Quad5CL<> q;
-=======
-    
->>>>>>> f7b10625
     size_t c= 0;
     for (degz= 0; degz <= 5; ++degz) {
         for (degy= 0; degy + degz <= 5; ++degy) {
@@ -96,18 +87,7 @@
         }
     }
 }
-<<<<<<< HEAD
 
-inline double tetracut (const DROPS::Point3DCL& p)
-{
-    double s = 1.;
-    if (p[2] == 0)
-        s = 0.;
-    // return p.norm() - 0.5;
-    return s;
-}
-=======
->>>>>>> f7b10625
 
 inline double tetracut_instat (const DROPS::Point3DCL& p, double)
 { // level set function for plane z = 1/2
@@ -129,13 +109,8 @@
 
 
 void TestExactness_extrapolation2D(int num_extrapolation)
-<<<<<<< HEAD
 {
     double exactint_surf[21];
-=======
-{  
-    std::cout << "\nTesting 2D quadrature on cut of unit tetrahedron with plane {z=0}:" << std::endl;
->>>>>>> f7b10625
     DROPS::TetraBuilderCL tet( 0);
     DROPS::MultiGridCL mg( tet);
     TetraCL& s= *mg.GetAllTetraBegin();
@@ -149,24 +124,6 @@
         make_ExtrapolatedQuad5Domain2D( qdom, ls_loc,*it, extra);
         DROPS::GridFunctionCL<> integrand;
         degz = 0;
-<<<<<<< HEAD
-        int i =0.;
-        for (degy= 0; degy <= 5; ++degy) {
-            for (degx= 0; degx + degy <= 5; ++degx) {
-                exactint_surf[i] = 0.;
-                for (int k = 0; k<= degy+1; ++k) {
-                    exactint_surf[i] += std::pow(-1,k)*binomi(degy+1,k)/(degx+k+1);
-                }
-                exactint_surf[i] *= 1./(degy+1);
-                resize_and_evaluate_on_vertexes (f, s, qdom, 0., integrand);
-                std::cout << "degz: " << degz << "\tdegy: " << degy << "\tdegx: " << degx
-                          << "\t\tI-Q_h: " << exactint_surf[i] - 2*quad_2D(integrand, qdom)//q.quad( 1.)
-                          << "\tIntegral: " << 2*quad_2D(integrand,  qdom) <<  "             ";//q.quad( 1.)
-                /*for (size_t i= 0; i < q.size(); ++i)
-                    std::cout << '\t' << q[i];*/
-                std::cout << std::endl;
-                ++i;
-=======
         for (degy= 0; degy <= 5; ++degy) {
             for (degx= 0; degx + degy <= 5; ++degx) {
                 double exactint_surf= 0.;
@@ -181,7 +138,6 @@
                 /*for (size_t i= 0; i < q.size(); ++i)
                     std::cout << '\t' << q[i];*/
                 std::cout << std::endl;
->>>>>>> f7b10625
              }
         }
     }
