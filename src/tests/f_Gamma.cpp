--- conflicted
+++ resolved
@@ -53,24 +53,9 @@
 double SurfTension;
 double sigmaf( const DROPS::Point3DCL& p, double)
 {
-<<<<<<< HEAD
 //     return SurfTension;
     return 1 + std::cos( 2.*M_PI*p[0]);
 }
-=======
-// \Omega_1 = Tropfen,    \Omega_2 = umgebendes Fluid
-  public:
-    static DROPS::Point3DCL f(const DROPS::Point3DCL&, double)
-        { DROPS::Point3DCL ret(0.0); return ret; }
-    const DROPS::SmoothedJumpCL rho, mu;
-    const DROPS::Point3DCL g;
-
-    ZeroFlowCL( const DROPS::ParamCL& P)
-      : rho( DROPS::JumpCL( 1, 1), DROPS::H_sm, P.get<double>("NavStokes.Coeff.SmoothZone")),
-         mu( DROPS::JumpCL( 1, 1),   DROPS::H_sm, P.get<double>("NavStokes.Coeff.SmoothZone")),
-        g()    {}
-};
->>>>>>> f7b10625
 
 DROPS::SMatrixCL<3,3> sigmaf_matrix( const DROPS::Point3DCL& p, double)
 {
@@ -112,7 +97,6 @@
 double r;
 double DistanceFct( const DROPS::Point3DCL& p, double)
 { // ball
-<<<<<<< HEAD
     return (p - c).norm() - r;
 //     return inner_prod( p - c, p - c) - r*r;
 }
@@ -122,11 +106,6 @@
     if ((p - c).norm() < 1e-12)
         return DROPS::Point3DCL();
     return (p - c)/(p - c).norm();
-=======
-    const DROPS::Point3DCL d= P.get<DROPS::Point3DCL>("Levelset.PosDrop")-p;
-//    return d.norm_sq()-C.Radius*C.Radius; // exakte Darstellung mit P2-FE, aber keine Abstandsfunktion
-    return d.norm()-P.get<DROPS::Point3DCL>("Levelset.RadDrop")[0];
->>>>>>> f7b10625
 }
 
 DROPS::SMatrixCL<3,3> dp_sphere (const DROPS::Point3DCL& x, double)
@@ -896,22 +875,22 @@
 
     InterfaceCommonDataP2CL cdatap2( lset.Phi, lset.GetBndData(), quaqua, lat);
     QuaQuaQuadDomainMapperAccuCL hoqdom_accu( cdatap2);
-    if (P.get<std::string>( "Exp.ComparisonSource") == "ObliqueLBVar2") {
+    if (P.get<std::string>( "TestCase.ComparisonSource") == "ObliqueLBVar2") {
         TetraAccumulatorTupleCL hoaccus;
         hoaccus.push_back( &cdatap2);
         hoaccus.push_back( &hoqdom_accu);
-        accumulate( hoaccus, lset.GetMG(), lvl, lset.Phi.RowIdx->GetMatchingFunction(), lset.Phi.RowIdx->GetBndInfo());
+        accumulate( hoaccus, lset.GetMG(), lvl, lset.Phi.RowIdx->GetBndInfo());
     }
 
     TetraAccumulatorTupleCL accus;
     accus.push_back( &cdatap2);
-    VarObliqueLaplaceBeltrami2AccuCL accu( lset, f_Gamma, lset.GetSF(), cdatap2, nt, hoqdom_accu.qmap, P.get<bool>( "SurfTens.UseMappedFESpace"));
-    if (P.get<std::string>( "SurfTens.TestFunction") == "exp_test_function")
+    VarObliqueLaplaceBeltrami2AccuCL accu( lset, f_Gamma, lset.GetSF(), cdatap2, nt, hoqdom_accu.qmap, P.get<bool>( "NavStokes.Coeff.SurfTens.UseMappedFESpace"));
+    if (P.get<std::string>( "NavStokes.Coeff.SurfTens.TestFunction") == "exp_test_function")
         accu.set_test_function( &exp_test_function);
-    if (P.get<bool>( "SurfTens.UseMatrixTension") == true)
+    if (P.get<bool>( "NavStokes.Coeff.SurfTens.UseMatrixTension") == true)
         accu.set_matrix_tension( &sigmaf_matrix);
-    if (P.get<std::string>( "Exp.ComparisonSource") == "ObliqueLBVar3") {
-        const Uint subsampling= std::ceil( P.get<double>( "Exp.SubsamplingFactor")*std::pow( 2., P.get<double>( "Exp.SubsamplingExponent")*lvl));
+    if (P.get<std::string>( "TestCase.ComparisonSource") == "ObliqueLBVar3") {
+        const Uint subsampling= std::ceil( P.get<double>( "TestCase.SubsamplingFactor")*std::pow( 2., P.get<double>( "TestCase.SubsamplingExponent")*lvl));
 //         const Uint subsampling= 1u << (lvl == 0 ? 0 : lvl - 1);
         std::cout << "ObliqueLBVar3: subsampling: " << subsampling << ".\n";
         accu.use_linear_subsampling( true);
@@ -919,8 +898,8 @@
         cdatap2.compute_absdet( false);
     }
     accus.push_back( &accu);
-    accumulate( accus, lset.GetMG(), lvl, lset.Phi.RowIdx->GetMatchingFunction(), lset.Phi.RowIdx->GetBndInfo());
-    if (P.get<std::string>( "Exp.ComparisonSource") == "ObliqueLBVar3") {
+    accumulate( accus, lset.GetMG(), lvl, lset.Phi.RowIdx->GetBndInfo());
+    if (P.get<std::string>( "TestCase.ComparisonSource") == "ObliqueLBVar3") {
         cdatap2.set_lattice( PrincipalLatticeCL::instance( 1)); // XXX: Enhancement: Computation of absdets now also works for general lattices.
         cdatap2.compute_absdet( true);
     }
@@ -935,7 +914,6 @@
 //     accumulate( debug_accus, lset.GetMG(), lvl, lset.Phi.RowIdx->GetMatchingFunction(), lset.Phi.RowIdx->GetBndInfo());
 }
 
-<<<<<<< HEAD
 void Compare_Oblique_Coarse (DROPS::AdapTriangCL&, InstatStokes2PhaseP2P1CL& Stokes, LevelsetP2CL& lset, std::string comparison_source)
 {
     MultiGridCL& mg= Stokes.GetMG();
@@ -1070,7 +1048,7 @@
         accus.push_back( &accu);
         if (comparison_target == "VariableHelper")
             accu.set_sublevel( mg.GetLastLevel());
-        accumulate( accus, mg, vidx->TriangLevel(), vidx->GetMatchingFunction(), vidx->GetBndInfo());
+        accumulate( accus, mg, vidx->TriangLevel(), vidx->GetBndInfo());
     }
     else if (comparison_target == "Improved") {
         lset.SetSurfaceForce( SF_ImprovedLBVar);
@@ -1140,7 +1118,7 @@
 /// \brief Set Default parameters here s.t. they are initialized.
 /// The result can be checked when Param-list is written to the output.
 void SetMissingParameters(DROPS::ParamCL& P){
-    P.put_if_unset<std::string>("Exp.VolForce", "ZeroVel");
+    P.put_if_unset<std::string>("TestCase.VolForce", "ZeroVel");
     P.put_if_unset<double>("SurfTens.ShearVisco", 0.0);
     P.put_if_unset<double>("SurfTens.DilatationalVisco", 0.0);
     P.put_if_unset<double>("Mat.DensDrop", 1);
@@ -1148,31 +1126,24 @@
     P.put_if_unset<double>("Mat.DensFluid", 1);
     P.put_if_unset<double>("Mat.ViscFluid", 1);
     P.put_if_unset<double>("Mat.SmoothZone", 1e-05);
-    P.put_if_unset<DROPS::Point3DCL>("Exp.Gravity", DROPS::Point3DCL());
-}
-
-=======
->>>>>>> f7b10625
+    P.put_if_unset<DROPS::Point3DCL>("TestCase.Gravity", DROPS::Point3DCL());
+}
+
 int main (int argc, char** argv)
 {
   try
   {
-<<<<<<< HEAD
     ScopeTimerCL scope("main");
     std::cout.precision( 15);
 
-    DROPS::read_parameter_file_from_cmdline( P, argc, argv, "f_Gamma.json");
-    SetMissingParameters(P);
-=======
 
     DROPS::read_parameter_file_from_cmdline( P, argc, argv, "../../param/tests/f_Gamma/f_Gamma.json");
->>>>>>> f7b10625
     std::cout << P << std::endl;
 
-    SurfTension= P.get<double>( "SurfTens.SurfTension");
-    c= P.get<DROPS::Point3DCL>("Exp.PosDrop");
-    r= P.get<DROPS::Point3DCL>("Exp.RadDrop")[0];
-    h_iface= P.get<DROPS::Point3DCL>( "Domain.E1")[0]/P.get<double>( "Domain.N1")/std::pow(2., P.get<DROPS::Uint>( "AdaptRef.FinestLevel"));
+    SurfTension= P.get<double>( "NavStokes.Coeff.SurfTens.SurfTension");
+    c= P.get<DROPS::Point3DCL>("Levelset.PosDrop");
+    r= P.get<DROPS::Point3DCL>("Levelset.RadDrop")[0];
+    h_iface= P.get<DROPS::Point3DCL>( "Mesh.E1")[0]/P.get<double>( "Mesh.N1")/std::pow(2., P.get<DROPS::Uint>( "Mesh.AdaptRef.FinestLevel"));
 
     DROPS::dynamicLoad(P.get<std::string>("General.DynamicLibsPrefix"), P.get<std::vector<std::string> >("General.DynamicLibs") );
 
@@ -1180,8 +1151,8 @@
     DROPS::MultiGridCL mg( *builder);
     typedef DROPS::DistMarkingStrategyCL MarkerT;
     MarkerT InitialMarker( DistanceFct,
-                           P.get<double>("AdaptRef.Width"),
-                           P.get<double>("AdaptRef.CoarsestLevel"), P.get<double>("AdaptRef.FinestLevel") );
+                           P.get<double>("Mesh.AdaptRef.Width"),
+                           P.get<double>("Mesh.AdaptRef.CoarsestLevel"), P.get<double>("Mesh.AdaptRef.FinestLevel") );
 
     DROPS::AdapTriangCL adap( mg, &InitialMarker);
     adap.MakeInitialTriang();
@@ -1189,7 +1160,7 @@
     DROPS::SurfaceTensionCL sf( sigmaf);
     DROPS::LsetBndDataCL lsbnd( 0);
     read_BndData( lsbnd, mg, P.get_child( "Levelset.BndData"));
-    std::auto_ptr<DROPS::LevelsetP2CL> lsetp( DROPS::LevelsetP2CL::Create( mg, lsbnd, sf, P.get_child("Levelset")));
+    std::unique_ptr<DROPS::LevelsetP2CL> lsetp( DROPS::LevelsetP2CL::Create( mg, lsbnd, sf, P.get_child("Levelset")));
     DROPS::LevelsetP2CL& lset= *lsetp;
     lset.CreateNumbering( mg.GetLastLevel(), &lset.idx);
     lset.Phi.SetIdx( &lset.idx);
@@ -1203,7 +1174,6 @@
     typedef DROPS::InstatStokes2PhaseP2P1CL MyStokesCL;
     MyStokesCL prob( mg, DROPS::TwoPhaseFlowCoeffCL(P), DROPS::StokesBndDataCL( velbnd, prbnd));
 
-<<<<<<< HEAD
     vtkwriter= std::auto_ptr<DROPS::VTKOutCL>( new DROPS::VTKOutCL(
         mg,
         "DROPS data",
@@ -1219,30 +1189,14 @@
     ));
 //     Compare_LaplBeltramiSF_ConstSF( prob, lsbnd);
 //     Compare_Oblique_Improved( adap, prob, lset);
-    if (P.get<std::string>( "Exp.ComparisonTarget") == "CoarseLevel")
-        Compare_Oblique_Coarse( adap, prob, lset, P.get<std::string>( "Exp.ComparisonSource"));
+    if (P.get<std::string>( "TestCase.ComparisonTarget") == "CoarseLevel")
+        Compare_Oblique_Coarse( adap, prob, lset, P.get<std::string>( "TestCase.ComparisonSource"));
     else
-        Compare_Oblique( adap, prob, lset, P.get<std::string>( "Exp.ComparisonSource"), P.get<std::string>( "Exp.ComparisonTarget"));
+        Compare_Oblique( adap, prob, lset, P.get<std::string>( "TestCase.ComparisonSource"), P.get<std::string>( "TestCase.ComparisonTarget"));
 
     rusage usage;
     getrusage( RUSAGE_SELF, &usage);
     printf( "ru_maxrss: %li kB.\n", usage.ru_maxrss);
-=======
-    DROPS::LsetBndDataCL lsbnd( 0);
-    DROPS::read_BndData( lsbnd, mg, P.get_child( "Levelset.BndData"));
-
-    for (int i=0; i<P.get<int>("Mesh.AdaptRef.FinestLevel"); ++i)
-    {
-        MarkDrop( mg);
-        mg.Refine();
-    }
-    std::cout << DROPS::SanityMGOutCL(mg) << std::endl;
-    DROPS::GeomMGOutCL out( mg, -1, false, 0);
-    std::ofstream fil("cube.off");
-    fil << out;
-    fil.close();
-    Compare_LaplBeltramiSF_ConstSF( prob, lsbnd);
->>>>>>> f7b10625
     return 0;
   }
   catch (DROPS::DROPSErrCL& err) { err.handle(); }
