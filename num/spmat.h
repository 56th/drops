/// \file spmat.h
/// \brief sparse matrix in compressed row format
/// \author LNM RWTH Aachen: Joerg Peters, Volker Reichelt; SC RWTH Aachen: Oliver Fortmeier

/*
 * This file is part of DROPS.
 *
 * DROPS is free software: you can redistribute it and/or modify
 * it under the terms of the GNU Lesser General Public License as published by
 * the Free Software Foundation, either version 3 of the License, or
 * (at your option) any later version.
 *
 * DROPS is distributed in the hope that it will be useful,
 * but WITHOUT ANY WARRANTY; without even the implied warranty of
 * MERCHANTABILITY or FITNESS FOR A PARTICULAR PURPOSE.  See the
 * GNU Lesser General Public License for more details.
 *
 * You should have received a copy of the GNU Lesser General Public License
 * along with DROPS. If not, see <http://www.gnu.org/licenses/>.
 *
 *
 * Copyright 2009 LNM/SC RWTH Aachen, Germany
*/

#ifndef DROPS_SPMAT_H
#define DROPS_SPMAT_H

#define DROPS_SPARSE_MAT_BUILDER_USES_HASH_MAP (__GNUC__ >= 4 || defined(__INTEL_COMPILER) || DROPS_WIN)

#include <iostream>
#include <valarray>
#include <vector>
#include <deque>
#include <numeric>
#include <limits>
#if DROPS_SPARSE_MAT_BUILDER_USES_HASH_MAP
#  ifndef DROPS_WIN
#    include <tr1/unordered_map>
#  else
#    include <unordered_map>
#  endif
#else
#    include <map>
#endif
#include "misc/utils.h"
#include "misc/container.h"
#ifdef _PAR
# include "parallel/parallel.h"
#endif


namespace DROPS
{

//*****************************************************************************
//
//  V e c t o r B a s e C L :   base class for numerical vectors
//                              based on std::valarray
//
//*****************************************************************************
template <typename T>
class VectorBaseCL: public std::valarray<T>
{
  public:
    typedef T value_type;
    typedef std::valarray<T> base_type;

    // ctors
    VectorBaseCL()                      : base_type()       {}
#ifdef VALARRAY_BUG
    VectorBaseCL (size_t s)             : base_type( T(),s) {}
#else
    VectorBaseCL (size_t s)             : base_type( s)     {}
#endif
    VectorBaseCL (T c, size_t s)        : base_type( c, s)  {}
    VectorBaseCL (const T* tp, size_t s): base_type( tp, s) {}

DROPS_DEFINE_VALARRAY_DERIVATIVE( VectorBaseCL, T, base_type)

    void swap( VectorBaseCL<T>& v) { std::swap( *this, v); }

    const T* raw() const { return Addr( *this); }
    T*       raw()       { return &(*this)[0]; }

#if (DROPSDebugC & DebugNumericC)
    using base_type::operator[];

    // For checking new code; the following functions interfere with the expression
    // template mechanism of std::valarray, but do some checks before the
    // operations.
    // element access
    T  operator[](size_t s) const;
    T& operator[](size_t s);
#endif
};


#if (DROPSDebugC & DebugNumericC)
template <typename T>
T  VectorBaseCL<T>::operator[](size_t s) const
{
    Assert(s<base_type::size(), "VectorBaseCL [] const: index out of bounds", DebugNumericC);
    return (*static_cast<const base_type*>( this))[s];
}

template <typename T>
T& VectorBaseCL<T>::operator[](size_t s)
{
    Assert(s<base_type::size(), "VectorBaseCL []: index out of bounds", DebugNumericC);
    return (*static_cast<base_type*>( this))[s];
}
#endif

template <class T>
  inline T
  dot(const VectorBaseCL<T>& v, const VectorBaseCL<T>& w)
{
    Assert( v.size()==w.size(), "dot: incompatible dimensions", DebugNumericC);
    return std::inner_product( Addr( v), Addr( v) + v.size(), Addr( w), T());
}

template <class VT>
  inline typename VT::value_type
  norm_sq(const VT& v)
{
    typedef typename VT::value_type valueT;
    valueT ret= valueT();
    const size_t s= v.size();
    for (size_t i= 0; i<s; ++i) ret+= v[i]*v[i];
    return ret;
}

template <class VT>
  inline typename VT::value_type
  norm(const VT& v)
{
    return std::sqrt( norm_sq( v));
}

template <class VT>
  inline typename VT::value_type
  supnorm(const VT& v)
{
    typedef typename VT::value_type valueT;
    const size_t s= v.size();
    valueT ret= s==0 ? valueT() : std::abs( v[0]);
    for (size_t i= 1; i < s; ++i) {
        const valueT t= std::abs( v[i]);
        if (t > ret) ret= t;
    }
    return ret;
}

template <typename T>
  inline void
  axpy(T a, const VectorBaseCL<T>& x, VectorBaseCL<T>& y)
{
    Assert(x.size()==y.size(), "axpy: incompatible dimensions", DebugNumericC);
    y+= a*x;
}

template <typename T>
  inline void
  z_xpay(VectorBaseCL<T>& z, const VectorBaseCL<T>& x, T a, const VectorBaseCL<T>& y)
{
    Assert(z.size()==x.size() && z.size()==y.size(),
        "z_xpay: incompatible dimensions", DebugNumericC);
    z= x + a*y;
}

template <typename T>
  inline void
  z_xpaypby2 (VectorBaseCL<T>& z, const VectorBaseCL<T>& x,
    T a, const VectorBaseCL<T>& y, T b, const VectorBaseCL<T>& y2)
{
    Assert(z.size()==x.size() && z.size()==y.size() && z.size()==y2.size(),
        "z_xpaypby2: incompatible dimensions", DebugNumericC);
    z= x + a*y + b*y2;
}


/// \brief Permutes the components of a vector v according to p.
/// num_components consecutive components are considered as one block (for vector-valued FE). v must have dim(p) * blocksize components.
/// The empty permutation is treated as identity.
template <typename T>
  void
  permute_Vector (VectorBaseCL<T>& v, const PermutationT& p, Uint blocksize= 1)
{
    if (p.empty()) return;

    Assert( v.size() == p.size()*blocksize,
        DROPSErrCL( "permute_Vector: v and p have different dimension.\n"), DebugNumericC);

    const VectorBaseCL<T> w( v);
    for (size_t i= 0; i < p.size(); ++i)
        for (Uint c= 0; c < blocksize; ++c)
            v[blocksize*p[i] + c]= w[blocksize*i + c];
}

/// \brief v[begin..(begin+2)]+= p[0..2]. A service function for the assembly of right-hand sides for vector-valued PDEs.
/// \return The updated vector
template <class T>
inline VectorBaseCL<T>& add_to_global_vector (VectorBaseCL<T>& v, const Point3DCL& p, size_t begin)
{
    for (int i= 0; i < 3; ++i)
        v[begin+i]+= p[i];
    return v;
}

/// \brief Use Kahan's algorithm to sum up elements
/** This algorithm accumulates the error made by the floting point
    arithmetics and addes this error to the sum.
    \param first iterator to the first element
    \param end   iterator behind the last element
    \param init  initiali value of the sum
    \return init + sum_{i=first}^end *i
*/
template <typename T, typename Iterator>
inline T KahanSumm( Iterator first, const Iterator& end, const T init=(T)0)
{
    T sum= init, c=T(0), t, y;
    while(first!=end){
        y  = *first++ - c;
        t  = sum + y;
        c  = (t-sum)-y;
        sum= t;
    }
    return sum;
}

/// \brief Use Kahan's algorithm to perform an inner product
template <typename T, typename Iterator>
inline T KahanInnerProd( Iterator first1, const Iterator& end1, Iterator first2, const T init=(T)0)
{
    T sum= init, c=T(0), t, y;
    while(first1!=end1){
        y  = (*first1++)*(*first2++) - c;
        t  = sum + y;
        c  = (t-sum)-y;
        sum= t;
    }
    return sum;
}

/// \brief Use Kahan's algorithm to perform an inner product on given indices
template <typename T, typename Cont, typename Iterator>
inline T KahanInnerProd( const Cont& a, const Cont&b, const Iterator& firstIdx, const Iterator& endIdx, const T init=(T)0, const size_t offset=0)
{
    Iterator first=firstIdx;
    T sum= init, c=T(0), t, y;
    while(first!=endIdx){
        y  = a[*first+offset]*b[*first+offset] - c;
        ++first;
        t  = sum + y;
        c  = (t-sum)-y;
        sum= t;
    }
    return sum;
}

/// \brief Performs the std::partial_sum in parallel
/// Can be used with any number of threads in a surrounding parallel region.
/// \param t_sum Array of size omp_num_threads(); used internally.
template<typename iterator>
void inplace_parallel_partial_sum (iterator begin, iterator end,
    typename std::iterator_traits<iterator>::value_type* const t_sum)
{
    if (begin == end)
        return;

    const Uint num_threads= omp_get_num_threads();
    const Uint tid= omp_get_thread_num();

    // Compute the part of [begin, end) to be considered in the current thread.
    const size_t chunk_size= (end - begin)/num_threads;
    const size_t remainder = (end - begin)%num_threads; // The threads [0,remainder) will have chunks of size chunk_size+1.
    const iterator t_begin= begin + tid*chunk_size + (tid < remainder ? tid : remainder);
    const iterator t_end= t_begin + chunk_size + (tid < remainder ? 1 : 0);

    // Compute the sum for each chunk in parallel
    typedef typename std::iterator_traits<iterator>::value_type value_type;
    value_type tmp= value_type();
    for (iterator p= t_begin; p < t_end; ++p)
        tmp+= *p;
    t_sum[tid]= tmp;
#   pragma omp barrier
    // Compute the prefix sums of the thread-local sums; these are the offsets
    // for the prefix sums on each thread.
    // This costs O(nthreads) ops. serially. There is a nice parallel algo to
    // compute the sum in O(lg(nthreads)) steps in parallel, but for nthreads=O(10) (and
    // end - begin = O(10000)), this does not matter.
#   pragma omp single
        std::partial_sum( t_sum, t_sum + num_threads, t_sum);

    // Add offset to the first summand for each thread and compute the final partial sums.
    if (tid > 0)
        *t_begin+= t_sum[tid - 1];
    std::partial_sum( t_begin, t_end, t_begin);
}


//*****************************************************************************
//
//  S p a r s e M a t B u i l d e r C L :  used for setting up sparse matrices
//
//*****************************************************************************
template <typename T>
class SparseMatBaseCL;

///\brief Traits for the SparseMatBuilderCL depending on the Blocks used in assembling the sparse matrix
///
/// SparseMatBaseCL<T> uses the compressed row storage format with entries of type T (e.g. T==double).
/// For building matrices for the Stokes-equations, it is useful to set-up the matrices with block-elements. For example, the deformation-tensor is representable as block-matrix with 3x3-blocks. By storing these blocks in the builder instead of the individual doubles, a factor 9 of calls to SparseMatBuilderCL::operator() (i,j) is saved. Memory savings result from the fact that the ratio of hash-value to numerical data improves by the same factor 9. For Setupsystem1_P2, the improved version is nearly twice as fast as the old version.
///
/// The use of std::map is about 10% slower than std::unordered_map + sorting entries.
///@{

/// \brief Generic traits for SparseMatbuilderCL. It must be specialized for individual block-types.
template <class BlockT>
struct BlockTraitsCL
{
    typedef BlockT block_type; ///< The data-blocks used in the builder (e.g. double, SMatrixCL<3,3>)
    typedef std::pair<size_t, block_type*> sort_pair_type; ///< Type used for sorting the rows when using hash-maps

    static const Uint num_rows= BlockT::num_rows; ///< Number of rows of one block
    static const Uint num_cols= BlockT::num_cols; ///< Number of columns of one block
    static const bool no_reuse= true; ///< False, if the sparsity-pattern can be reused with this block-type

    ///\brief Computes the number of non-zeroes for each row in one block-row
    static inline void row_nnz ( size_t*, size_t, size_t); // not defined
    ///\brief Inserts one block-row in the form of double-valued rows into the matrix
    template <class Iter>
    static inline void insert_block_row (Iter, Iter, const size_t*, size_t*, double*); // not defined
    ///\brief Creates a pair for sorting the rows from a key-value pari stored in the hash-map.
    static inline sort_pair_type pair_copy (const std::pair<size_t, double>& p); // not defined
    ///\brief Return an entry, if the sparsity pattern is reused (only for block_type == double).
    static inline block_type& get_entry_reuse (const size_t*, const size_t*, size_t, double*); // not defined
};

template <>
struct BlockTraitsCL<double>
{
    typedef double block_type;
    typedef std::pair<size_t, double> sort_pair_type;

    static const Uint num_rows= 1;
    static const Uint num_cols= 1;
    static const bool no_reuse= false;

    static inline void row_nnz (size_t* row_nnz_ar, size_t row, size_t num_blocks)
        { row_nnz_ar[row]= num_blocks; }
    template <class Iter>
    static inline void insert_block_row (Iter begin, Iter end, const size_t* rb, size_t* colind, double* val) {
        for (size_t j= rb[0]; begin != end; ++begin, ++j) {
            colind[j]= begin->first;
            val[j]= begin->second;
        }
    }
    static inline sort_pair_type pair_copy (const std::pair<size_t, double>& p)
        { return p; }

    static inline double& get_entry_reuse (const size_t* col_idx_begin, const size_t* col_idx_end, size_t j, double* val) {
        const size_t* pos= std::lower_bound( col_idx_begin, col_idx_end, j);
        Assert( pos != col_idx_end, "SparseMatBuilderCL (): no such index", DebugNumericC);
        return val[pos - col_idx_begin];
    }
};

template <Uint Rows, Uint Cols>
struct BlockTraitsCL< SMatrixCL<Rows, Cols> >
{
    typedef SMatrixCL<Rows, Cols> block_type;
    typedef std::pair<size_t, block_type*> sort_pair_type;

    static const Uint num_rows= Rows;
    static const Uint num_cols= Cols;
    static const bool no_reuse= true;

    static inline  void row_nnz (size_t* row_nnz_ar, size_t row, size_t num_blocks) {
        for (Uint k= 0; k < num_rows; ++k)
            row_nnz_ar[num_rows*row + k]= num_cols*num_blocks;
    }
    template <class Iter>
    static inline void insert_block_row (Iter begin, Iter end, const size_t* rb, size_t* colind, double* val) {
        for (size_t l= 0 ; begin != end; ++begin, ++l)
            for (size_t i= 0; i < num_rows; ++i)
                for (size_t j= 0; j < num_cols; ++j) {
                    colind[j + l*num_cols + rb[i]]= begin->first*num_cols + j;
#if DROPS_SPARSE_MAT_BUILDER_USES_HASH_MAP
                    val   [j + l*num_cols + rb[i]]= (*begin->second)( i, j);
#else
                    val   [j + l*num_cols + rb[i]]= ( begin->second)( i, j);
#endif
                }
    }
    static inline sort_pair_type pair_copy (std::pair<const size_t, block_type>& p)
        { return std::make_pair( p.first, &p.second); }
    static inline block_type& get_entry_reuse (const size_t*, const size_t*, size_t, double*)
        { throw DROPSErrCL( "SparseMatBuilderCL: Cannot reuse the sparsity-pattern for SMatrixCL-blocks"); }
};

template <Uint Rows>
struct BlockTraitsCL< SDiagMatrixCL<Rows> >
{
    typedef SDiagMatrixCL<Rows> block_type;
    typedef std::pair<size_t, block_type*> sort_pair_type;

    static const Uint num_rows= Rows;
    static const Uint num_cols= Rows;
    static const bool no_reuse= true;

    static inline  void row_nnz (size_t* row_nnz_ar, size_t row, size_t num_blocks) {
        for (Uint k= 0; k < num_rows; ++k)
            row_nnz_ar[num_rows*row + k]= num_blocks;
    }
    template <class Iter>
    static inline void insert_block_row (Iter begin, Iter end, const size_t* rb, size_t* colind, double* val) {
        for (size_t l= 0 ; begin != end; ++begin, ++l)
            for (size_t i= 0; i < num_rows; ++i) {
                colind[l + rb[i]]= begin->first*num_cols + i;
#if DROPS_SPARSE_MAT_BUILDER_USES_HASH_MAP
                val   [l + rb[i]]= (*begin->second)( i);
#else
                val   [l + rb[i]]= ( begin->second)( i);
#endif
            }
    }
    static inline sort_pair_type pair_copy (std::pair<const size_t, block_type>& p)
        { return std::make_pair( p.first, &p.second); }
    static inline block_type& get_entry_reuse (const size_t*, const size_t*, size_t, double*)
        { throw DROPSErrCL( "SparseMatBuilderCL: Cannot reuse the sparsity-pattern for SDiagMatrixCL-blocks"); }
};
///@}

/// \brief Building sparse matrices
///
/// \param T is the type of the matrix-entries
/// \param BlockT is a T-valued container-type used in the builder
template <typename T= double, typename BlockT= T>
class SparseMatBuilderCL
{
private:
    typedef BlockTraitsCL<BlockT> BlockTraitT;
    typedef typename BlockTraitT::block_type block_type;

public:
    typedef T                        valueT;
    typedef SparseMatBaseCL<T>       spmatT;
    typedef std::pair<size_t, block_type> entryT;
#if DROPS_SPARSE_MAT_BUILDER_USES_HASH_MAP
#  ifndef DROPS_WIN
     typedef std::tr1::unordered_map<size_t, block_type> couplT;
#  else
    typedef std::unordered_map<size_t, block_type> couplT;
#  endif
#else
    typedef std::map<size_t, block_type> couplT;
#endif

private:
    size_t  _rows;
    size_t  _cols;
    spmatT* _mat;
    bool    _reuse;
    couplT* _coupl;

public:
    SparseMatBuilderCL(spmatT* mat, size_t rows, size_t cols, bool reuse= false)
        : _rows(rows), _cols(cols), _mat(mat), _reuse( reuse)
    {
        Assert( _rows%BlockTraitT::num_rows == 0, "SparseMatBuilderCL (): number of rows incompatible with block_type", DebugNumericC);
        Assert( _cols%BlockTraitT::num_cols == 0, "SparseMatBuilderCL (): number of columns incompatible with block_type", DebugNumericC);
        mat->IncrementVersion();
        if (_reuse)
        {
            if (BlockTraitT::no_reuse)
                throw DROPSErrCL( "SparseMatBuilderCL: Cannot reuse the pattern for block_type != double.");
            Comment("SparseMatBuilderCL: Reusing OLD matrix" << std::endl, DebugNumericC);
            _coupl=0;
            std::memset( _mat->_val, 0, mat->num_nonzeros()*sizeof( T));
        }
        else
        {
            Comment("SparseMatBuilderCL: Creating NEW matrix" << std::endl, DebugNumericC);
            _coupl= new couplT[_rows/BlockTraitT::num_rows];
            for (size_t i=0; i< _rows/BlockTraitT::num_rows; ++i)
                _coupl[i].rehash(100);
        }
    }

    ~SparseMatBuilderCL() { if (_coupl) delete[] _coupl; }

    block_type& operator() (size_t i, size_t j)
    {
///Todo: Assert anpassen
  //      Assert( i < _rows/BlockTraitT::num_rows && j <_cols/BlockTraitT::num_cols,
  //          "SparseMatBuilderCL (): index out of bounds", DebugNumericC);

        if (!_reuse)
            return _coupl[i/BlockTraitT::num_rows][j/BlockTraitT::num_cols];
        else
            return BlockTraitT::get_entry_reuse( _mat->GetFirstCol( i),  _mat->GetFirstCol( i + 1), j, _mat->GetFirstVal( i));
    }

    void Build();
};

template <typename T, typename BlockT>
void SparseMatBuilderCL<T, BlockT>::Build()
{
    if (_reuse) return;

    Assert( _rows%BlockTraitT::num_rows == 0, DROPSErrCL( "SparseMatBuilderCL::Build: Number of rows does not match block-structure.\n"), DebugNumericC);

    const size_t block_rows= _rows/BlockTraitT::num_rows;
    _mat->num_rows( _rows);
    _mat->num_cols( _cols);

    size_t* rb= _mat->raw_row();
    rb[0]= 0;

#ifndef DROPS_WIN
    size_t i;
#else
    int i;
#endif

    size_t* t_sum= new size_t[omp_get_max_threads()];
#   pragma omp parallel
    {
#       pragma omp for
        for (i= 0; i < block_rows; ++i)
            BlockTraitT::row_nnz( rb + 1, i, _coupl[i].size());
<<<<<<< HEAD
        inplace_parallel_partial_sum( rb, rb + _mat->num_rows() + 1, t_sum);
=======

        inplace_parallel_partial_sum( rb, rb + _mat->num_rows() + 1, t_sum); 
>>>>>>> 225b6974
#       pragma omp barrier
#       pragma omp master
        _mat->num_nonzeros( rb[_rows]);
#       pragma omp barrier

#       if DROPS_SPARSE_MAT_BUILDER_USES_HASH_MAP
            std::vector<typename BlockTraitT::sort_pair_type> pv;
#           pragma omp for
            for ( i= 0; i < block_rows; ++i) {
                pv.resize( _coupl[i].size());
                std::transform( _coupl[i].begin(), _coupl[i].end(), pv.begin(), &BlockTraitT::pair_copy);
                std::sort( pv.begin(), pv.end(), less1st<typename BlockTraitT::sort_pair_type>());
                BlockTraitT::insert_block_row( pv.begin(), pv.end(), rb + i*BlockTraitT::num_rows, _mat->raw_col(), _mat->raw_val());
                // std::cout << _coupl[i].load_factor() << '\t' << std::setfill('0') << std::setw(3) <<_coupl[i].size() << '\n';
            }
#       else
            for (size_t i= 0; i < block_rows; ++i)
                BlockTraitT::insert_block_row( _coupl[i].begin(), _coupl[i].end(), rb + i*BlockTraitT::num_rows, _mat->raw_col(), _mat->raw_val());
#       endif
    } // end of omp parallel
    delete[] t_sum;
    delete[] _coupl;
    _coupl= 0;
}

///\brief  SparseMatBaseCL: compressed row storage sparse matrix
/// Use SparseMatBuilderCL for setting up.
template <typename T>
class SparseMatBaseCL
{
private:
    size_t _rows; ///< number of rows
    size_t _cols; ///< number of columns
    size_t nnz_;  ///< number of non-zeros

    size_t version_; ///< All modifications increment this. Starts with 1.

    size_t* _rowbeg; ///< (_rows+1 entries, last entry must be <=_nz) index of first non-zero-entry in _val belonging to the row given as subscript
    size_t* _colind; ///< (nnz_ entries) column-number of corresponding entry in _val
    T*      _val;    ///< (nnz_ entries) the components of the matrix

    void num_rows (size_t rows);    ///< Set _rows and resize _rowbeg
    void num_cols (size_t cols);    ///< Set _cols
    void num_nonzeros (size_t nnz); ///< Set nnz_ and resize _colind and _val

public:
    typedef T value_type;

    SparseMatBaseCL (); ///< empty zero-matrix
    SparseMatBaseCL (const SparseMatBaseCL&);
    ~SparseMatBaseCL ();

    SparseMatBaseCL (size_t rows, size_t cols, size_t nnz); ///< the fields are allocated, but not initialized
    SparseMatBaseCL (size_t rows, size_t cols, size_t nnz,  ///< construct matrix from the CRS-fields
                     const T* valbeg , const size_t* rowbeg, const size_t* colindbeg);
    SparseMatBaseCL (const std::valarray<T>&); ///< Creates a square diagonal matrix.

    SparseMatBaseCL& operator= (const SparseMatBaseCL& m);

    const T*      raw_val() const { return _val; }
    T*            raw_val()       { return _val; }
    const size_t* raw_row() const { return _rowbeg; }
    size_t*       raw_row()       { return _rowbeg; }
    const size_t* raw_col() const { return _colind; }
    size_t*       raw_col()       { return _colind; }

    size_t num_rows     () const { return _rows; }
    size_t num_cols     () const { return _cols; }
    size_t num_nonzeros () const { return nnz_; }
#ifdef _PAR
    size_t num_acc_nonzeros() const { return ProcCL::GlobalSum(num_nonzeros()); }
#endif

    size_t row_beg (size_t i) const { return _rowbeg[i]; }
    size_t col_ind (size_t i) const { return _colind[i]; }
    T      val     (size_t i) const { return _val[i]; }

    void IncrementVersion() { ++version_; }      ///< Increment modification version number
    size_t Version() const  { return version_; } ///< Get modification version number

    const size_t* GetFirstCol(size_t i) const { return _colind + _rowbeg[i]; }
          size_t* GetFirstCol(size_t i)       { return _colind + _rowbeg[i]; }
    const T*      GetFirstVal(size_t i) const { return _val    + _rowbeg[i]; }
          T*      GetFirstVal(size_t i)       { return _val    + _rowbeg[i]; }

    inline T  operator() (size_t i, size_t j) const;

    SparseMatBaseCL& operator*= (T c);
    SparseMatBaseCL& operator/= (T c);

    SparseMatBaseCL& LinComb (double, const SparseMatBaseCL<T>&,
                              double, const SparseMatBaseCL<T>&);
    SparseMatBaseCL& LinComb (double, const SparseMatBaseCL<T>&,
                              double, const SparseMatBaseCL<T>&,
                              double, const SparseMatBaseCL<T>&);
    SparseMatBaseCL& LinComb (double, const SparseMatBaseCL<T>&,
                              double, const SparseMatBaseCL<T>&,
                              double, const SparseMatBaseCL<T>&,
                              double, const SparseMatBaseCL<T>&);

    void insert_col (size_t c, const VectorBaseCL<T>& v);

    ///\brief Resize to new dimensions. The old content is lost.
    void resize (size_t rows, size_t cols, size_t nnz);
    void clear  () { resize(0,0,0); }

    VectorBaseCL<T> GetDiag()                              const;
    VectorBaseCL<T> GetLumpedDiag()                        const;
    VectorBaseCL<T> GetSchurDiag(const VectorBaseCL<T>& W) const; ///< returns diagonal of B W B^T

    void permute_rows (const PermutationT&);
    void permute_columns (const PermutationT&);

    template <class, class>
      friend class SparseMatBuilderCL;
};

template <typename T>
  void
  SparseMatBaseCL<T>::num_rows (size_t rows)
{
    _rows= rows;
    delete[] _rowbeg;
    _rowbeg= new size_t[rows + 1];
}

template <typename T>
  void
  SparseMatBaseCL<T>::num_cols (size_t cols)
{
    _cols= cols;
}

template <typename T>
  void
  SparseMatBaseCL<T>::num_nonzeros (size_t nnz)
{
    nnz_= nnz;
    delete[] _val;
    delete[] _colind;
    _val= new T[nnz];
    _colind= new size_t[nnz];
}

template <typename T>
  SparseMatBaseCL<T>::SparseMatBaseCL ()
    : _rows(0), _cols(0), nnz_( 0), version_(1), _rowbeg( new size_t[1]), _colind(0), _val(0)
{
    _rowbeg[0]= 0;
}

template <typename T>
  SparseMatBaseCL<T>::SparseMatBaseCL (const SparseMatBaseCL& m)
    : _rows( m._rows), _cols( m._cols), nnz_( m.nnz_), version_( m.version_),
      _rowbeg( new size_t[m._rows+1]), _colind( new size_t[m.num_nonzeros()]), _val(new T[m.num_nonzeros()])
{
    std::copy( m.raw_row(), m.raw_row() + m.num_rows() + 1, raw_row());
    std::copy( m.raw_col(), m.raw_col() + m.num_nonzeros(), raw_col());
    std::copy( m.raw_val(), m.raw_val() + m.num_nonzeros(), raw_val());
}

template <typename T>
  SparseMatBaseCL<T>::~SparseMatBaseCL ()
{
    delete[] _rowbeg;
    delete[] _colind;
    delete[] _val;
}

template <typename T>
  SparseMatBaseCL<T>::SparseMatBaseCL (size_t rows, size_t cols, size_t nnz)
    : _rows( rows), _cols( cols), nnz_( nnz), version_( 1),
      _rowbeg( new size_t[rows+1]), _colind( new size_t[nnz]), _val( new T[nnz])
{
    // std::memset( _rowbeg, 0, (_rows + 1)*sizeof( size_t));
    // std::memset( _colind, 0, nnz_*sizeof( size_t));
    // std::memset( _val,    0, nnz_*sizeof( T));
}

template <typename T>
  SparseMatBaseCL<T>::SparseMatBaseCL (size_t rows, size_t cols, size_t nnz,
    const T* valbeg , const size_t* rowbeg, const size_t* colindbeg)
    : _rows(rows), _cols(cols), nnz_(nnz), version_( 1),
      _rowbeg( new size_t[rows+1]), _colind( new size_t[nnz]), _val( new T[nnz])
{
    std::copy( rowbeg, rowbeg + num_rows() + 1, raw_row());
    std::copy( colindbeg, colindbeg + num_nonzeros(), raw_col());
    std::copy( valbeg,    valbeg    + num_nonzeros(), raw_val());
}

template <typename T>
  SparseMatBaseCL<T>::SparseMatBaseCL(const std::valarray<T>& v)
      : _rows( v.size()), _cols( v.size()), nnz_( v.size()), version_( 1),
        _rowbeg( new size_t[v.size() + 1]), _colind( new size_t[v.size()]), _val( new T[v.size()])
{
    for (size_t i= 0; i < _rows; ++i)
        _rowbeg[i]= _colind[i]= i;
    _rowbeg[_rows]= _rows;
    std::copy( Addr( v), Addr( v) + num_nonzeros(), raw_val());
}

template <typename T>
  SparseMatBaseCL<T>& SparseMatBaseCL<T>::operator= (const SparseMatBaseCL<T>& m)
{
    if (&m == this) return *this;

    resize( m.num_rows(), m.num_cols(), m.num_nonzeros());
    std::copy( m.raw_row(), m.raw_row() + m.num_rows() + 1, raw_row());
    std::copy( m.raw_col(), m.raw_col() + m.num_nonzeros(), raw_col());
    std::copy( m.raw_val(), m.raw_val() + m.num_nonzeros(), raw_val());
    return *this;
}

template <typename T>
T SparseMatBaseCL<T>::operator() (size_t i, size_t j) const
{
    Assert(i<num_rows() && j<num_cols(), "SparseMatBaseCL (): index out of bounds", DebugNumericC);
    const size_t *pos= std::lower_bound( GetFirstCol(i), GetFirstCol(i+1), j);
    // lower_bound returns the iterator to the next column entry, if col j is not found
    return (pos != GetFirstCol(i+1) && *pos==j) ? _val[pos-GetFirstCol(0)] : T();
}

template <typename T>
  SparseMatBaseCL<T>&
  SparseMatBaseCL<T>::operator*= (T c)
{
    IncrementVersion();
    for (size_t i= 0; i < nnz_; ++i)
        _val[i]*= c;
    return *this;
}

template <typename T>
  SparseMatBaseCL<T>&
  SparseMatBaseCL<T>::operator/= (T c)
{
    IncrementVersion();
    for (size_t i= 0; i < nnz_; ++i)
        _val[i]/= c;
    return *this;
}

template <typename T>
  void
  SparseMatBaseCL<T>::resize (size_t rows, size_t cols, size_t nnz)
{
    IncrementVersion();
    num_rows( rows);
    num_cols( cols);
    num_nonzeros( nnz);
}

template <typename T>
VectorBaseCL<T> SparseMatBaseCL<T>::GetDiag() const
{
    const size_t n=num_rows();
    Assert(n==num_cols(), "SparseMatBaseCL::GetDiag: no square Matrix", DebugParallelC);
    VectorBaseCL<T> diag(n);
    for (size_t i=0; i<n; ++i)
        diag[i] = (*this)(i,i);
    return diag;
}

template <typename T>
VectorBaseCL<T> SparseMatBaseCL<T>::GetLumpedDiag() const
{
    const size_t n=num_rows(),
        nnz=num_nonzeros();
    Assert(n==num_cols(), "SparseMatBaseCL::GetLumpedDiag: no square Matrix", DebugParallelC);
    VectorBaseCL<T> diag(n);
    for (size_t r= 0, nz= 0; nz < nnz; ++r)
        for (; nz < _rowbeg[ r + 1]; ++nz) {
            const double v= _val[nz];
            diag[r]+= std::abs(v);
        }
    return diag;
}

template <typename T>
VectorBaseCL<T> SparseMatBaseCL<T>::GetSchurDiag( const VectorBaseCL<T>& W) const
/// In parallel, this function may not work as expected
{
    const size_t n=num_rows(),
        nnz=num_nonzeros();
    VectorBaseCL<T> diag(n);
    for (size_t r= 0, nz= 0; nz < nnz; ++r)
        for (; nz < _rowbeg[ r + 1]; ++nz) {
            const double v= _val[nz];
            diag[r]+= v*v*W[_colind[nz]];
        }
    return diag;
}


template <typename T>
  void
  SparseMatBaseCL<T>::permute_rows (const PermutationT& p)
{
    if (p.empty()) return;

    Assert( num_rows() == p.size(),
        DROPSErrCL( "permute_rows: Matrix and Permutation have different dimension.\n"), DebugNumericC);

    IncrementVersion();
    PermutationT pi( invert_permutation( p));
    SparseMatBaseCL<T> tmp( *this);

    _rowbeg[0]= 0;
    for (size_t i= 0; i < num_rows(); ++i) {
        _rowbeg[i + 1]= _rowbeg[i] + tmp.row_beg( pi[i] + 1) - tmp.row_beg( pi[i]);
        std::copy( tmp.GetFirstVal( pi[i]),  tmp.GetFirstVal( pi[i] + 1), GetFirstVal( i));
        std::copy( tmp.GetFirstCol( pi[i]),  tmp.GetFirstCol( pi[i] + 1), GetFirstCol( i));
    }
}

template <typename T>
  void
  SparseMatBaseCL<T>::permute_columns (const PermutationT& p)
{
    if (p.empty()) return;

    Assert( num_cols() == p.size(),
        DROPSErrCL( "permute_columns: Matrix and Permutation have different dimension.\n"), DebugNumericC);

    IncrementVersion();
    for (size_t i= 0; i < nnz_; ++i)
        _colind[i]= p[_colind[i]];

    // Sort the indices in each row. This affects the internal matrix-layout only.
    typedef std::pair<size_t, T> PT;
    for (size_t r= 0; r < num_rows(); ++r) {
        std::vector<PT> pv( row_beg( r + 1) - row_beg( r));
        for (size_t i= row_beg( r), j= 0; i < row_beg( r + 1); ++i, ++j)
            pv[j]= std::make_pair( _colind[i], _val[i]);
        std::sort( pv.begin(), pv.end(), less1st<PT>());
        for (size_t i= row_beg( r), j= 0; i < row_beg( r + 1); ++i, ++j) {
            _colind[i]= pv[j].first;
            _val[i]= pv[j].second;
        }
    }
}


//**********************************************************************************
//
//  S p a r s e M a t D i a g C L :  stores location of diagonal of a sparse matrix
//
//**********************************************************************************

class SparseMatDiagCL
{
  private:
    std::valarray<size_t> _diagpos;

  public:
    template <typename T> SparseMatDiagCL (const SparseMatBaseCL<T>& A)
      : _diagpos(A.num_rows())
    {
        const size_t n=A.num_rows();

        for (size_t i=0; i<n; ++i)
            _diagpos[i]=std::lower_bound( A.GetFirstCol(i), A.GetFirstCol(i+1), i) - A.GetFirstCol(0);
    }

    size_t operator[] (size_t i) const { return _diagpos[i]; }
};


//*****************************************************************************
//
//  Vector as diagonal matrix
//
//*****************************************************************************
template <class T>
class VectorAsDiagMatrixBaseCL
{
  private:
    const VectorBaseCL<T>* v_;

  public:
    VectorAsDiagMatrixBaseCL( const VectorBaseCL<T>* v)
        : v_( v) {}

    const VectorBaseCL<T>& GetDiag() const { return *v_; }

    size_t num_rows() const { return v_->size(); }
    size_t num_cols() const { return v_->size(); }
};

//*****************************************************************************
//
//  I/O for vectors and matrices
//
//*****************************************************************************

// Human readable output
template <typename T>
std::ostream& operator << (std::ostream& os, const VectorBaseCL<T>& v)
{
    os << v.size() << "      ";
    for (size_t i=0; i<v.size(); ++i) os << v[i] << ' ';
    return os << std::endl;
}


// Readable by in
template <typename T>
void out (std::ostream& os, const VectorBaseCL<T>& v)
{
    os << v.size() << '\n';
    for (size_t i=0; i<v.size(); ++i) os << v[i] << ' ';
    os << std::endl;
}


// Read vector from a stream
template <typename T>
void in (std::istream& is, VectorBaseCL<T>& v)
{
    size_t s;
    is >> s;
    v.resize(s);
    for (size_t i=0; i<s; ++i) is >> v[i];
}


// Human/Matlab readable output
template <typename T>
std::ostream& operator << (std::ostream& os, const SparseMatBaseCL<T>& A)
{
    const size_t M = A.num_rows();

    os << "% " << M << 'x' << A.num_cols() << ' ' << A.num_nonzeros() << " nonzeros\n";

    for (size_t row=0; row<M; ++row)
        for (size_t col=A.row_beg(row), rowend=A.row_beg(row+1); col<rowend; ++col)
            os << row+1 << ' ' << A.col_ind(col)+1 << ' ' << A.val(col) << '\n';

    return os << std::flush;
}


// Can be read by "in", see below
template <typename T>
void out (std::ostream& os, const SparseMatBaseCL<T>& A)
{
    os << A.num_rows() << ' ' << A.num_cols() << ' ' << A.num_nonzeros() << '\n';
    for (size_t row=0; row<=A.num_rows(); ++row) os << A.row_beg(row) << ' ';
    os << '\n';
    for (size_t nz=0; nz<A.num_nonzeros(); ++nz) os << A.col_ind(nz) << ' ';
    os << '\n';
    for (size_t nz=0; nz<A.num_nonzeros(); ++nz) os << A.val(nz) << ' ';
    os << std::endl;
}


// Read a sparse matrix from a stream
template <typename T>
void in (std::istream& is, SparseMatBaseCL<T>& A)
{
    size_t numrows, numcols, numnz;
    is >> numrows >> numcols >> numnz;
    A.resize( numrows, numcols, numnz);
    T* val= A.raw_val();
    size_t* row_beg= A.raw_row();
    size_t* col_ind= A.raw_col();

    for (size_t row=0; row<=numrows; ++row) is >> row_beg[row];
    for (size_t nz=0; nz<numnz; ++nz) is >> col_ind[nz];
    for (size_t nz=0; nz<numnz; ++nz) is >> val[nz];
}

// Read output of "operator<<".
template <typename T>
std::istream& operator>> (std::istream& in, SparseMatBaseCL<T>& A)
{
    size_t numrows, numcols, numnz;

    // Read the leading comment: % rows 'x' columns nonzeros "nonzeros\n"
    while (in && in.get() != '%') ;
    in >> numrows;
    while ( in && in.get() != 'x') ;
    in >> numcols >> numnz;
    while ( in && in.get() != '\n') ;
    if (!in)
        throw DROPSErrCL( "SparseMatBaseCL operator>>: Missing \"% rows cols nz\" comment.\n");

    SparseMatBuilderCL<T> B( &A, numrows, numcols);
    size_t r, c;
    T v;
    size_t nz;
    for (nz= 0; nz < numnz; ++nz) {
        in >> r >> c >> v;
        if (!in)
            throw DROPSErrCL( "SparseMatBaseCL operator>>: Stream corrupt.\n");
        if (r > numrows || c > numcols) {
            std::cout << "r: " << r << "\tc: " << c << "\tv: " << v << "\tnz: " << nz << '\n';
            throw DROPSErrCL( "SparseMatBaseCL operator>>: Inconsistent data.\n");
        }
        B( r - 1, c - 1)= v; // Indices in the stream are 1-based.
    }
    B.Build();

    return in;
}

//*****************************************************************************
//
//  Matrix- and vector-operations
//
//*****************************************************************************

template <typename T>
  inline typename SparseMatBaseCL<T>::value_type
  supnorm(const SparseMatBaseCL<T>& M)
/// In parallel, this function may not work as expected
{
    typedef typename SparseMatBaseCL<T>::value_type valueT;
    const size_t nr= M.num_rows();
    valueT ret= valueT(), tmp;
    for (size_t i= 0; i < nr; ++i) {
        tmp= valueT();
        const size_t rowend= M.row_beg( i + 1);
        for (size_t j= M.row_beg( i); j < rowend; ++j)
            tmp+= std::fabs( M.val( j));
        if (tmp > ret) ret= tmp;
    }
    return ret;
}

template <typename T>
  typename SparseMatBaseCL<T>::value_type
  frobeniusnorm (const SparseMatBaseCL<T>& M)
/// In parallel, this function may not work as expected
{
    typedef typename SparseMatBaseCL<T>::value_type valueT;
    const size_t nz= M.num_nonzeros();
    valueT ret= valueT();
    for (size_t i= 0; i< nz; ++i)
            ret+= std::pow( M.val( i), 2);
    return std::sqrt( ret);
}

template <typename T>
  std::valarray<typename SparseMatBaseCL<T>::value_type>
  LumpInRows(const SparseMatBaseCL<T>& M)
/// In parallel, this function returns the distributed form of the lumped diagonal (can be accumulated afterwards)
{
    std::valarray<typename SparseMatBaseCL<T>::value_type>
        v( M.num_rows());
    for (size_t r= 0, nz= 0; nz < M.num_nonzeros(); ++r)
        for (; nz < M.row_beg( r + 1); )
            v[r]+= M.val( nz++);
    return v;
}

template <typename T>
  void
  ScaleRows(SparseMatBaseCL<T>& M,
    const std::valarray<typename SparseMatBaseCL<T>::value_type>& v)
{
    M.IncrementVersion();
    typename SparseMatBaseCL<T>::value_type* val= M.raw_val();
    for (size_t r= 0, nz= 0; nz < M.num_nonzeros(); ++r)
        for (; nz < M.row_beg( r + 1); )
            val[nz++]*= v[r];
}

template <typename T>
  void
  ScaleCols(SparseMatBaseCL<T>& M,
    const std::valarray<typename SparseMatBaseCL<T>::value_type>& v)
{
    M.IncrementVersion();
    typename SparseMatBaseCL<T>::value_type* val= M.raw_val();
    size_t* col= M.raw_col();
    for (size_t nz= 0; nz < M.num_nonzeros(); ++nz)
        val[nz]*= v[col[nz]];
}

template <typename T>
void ortho( VectorBaseCL<T>& v, const VectorBaseCL<T>& k) /// orthogonalize v w.r.t. k
{
    const double alpha= dot(v,k)/dot(k,k);
    v-= alpha*k;
}


template <typename T>
void ortho( VectorBaseCL<T>& v, const VectorBaseCL<T>& k, const SparseMatBaseCL<T>& Y) /// orthogonalize v w.r.t. k and inner product induced by Y
{
    const VectorBaseCL<T> Yk(Y*k);
    const double alpha= dot(v,Yk)/dot(k,Yk);
    v-= alpha*k;
}

/// \brief Compute the linear combination of two sparse matrices efficiently.
/// The new sparsity pattern is computed by merging the lists of _colind (removing the duplicates) row by row.
/// \todo Das alte Pattern wiederzuverwenden, macht mal wieder Aerger:
///   Zur Zeit (2.2008) mit der Matrix im NS-Loeser nach Gitteraenderungen, die
///   die Anzahl der Unbekannten nicht aendert. Daher schalten wir die
///   Wiederverwendung vorerst global aus.
template <typename T>
SparseMatBaseCL<T>& SparseMatBaseCL<T>::LinComb (double coeffA, const SparseMatBaseCL<T>& A,
                                                 double coeffB, const SparseMatBaseCL<T>& B)
{
    Assert( A.num_rows()==B.num_rows() && A.num_cols()==B.num_cols(),
            "LinComb: incompatible dimensions", DebugNumericC);

    IncrementVersion();
    Comment( "LinComb: Creating NEW matrix" << std::endl, DebugNumericC);
    num_rows( A.num_rows());
    num_cols( A.num_cols());
    _rowbeg[0]= 0;
    size_t* t_sum= new size_t[omp_get_max_threads()];

#   pragma omp parallel
    {
        // Compute the entries of _rowbeg (that is the number of nonzeros in each row of the result)
        size_t i;
        const size_t* rA;
        const size_t* rB;
#ifndef DROPS_WIN
#       pragma omp for
        for (size_t row= 0; row < A.num_rows(); ++row) 
#else
#       pragma omp for
        for (int row= 0; row < (int)A.num_rows(); ++row) 
#endif
        {
            i= 0;
            rA= A.GetFirstCol( row);
            rB= B.GetFirstCol( row);
            const size_t* const rAend= A.GetFirstCol( row + 1);
            const size_t* const rBend= B.GetFirstCol( row + 1);
            for (; rA != rAend && rB != rBend; ++i)
                if (*rB < *rA)
                    ++rB;
                else if (*rA < *rB)
                    ++rA;
                else {
                    ++rA;
                    ++rB;
                }
            _rowbeg[row + 1]= i + (rAend - rA) + (rBend - rB);
        }

        inplace_parallel_partial_sum( _rowbeg, _rowbeg + num_rows() + 1, t_sum);
#       pragma omp barrier
#       pragma omp master
            num_nonzeros( row_beg( num_rows()));
#       pragma omp barrier
        // Compute the entries of _colind, _val (actual merge).
        size_t iA, iB;

#ifndef DROPS_WIN
        #pragma omp for
        for (size_t row= 0; row < A.num_rows(); ++row) 
#else
        #pragma omp for
        for (int row= 0; row < (int)A.num_rows(); ++row) 
#endif
        { // same structure as above
            i=    row_beg( row);
            iA= A.row_beg( row);
            iB= B.row_beg( row);
            const size_t rAend= A.row_beg( row + 1),
                         rBend= B.row_beg( row + 1);
            for (; iA != rAend && iB != rBend; ++i)
                if (B.col_ind( iB) < A.col_ind( iA)) {
                    _val[i]= coeffB*B._val[iB];
                    _colind[i]= B._colind[iB++];
                }
                else if (A.col_ind( iA) < B.col_ind( iB)) {
                    _val[i]= coeffA*A._val[iA];
                    _colind[i]= A._colind[iA++];
                }
                else {
                    _val[i]= coeffA*A._val[iA++] + coeffB*B._val[iB];
                    _colind[i]= B._colind[iB++];
                }
            // At most one of A or B might have entries left.
            std::copy( B._colind + iB, B._colind + rBend,
                       std::copy( A._colind + iA, A._colind + rAend, _colind + i));
            for (; iA < rAend; ++iA, ++i)
                _val[i]= coeffA*A._val[iA];
            for (; iB < rBend; ++iB, ++i)
                _val[i]= coeffB*B._val[iB];
        }
    } //end of omp parallel
    delete [] t_sum;
    return *this;
}

/// \brief Compute the linear combination of three sparse matrices.
template <typename T>
SparseMatBaseCL<T>& SparseMatBaseCL<T>::LinComb (double coeffA, const SparseMatBaseCL<T>& A,
                                                 double coeffB, const SparseMatBaseCL<T>& B,
                                                 double coeffC, const SparseMatBaseCL<T>& C)
{
    SparseMatBaseCL<T> tmp;
    tmp.LinComb( coeffA, A, coeffB, B);
    return this->LinComb( 1.0, tmp, coeffC, C);
}

/// \brief Compute the linear combination of four sparse matrices.
template <typename T>
SparseMatBaseCL<T>& SparseMatBaseCL<T>::LinComb (double coeffA, const SparseMatBaseCL<T>& A,
                                                 double coeffB, const SparseMatBaseCL<T>& B,
                                                 double coeffC, const SparseMatBaseCL<T>& C,
                                                 double coeffD, const SparseMatBaseCL<T>& D)
{
    SparseMatBaseCL<T> tmp;
    tmp.LinComb( coeffA, A, coeffB, B, coeffC, C);
    return this->LinComb( 1.0, tmp, coeffD, D);
}

/// \brief Inserts v as column c. The old columns [c, num_cols()) are shifted to the right.
///
/// If c > num_cols(), implicit zero-columns will show up in the matrix.
template <typename T>
inline void
SparseMatBaseCL<T>::insert_col (size_t c, const VectorBaseCL<T>& v)
{
    if (c > num_cols())
        throw DROPSErrCL( "SparseMatBaseCL<T>::insert_col: Only one column can be inserted.\n");

    const size_t numzero= std::count( Addr( v), Addr( v) + v.size(), 0.),
                 nnz= v.size() - numzero;
    size_t       zerocount= 0,
                 shift= 1;
    IncrementVersion();
    // These will become the new data-arrays of the matrix.
    std::valarray<size_t> rowbeg( num_rows() + 1);
    std::valarray<size_t> colind( num_nonzeros() + nnz);
    std::valarray<T>      val(    num_nonzeros() + nnz);
    size_t* newcbeg= Addr( colind);
    T*      newvbeg= Addr( val);

    for (size_t row= 0; row < num_rows(); ++row) {
        // Column indices: Copy the entries up to column c.
        rowbeg[row]= newcbeg - Addr( colind);
        const size_t* cbeg= GetFirstCol( row);
        const size_t* cend= GetFirstCol( row + 1);
        const size_t *cpos= std::lower_bound( cbeg, cend, c);
        newcbeg= std::copy( cbeg, cpos, newcbeg);
        // Same for the val-array.
        const T* vbeg= GetFirstVal( row);
        const T* vend= GetFirstVal( row + 1);
        const T* vpos= vbeg + (cpos - cbeg);
        newvbeg= std::copy( vbeg, vpos, newvbeg);

        // Insert c and the vector-entry.
        if ( v[row] != 0.) {
            *newcbeg++= c;
            *newvbeg++= v[row];
            shift= 1;
        }
        else {
            ++zerocount;
            shift= 0;
        }

        // Copy the rest of the row and shift column indices by shift.
        for( const size_t* p= cpos; p != cend; ++p, ++newcbeg)
            *newcbeg= *p + shift;
        // The same for the val-array; no index shifting here.
        newvbeg= std::copy( vpos, vend, newvbeg);
    }
    if (zerocount != numzero)
        throw DROPSErrCL( "SparseMatBaseCL<T>::insert_col: Inconsistent zero-counts in v.\n");

    num_cols( num_cols() + c <= _cols ? 1 : c - _cols + 1);
    // Adjust the last rowbeg-entry.
    rowbeg[num_rows()]= colind.size();
    // Copy adapted arrays into the matrix.
    std::copy( &rowbeg[0], &rowbeg[0] + num_rows() + 1, _rowbeg);
    num_nonzeros( colind.size());
    std::copy( &colind[0], &colind[0] + colind.size(), _colind);
    std::copy( &val[0],    &val[0]    + val.size(),    _val);
}


/// \brief Compute the transpose matrix of M explicitly.
/// This could be handled more memory-efficient by exploiting
/// that the column-indices in the rows of M are ascending.
template <typename T>
void
transpose (const SparseMatBaseCL<T>& M, SparseMatBaseCL<T>& Mt)
{
    SparseMatBuilderCL<T> Tr( &Mt, M.num_cols(), M.num_rows());
    for (size_t i= 0; i< M.num_rows(); ++i)
        for (size_t nz= M.row_beg( i); nz < M.row_beg( i + 1); ++nz)
            Tr( M.col_ind( nz), i)= M.val( nz);
    Tr.Build();
}


/// \brief Compute the diagonal of B*B^T.
///
/// The commented out version computes B*M^(-1)*B^T
///
/// In parallel, this function may not work as expected
template <typename T>
VectorBaseCL<T>
BBTDiag (const SparseMatBaseCL<T>& B /*, const VectorBaseCL<T>& Mdiaginv*/)
{
    VectorBaseCL<T> ret( B.num_rows());

    T Bik;
    for (size_t i= 0; i < B.num_rows(); ++i) {
        for (size_t l= B.row_beg( i); l < B.row_beg( i + 1); ++l) {
            Bik= B.val( l);
            ret[i]+= /*Mdiaginv[B.col_ind( l)]**/ Bik*Bik;
        }
    }
    return ret;
}


// y= A*x
// fails, if num_rows==0.
// Assumes, that none of the arrays involved do alias.
template <typename T>
inline void
y_Ax(T* __restrict y,
     size_t num_rows,
     const T* __restrict Aval,
     const size_t* __restrict Arow,
     const size_t* __restrict Acol,
     const T* __restrict x)
{
    T sum;
    size_t rowend, nz;

#ifndef DROPS_WIN
    size_t i;
#else
    int i;
#endif

#   pragma omp parallel for private(sum, rowend, nz)
    for (i = 0; i < num_rows; i++)
    {
        sum = 0.0;
        rowend = Arow[i+1];
        for (nz= Arow[i]; nz < rowend; ++nz)
            sum += Aval[nz] * x[Acol[nz]];
        y[i] = sum;
    }
}


template <typename _MatEntry, typename _VecEntry>
VectorBaseCL<_VecEntry> operator * (const SparseMatBaseCL<_MatEntry>& A, const VectorBaseCL<_VecEntry>& x)
{
    VectorBaseCL<_VecEntry> ret( A.num_rows());
    Assert( A.num_cols()==x.size(), "SparseMatBaseCL * VectorBaseCL: incompatible dimensions", DebugNumericC);
    y_Ax( &ret[0],
          A.num_rows(),
          A.raw_val(),
          A.raw_row(),
          A.raw_col(),
          Addr( x));
    return ret;
}


// y+= A^T*x
// fails, if num_rows==0.
// Assumes, that none of the arrays involved do alias.
template <typename T>
inline void
y_ATx(T* __restrict y,
     size_t num_rows,
     const T* __restrict Aval,
     const size_t* __restrict Arow,
     const size_t* __restrict Acol,
     const T* __restrict x)
{
    size_t rowend;
    size_t nz= 0;
    do {
        rowend= *++Arow;
        const T xrow= *x++;
        for (; nz<rowend; ++nz)
            y[*Acol++]+= (*Aval++)*xrow;
    } while (--num_rows > 0);
}

template <typename _MatEntry, typename _VecEntry>
VectorBaseCL<_VecEntry> transp_mul (const SparseMatBaseCL<_MatEntry>& A, const VectorBaseCL<_VecEntry>& x)
{
    VectorBaseCL<_VecEntry> ret( A.num_cols());
    Assert( A.num_rows()==x.size(), "transp_mul: incompatible dimensions", DebugNumericC);
    y_ATx( &ret[0],
           A.num_rows(),
           A.raw_val(),
           A.raw_row(),
           A.raw_col(),
           Addr( x));
    return ret;
}

template <typename _VecEntry>
VectorBaseCL<_VecEntry>
operator* (const VectorAsDiagMatrixBaseCL<_VecEntry>& A,
    const VectorBaseCL<_VecEntry>& x)
{
    return VectorBaseCL<_VecEntry>( A.GetDiag()*x);
}


template <typename _VecEntry>
VectorBaseCL<_VecEntry>
transp_mul (const VectorAsDiagMatrixBaseCL<_VecEntry>& A,
    const VectorBaseCL<_VecEntry>& x)
{
    return VectorBaseCL<_VecEntry>( A.GetDiag()*x);
}


/// \brief returns the entry in row 'row' of A*x.
template <typename Mat, typename Vec>
inline typename Vec::value_type
mul_row (const Mat& A, const Vec& x, size_t row)
{
    typename Vec::value_type sum= typename Vec::value_type();
    for (size_t k= A.row_beg( row); k < A.row_beg( row + 1 ); ++k)
        sum+= A.val( k)*x[A.col_ind( k)];
    return sum;
}


/// \brief x+= w*A(row, .); the updated vector is returned.
template <typename Mat, typename Vec>
inline Vec&
add_row_to_vec (const Mat& A, double w, Vec& x, size_t row)
{
    for (size_t k= A.row_beg( row); k < A.row_beg( row + 1 ); ++k)
        x[A.col_ind( k)]+= w*A.val( k);
    return x;
}

/// \brief x+= w*A(., col); the updated vector is returned.
template <typename Mat, typename Vec>
inline Vec&
add_col_to_vec (const Mat& A, double w, Vec& x, size_t col)
{
    for (size_t row= 0; row < A.num_rows(); ++row) {
        x[row]+= w*A( row, col);
    }
    return x;
}


//*****************************************************************************
//
//  MLSparseMatBaseCL
//
//*****************************************************************************

template <typename T>
class MLSparseMatBaseCL : public MLDataCL<SparseMatBaseCL<T> >
{
  private:
    typedef typename MLSparseMatBaseCL<T>::const_iterator ML_const_iterator;
    typedef typename MLSparseMatBaseCL<T>::iterator       ML_iterator;
  public:
    MLSparseMatBaseCL (size_t lvl= 1)
    {
#ifdef _PAR
        if (lvl>1)
            throw DROPSErrCL("MLSparseMatBaseCL::MLSparseMatBaseCL: No multilevel matrices in the parallel version, yet, sorry");
#endif
        this->resize(lvl);
    }
    size_t Version      () const { return this->GetFinest().Version();}
    size_t num_nonzeros () const { return this->GetFinest().num_nonzeros(); }
    size_t num_rows     () const { return this->GetFinest().num_rows(); }
    size_t num_cols     () const { return this->GetFinest().num_cols(); }
    MLSparseMatBaseCL<T>& LinComb (double ma, const MLSparseMatBaseCL<T>& A,
                                   double mb, const MLSparseMatBaseCL<T>& B);
    MLSparseMatBaseCL<T>& LinComb (double ma, const MLSparseMatBaseCL<T>& A,
                                   double mb, const MLSparseMatBaseCL<T>& B,
                                   double mc, const MLSparseMatBaseCL<T>& C);

    VectorBaseCL<T> GetDiag() const { return this->GetFinest().GetDiag(); }
    void clear() { for (ML_iterator it = this->begin(); it != this->end(); ++it) it->clear();}
};

template <typename T>
MLSparseMatBaseCL<T>& MLSparseMatBaseCL<T>::LinComb (double ma, const MLSparseMatBaseCL<T>& A, double mb, const MLSparseMatBaseCL<T>& B)
{
    Assert( A.size()==B.size(), "MLMatrixCL::LinComb: different number of levels", DebugNumericC);
    ML_const_iterator itA = A.begin();
    ML_const_iterator itB = B.begin();
    SparseMatBaseCL<T> mat;
    this->resize( A.size());
    for (ML_iterator it = this->begin(); it != this->end(); ++it)
    {
        mat.LinComb( ma, *itA, mb, *itB);
        *it = mat;
        ++itA;
        ++itB;
    }
    return *this;
}

template <typename T>
MLSparseMatBaseCL<T>& MLSparseMatBaseCL<T>::LinComb (double ma, const MLSparseMatBaseCL<T>& A, double mb, const MLSparseMatBaseCL<T>& B, double mc, const MLSparseMatBaseCL<T>& C)
{
    Assert( A.size()==B.size(), "MLMatrixCL::LinComb: different number of levels", DebugNumericC);
    Assert( A.size()==C.size(), "MLMatrixCL::LinComb: different number of levels", DebugNumericC);
    ML_const_iterator itA = A.begin();
    ML_const_iterator itB = B.begin();
    ML_const_iterator itC = C.begin();
    SparseMatBaseCL<T> mat;
    this->resize( A.size());
    for (ML_iterator it = this->begin(); it != this->end(); ++it)
    {
        mat.LinComb( ma, *itA, mb, *itB, mc, *itC);
        *it = mat;
        ++itA;
        ++itB;
        ++itC;
    }
    return *this;
}

template <typename _MatEntry, typename _VecEntry>
VectorBaseCL<_VecEntry> transp_mul (const MLSparseMatBaseCL<_MatEntry>& A, const VectorBaseCL<_VecEntry>& x)
{
    return transp_mul(A.GetFinest(), x);
}

template <typename _MatEntry, typename _VecEntry>
VectorBaseCL<_VecEntry> operator* (const MLSparseMatBaseCL<_MatEntry>& A, const VectorBaseCL<_VecEntry>& x)
{
    return A.GetFinest()*x;
}

//Human Readable
template <typename T>
std::ostream& operator << (std::ostream& os, const MLSparseMatBaseCL<T>& A)
{
	for (typename MLSparseMatBaseCL<T>::const_iterator it=A.begin(); it!=A.end(); ++it)
		os << *it << std::endl;
    return os;
}

//=============================================================================
//  Typedefs
//=============================================================================

typedef VectorBaseCL<double>             VectorCL;
typedef SparseMatBaseCL<double>          MatrixCL;
typedef SparseMatBuilderCL<>             MatrixBuilderCL;
typedef VectorAsDiagMatrixBaseCL<double> VectorAsDiagMatrixCL;
typedef MLSparseMatBaseCL<double>        MLMatrixCL;
} // end of namespace DROPS

#endif<|MERGE_RESOLUTION|>--- conflicted
+++ resolved
@@ -531,12 +531,8 @@
 #       pragma omp for
         for (i= 0; i < block_rows; ++i)
             BlockTraitT::row_nnz( rb + 1, i, _coupl[i].size());
-<<<<<<< HEAD
-        inplace_parallel_partial_sum( rb, rb + _mat->num_rows() + 1, t_sum);
-=======
 
         inplace_parallel_partial_sum( rb, rb + _mat->num_rows() + 1, t_sum); 
->>>>>>> 225b6974
 #       pragma omp barrier
 #       pragma omp master
         _mat->num_nonzeros( rb[_rows]);
