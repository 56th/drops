#############################################
#   D R O P S   local makefile              #
#############################################

# variables:

DIR = transport 

EXEC =  ns_transp

DELETE = $(EXEC)

CPP = $(wildcard *.cpp)

OBJ = $(CPP:%.cpp=%.o)

include ../Make.common

PAR_OBJ_ = ../parallel/parallel.o ../parallel/parmultigrid.o \
           ../parallel/partime.o ../parallel/addeddata.o ../parallel/loadbal.o \
           ../parallel/exchange.o ../parallel/memmgr_std.o ../parallel/parmgserialization.o \
           ../parallel/logger.o

PAR_OBJ = $(if $(PAR_BUILD),$(PAR_OBJ_),)

# rules

default: ClrScr all

ns_transp: \
    ../transport/transportCoeff.o \
    ../transport/ns_transp.o ../geom/boundary.o ../geom/builder.o ../geom/multigrid.o \
    ../num/unknowns.o ../geom/topo.o ../num/fe.o ../misc/problem.o ../levelset/levelset.o \
<<<<<<< HEAD
    ../misc/utils.o ../out/output.o ../num/discretize.o ../geom/bndScalarFunctions.o \
    ../navstokes/instatnavstokes2phase.o ../misc/xfem.o ../geom/bndVelFunctions.o ../misc/bndmap.o \
=======
    ../misc/utils.o ../out/output.o ../num/discretize.o ../levelset/lsetparams.o \
    ../navstokes/instatnavstokes2phase.o ../misc/xfem.o ../geom/bndScalarFunctions.o \
    ../geom/bndVelFunctions.o ../misc/bndmap.o \
>>>>>>> 558ea393
    ../misc/params.o ../levelset/fastmarch.o ../stokes/instatstokes2phase.o ../num/MGsolver.o\
    ../num/fe.o ../out/ensightOut.o ../stokes/integrTime.o ../transport/transportNitsche.o \
    ../num/interfacePatch.o  ../misc/params.o ../levelset/fastmarch.o ../num/fe.o ../misc/xfem.o\
    ../out/vtkOut.o ../levelset/surfacetension.o ../geom/simplex.o ../surfactant/ifacetransp.o\
    ../geom/geomselect.o  ../levelset/twophaseutils.o ../num/hypre.o ../levelset/coupling.o \
    ../geom/principallattice.o ../geom/reftetracut.o ../geom/subtriangulation.o ../num/quadrature.o $(PAR_OBJ)
	$(CXX) -o $@ $^ $(LFLAGS)

<|MERGE_RESOLUTION|>--- conflicted
+++ resolved
@@ -31,17 +31,12 @@
     ../transport/transportCoeff.o \
     ../transport/ns_transp.o ../geom/boundary.o ../geom/builder.o ../geom/multigrid.o \
     ../num/unknowns.o ../geom/topo.o ../num/fe.o ../misc/problem.o ../levelset/levelset.o \
-<<<<<<< HEAD
-    ../misc/utils.o ../out/output.o ../num/discretize.o ../geom/bndScalarFunctions.o \
-    ../navstokes/instatnavstokes2phase.o ../misc/xfem.o ../geom/bndVelFunctions.o ../misc/bndmap.o \
-=======
-    ../misc/utils.o ../out/output.o ../num/discretize.o ../levelset/lsetparams.o \
-    ../navstokes/instatnavstokes2phase.o ../misc/xfem.o ../geom/bndScalarFunctions.o \
-    ../geom/bndVelFunctions.o ../misc/bndmap.o \
->>>>>>> 558ea393
+    ../misc/utils.o ../out/output.o ../num/discretize.o \
+    ../navstokes/instatnavstokes2phase.o ../geom/bndScalarFunctions.o \
+    ../geom/bndVelFunctions.o ../misc/bndmap.o ../misc/params.o \
     ../misc/params.o ../levelset/fastmarch.o ../stokes/instatstokes2phase.o ../num/MGsolver.o\
     ../num/fe.o ../out/ensightOut.o ../stokes/integrTime.o ../transport/transportNitsche.o \
-    ../num/interfacePatch.o  ../misc/params.o ../levelset/fastmarch.o ../num/fe.o ../misc/xfem.o\
+    ../num/interfacePatch.o  ../misc/params.o ../levelset/fastmarch.o ../num/fe.o \
     ../out/vtkOut.o ../levelset/surfacetension.o ../geom/simplex.o ../surfactant/ifacetransp.o\
     ../geom/geomselect.o  ../levelset/twophaseutils.o ../num/hypre.o ../levelset/coupling.o \
     ../geom/principallattice.o ../geom/reftetracut.o ../geom/subtriangulation.o ../num/quadrature.o $(PAR_OBJ)
