/// \file levelset.cpp
/// \brief levelset equation for two phase flow problems
/// \author LNM RWTH Aachen: Patrick Esser, Joerg Grande, Sven Gross, Volker Reichelt; SC RWTH Aachen: Oliver Fortmeier

/*
 * This file is part of DROPS.
 *
 * DROPS is free software: you can redistribute it and/or modify
 * it under the terms of the GNU Lesser General Public License as published by
 * the Free Software Foundation, either version 3 of the License, or
 * (at your option) any later version.
 *
 * DROPS is distributed in the hope that it will be useful,
 * but WITHOUT ANY WARRANTY; without even the implied warranty of
 * MERCHANTABILITY or FITNESS FOR A PARTICULAR PURPOSE.  See the
 * GNU Lesser General Public License for more details.
 *
 * You should have received a copy of the GNU Lesser General Public License
 * along with DROPS. If not, see <http://www.gnu.org/licenses/>.
 *
 *
 * Copyright 2009 LNM/SC RWTH Aachen, Germany
*/

#include "levelset/levelset.h"
#include "levelset/fastmarch.h"
#include "num/lattice-eval.h"
#include "num/quadrature.h"
#ifdef _PAR
#  include "parallel/DiST.h"
#endif
#include <fstream>

namespace DROPS
{

inline double SmoothedSign( double x, double alpha)
{
    return x/std::sqrt(x*x+alpha);
}

/// \brief Base class for all surface tension accumulators
class SurfTensAccumulatorCL : public TetraAccumulatorCL
{
  protected:
    VecDescCL  SmPhi_;
    const BndDataCL<>& lsetbnd_;
    VecDescCL& f;
    SMatrixCL<3,3> T;
    InterfaceTriangleCL triangle;

  public:
    SurfTensAccumulatorCL( const LevelsetP2CL& ls, VecDescCL& f_Gamma)
     : SmPhi_(ls.Phi), lsetbnd_(ls.GetBndData()), f(f_Gamma)
    { ls.MaybeSmooth( SmPhi_.Data); }

    void begin_accumulation ()
    {
        // uncomment for Geomview output
        //std::ofstream fil("surf.off");
        //fil << "appearance {\n-concave\nshading smooth\n}\nLIST\n{\n";
    }
    void finalize_accumulation()
    {
        // uncomment for Geomview output
        //fil << "}\n";
    }
    ///\brief Do setup of f_Gamma on given tetra
    virtual void visit (const TetraCL&)= 0;

};

/// \brief Accumulator for the (artificial) constant surface force, mainly used for numerical test cases.
///
/// Computes the integral
///         \f[ \sigma \int_\Gamma v \textbf n ds. \f]
class ConstSurfTensAccumulatorCL : public SurfTensAccumulatorCL
{
  private:
    const double sigma_;
    const RefRuleCL RegRef_;

    IdxT Numb[14];
    LocalP2CL<> p1abs_p[4][8], p1abs_n[4][8]; // extended basis functions on pos./neg. part, resp., for each of the 8 regular children
    LocalP2CL<> loc_phi;

  public:
    ConstSurfTensAccumulatorCL( const LevelsetP2CL& ls, VecDescCL& f_Gamma, double sigma)
     : SurfTensAccumulatorCL( ls, f_Gamma), sigma_(sigma), RegRef_(GetRefRule( RegRefRuleC)) {}

    void visit (const TetraCL&);

    TetraAccumulatorCL* clone (int /*tid*/) { return new ConstSurfTensAccumulatorCL ( *this); };
};

void ConstSurfTensAccumulatorCL::visit (const TetraCL& t)
{
    const Uint idx_f= f.RowIdx->GetIdx();
    const bool velXfem= f.RowIdx->IsExtended();

    loc_phi.assign( t, SmPhi_, lsetbnd_);
    triangle.Init( t, loc_phi);
    if (!triangle.Intersects())
        return;

    for (int v=0; v<10; ++v)
    { // collect data on all DoF
        const UnknownHandleCL& unk= v<4 ? t.GetVertex(v)->Unknowns : t.GetEdge(v-4)->Unknowns;
        Numb[v]= unk.Exist(idx_f) ? unk(idx_f) : NoIdx;
    }
    for (int xv=0; xv<4; ++xv)
    { // collect data on all extended DoF
        Numb[xv+10]= velXfem && Numb[xv]!=NoIdx ? f.RowIdx->GetXidx()[Numb[xv]] : NoIdx;
    }

    if (velXfem)
        P2RidgeDiscCL::GetExtBasisOnChildren( p1abs_p, p1abs_n, loc_phi);

    for (int ch=0; ch<8; ++ch)
    {
        if (!triangle.ComputeForChild(ch)) // no patch for this child
            continue;

//patch.WriteGeom( fil);

        BaryCoordCL BaryPQR, BarySQR;
        for (int i=0; i<3; ++i)
        {
            // addiere baryzentrische Koordinaten von P,Q,R bzw. S,Q,R
            BaryPQR+= triangle.GetBary(i);
            BarySQR+= triangle.GetBary(i+1);
        }
        BaryPQR/= 3; BarySQR/= 3;

        Point3DCL n; // senkrecht auf PQ, PR, nach aussen gerichtet...
        cross_product( n, triangle.GetPoint(1)-triangle.GetPoint(0), triangle.GetPoint(2)-triangle.GetPoint(0));
        n/= n.norm();

        const ChildDataCL data= GetChildData( RegRef_.Children[ch]);
        const int find_sign= triangle.GetNumSign( 1) ? 1 : -1;
        Point3DCL pos_dir;
        for (Uint i=0; i<4; ++i) // compute vector with positive direction
        {
            const Uint vert= data.Vertices[i];
            if (triangle.GetSign(vert)==find_sign)
            {
                const Point3DCL signedPoint= vert<4 ? t.GetVertex(vert)->GetCoord() : GetBaryCenter( *t.GetEdge(vert-4));
                pos_dir= signedPoint - triangle.GetPoint(0);
                if (find_sign == -1) pos_dir= -pos_dir;
                break;
            }
        }
        if (inner_prod( n, pos_dir) < 0) n= -n;

        double val_hat[4];
        for (int v=0; v<14; ++v)
        {
            if (Numb[v]==NoIdx) continue;

            for (Uint k=0; k<triangle.GetNumPoints(); ++k)
                // values of basis function in P,Q,R,S. Note: p1abs_p==p1abs_n on \f$Gamma_h\f$
                val_hat[k]= v<10 ? FE_P2CL::H(v,triangle.GetBary(k)) : p1abs_p[v-10][ch](triangle.GetBary(k));

            double v_Bary= v<10 ? FE_P2CL::H(v,BaryPQR) : p1abs_p[v-10][ch](BaryPQR),
                sum_v= 0;
            for (int k=0; k<3; ++k)
                 sum_v+= val_hat[k];

            if (triangle.IsQuadrilateral())
            {
                double sum_vSQR= 0;
                for (int k=1; k<4; ++k)
                    sum_vSQR+= val_hat[k];
                sum_v+= triangle.GetAreaFrac() * sum_vSQR;
                v_Bary+= triangle.GetAreaFrac() * (v<10 ? FE_P2CL::H(v,BarySQR) : p1abs_p[v-10][ch](BarySQR));
            }

            // Quadraturformel auf Dreieck, exakt bis zum Grad 2
            const double int_v= (1./12)*sum_v + 0.75 * v_Bary;
            const double C= sigma_*triangle.GetAbsDet()/2;
            for (int i=0; i<3; ++i)
                f.Data[Numb[v]+i]-= C * int_v*n[i];
        }
    } // Ende der for-Schleife ueber die Kinder
}


/// \brief Accumulator for the naive Laplace-Beltrami discretization of the CSF term.
///
/// Computes the integral
///         \f[ \sigma \int_\Gamma \kappa v \textbf n_h ds = \sigma \int_\Gamma P_h\nabla id P_h\nabla v ds \f]
/// with \f$P_h = I - \textbf n_h\cdot \textbf n_h^T\f$.
/// Discretization error in \f$ H^1(\Omega)\f$ dual norm has only order 1/2 w.r.t. the grid size at the interface.
/// Better use the improved Laplace-Beltrami discretization with better discretization order.
class NaiveLaplaceBeltramiAccuCL : public SurfTensAccumulatorCL
{
  private:
    const double sigma_;

    Quad2CL<Point3DCL> Grad[10], GradRef[10];
    IdxT Numb[10];

  public:
    NaiveLaplaceBeltramiAccuCL( const LevelsetP2CL& ls, VecDescCL& f_Gamma, double sigma)
     : SurfTensAccumulatorCL( ls, f_Gamma), sigma_(sigma)
    { P2DiscCL::GetGradientsOnRef( GradRef); }

    void visit (const TetraCL&);

    TetraAccumulatorCL* clone (int /*tid*/) { return new NaiveLaplaceBeltramiAccuCL ( *this); };
};

void NaiveLaplaceBeltramiAccuCL::visit( const TetraCL& t)
// computes the integral
//         sigma \int_\Gamma \kappa v n ds = sigma \int_\Gamma grad id grad v ds
{
    const Uint  idx_f= f.RowIdx->GetIdx();
    double det;

    GetTrafoTr( T, det, t);
    P2DiscCL::GetGradients( Grad, GradRef, T); // Gradienten auf aktuellem Tetraeder

    for (int v=0; v<10; ++v)
    { // collect data on all DoF
        const UnknownHandleCL& unk= v<4 ? t.GetVertex(v)->Unknowns : t.GetEdge(v-4)->Unknowns;
        Numb[v]= unk.Exist(idx_f) ? unk(idx_f) : NoIdx;
    }

    triangle.Init( t, SmPhi_, lsetbnd_);

    for (int ch=0; ch<8; ++ch)
    {
        if (!triangle.ComputeForChild(ch)) // no patch for this child
            continue;

//patch.WriteGeom( fil);

        BaryCoordCL BaryPQR, BarySQR;
        for (int i=0; i<3; ++i)
        {
            // addiere baryzentrische Koordinaten von P,Q,R bzw. S,Q,R
            BaryPQR+= triangle.GetBary(i);
            BarySQR+= triangle.GetBary(i+1);
        }

        const double C= triangle.GetAbsDet()/6*sigma_;  // 1/6 for quad. rule

        for (int v=0; v<10; ++v)
        {
            if (Numb[v]==NoIdx) continue;

            LocalP1CL<Point3DCL> gradv; // gradv = Werte von grad Hutfunktion fuer DoF v in den vier vertices
            for (int node=0; node<4; ++node)
                gradv[node]= Grad[v][node];

            Point3DCL gr= gradv( BaryPQR); // gr= grad v(P) + grad v(Q) + grad v(R)

            if (triangle.IsQuadrilateral())
                gr+= triangle.GetAreaFrac() * gradv( BarySQR);
            // nun gilt:
            // gr = [grad v(P)+...] + (a+b-1)[grad v(S)+...]

            for (int i=0; i<3; ++i)
            {
                const double val= inner_prod( gr, triangle.GetGradId(i));
                f.Data[Numb[v]+i]-= C *val;
            }
        }
    } // Ende der for-Schleife ueber die Kinder
}

/// \brief Accumulator for the improved Laplace-Beltrami discretization of the CSF term.
///
/// Computes the integral
///         \f[ \sigma \int_\Gamma \kappa v \textbf n_h ds = \sigma \int_\Gamma \hat P_h \nabla id \hat P_h\nabla v ds \f]
/// with \f$\hat P_h = \tilde P_h P_h, P_h = I - \textbf n_h\cdot \textbf n_h^T, \tilde P_h = I - \tilde\textbf n_h\cdot \tilde\textbf n_h^T \f$.
/// Discretization error in \f$ H^1(\Omega)\f$ dual norm has order 1 w.r.t. the grid size at the interface, numerical experiments even indicate order 1.5.
class ImprovedLaplaceBeltramiAccuCL : public SurfTensAccumulatorCL
{
  private:
    const double sigma_;

    LocalP1CL<Point3DCL> Grad[10], GradRef[10];
    IdxT Numb[10];
    LocalP2CL<> velR_p[4][8], velR_n[4][8]; // for P2R basis on children
    LocalP2CL<> loc_phi;

  public:
    ImprovedLaplaceBeltramiAccuCL( const LevelsetP2CL& ls, VecDescCL& f_Gamma, double sigma)
     : SurfTensAccumulatorCL( ls, f_Gamma), sigma_(sigma)
    { P2DiscCL::GetGradientsOnRef( GradRef); }

    void visit (const TetraCL&);

    TetraAccumulatorCL* clone (int /*tid*/) { return new ImprovedLaplaceBeltramiAccuCL ( *this); };
};

void ImprovedLaplaceBeltramiAccuCL::visit ( const TetraCL& t)
{
    const Uint idx_f=   f.RowIdx->GetIdx();
    const bool velXfem= f.RowIdx->IsExtended();
    double det;

    GetTrafoTr( T, det, t);
    P2DiscCL::GetGradients( Grad, GradRef, T); // Gradienten auf aktuellem Tetraeder
    LocalP1CL<Point3DCL> n;

    loc_phi.assign( t, SmPhi_, lsetbnd_);
    triangle.Init( t, loc_phi);
    for (int v=0; v<10; ++v)
    { // collect data on all DoF
        const UnknownHandleCL& unk= v<4 ? t.GetVertex(v)->Unknowns : t.GetEdge(v-4)->Unknowns;
        Numb[v]= unk.Exist(idx_f) ? unk(idx_f) : NoIdx;
        for (int k=0; k<4; ++k)
            n[k]+= triangle.GetPhi(v)*Grad[v][k];
    }

    for (int ch=0; ch<8; ++ch)
    {
        if (!triangle.ComputeForChild(ch)) // no patch for this child
            continue;

//patch.WriteGeom( fil);
        BaryCoordCL BaryPQR, BarySQR;
        for (int i=0; i<3; ++i)
        {
            // addiere baryzentrische Koordinaten von P,Q,R bzw. S,Q,R
            BaryPQR+= triangle.GetBary(i);
            BarySQR+= triangle.GetBary(i+1);
        }
        BaryPQR/= 3.;    BarySQR/= 3.;

        typedef SArrayCL<Point3DCL,3> ProjT;
        GridFunctionCL<ProjT> GradId( ProjT(), 6);  // values in P, Q, R, S, BaryPQR, BarySQR
        for (int p=0; p<6; ++p)
        {
            Point3DCL np= n( p<4 ? triangle.GetBary(p) : p==4 ? BaryPQR : BarySQR);
            if (np.norm()>1e-8) np/= np.norm();
            for (int i=0; i<3; ++i)
                GradId[p][i]= triangle.ApplyProj( std_basis<3>(i+1) - np[i]*np);
            //                     GradId[p][i]= std_basis<3>(i+1) - np[i]*np;
        }
        const double C= triangle.GetAbsDet()*sigma_/2.;
        if (velXfem)
            P2RidgeDiscCL::GetExtBasisOnChildren( velR_p, velR_n, loc_phi);
        for (int v=0; v<(velXfem ? 14 : 10); ++v)
        {
            const IdxT Numbv= v<10 ? Numb[v] : (velXfem && Numb[v-10]!=NoIdx ? f.RowIdx->GetXidx()[Numb[v-10]] : NoIdx);
            if (Numbv==NoIdx) continue;

            LocalP1CL<Point3DCL> gradv; // gradv = gradient of hat function for dof v
            if (v<10) // std basis function
                for (int node=0; node<4; ++node)
                    gradv[node]= Grad[v][node];
            else // extended basis function: tangential derivative is the same for pos./neg. part, ie., P_h grad(vx_p) == P_h grad(vx_n). W.l.o.g. take pos. part for computation.
                P2DiscCL::GetFuncGradient( gradv, velR_p[v-10][ch], Grad);

            for (int i=0; i<3; ++i)
            {
                double intSum= 0; // sum of the integrand in PQR, SQR
                for (int k=0; k<3; ++k)
                {
                    intSum+= inner_prod( GradId[k][i], gradv(triangle.GetBary(k)));
                    if (triangle.IsQuadrilateral())
                        intSum+= triangle.GetAreaFrac() * inner_prod( GradId[k+1][i], gradv(triangle.GetBary(k+1)));
                }
                double intBary= inner_prod( GradId[4][i], gradv(BaryPQR));
                if (triangle.IsQuadrilateral())
                    intBary+= triangle.GetAreaFrac() * inner_prod( GradId[5][i], gradv(BarySQR));
                f.Data[Numbv+i]-= C *(intSum/12. + 0.75*intBary);
            }
        }
    } // Ende der for-Schleife ueber die Kinder
}

void SF_ImprovedLaplBeltramiOnTriangle( const TetraCL& t, const BaryCoordCL * const p,
                                        const InterfaceTriangleCL&  triangle, const LocalP1CL<Point3DCL> Grad_f[10], const IdxT Numb[10],
                                        instat_scalar_fun_ptr sigma, const Quad5_2DCL<Point3DCL> e[3],
                                        double det, VectorCL& f)
{
    static Quad5_2DCL<Point3DCL> Grad[10]; // Gradients of the P2-basis-functions
    Quad5_2DCL<Point3DCL> n;

    for (int v=0; v<10; ++v)
    {
        Grad[v].assign( Grad_f[v], p);
        n+= triangle.GetPhi(v)*Grad[v];
    }
    for (int i =0; i<Quad5_2DDataCL::NumNodesC; i++) if (n[i].norm()>1e-8) n[i]/= n[i].norm();

    Quad5_2DCL<> qsigma( t, p, sigma),  // surface tension
                 q1;                    // Term 1

    Quad5_2DCL<Point3DCL> qPhPhte,      // Common term in Term 1 and Term 2
                          qsigmaPhPhte; // for Term 1

    for (int i= 0; i < 3; ++i)
    {
        qPhPhte= (e[i] - dot(e[i],n)*n);
        qPhPhte.apply( triangle, &InterfaceTriangleCL::ApplyProj);
        qsigmaPhPhte= qsigma*qPhPhte;
        for (int v= 0; v < 10; ++v)
        {
            if (Numb[v]==NoIdx) continue;
            q1= dot (qsigmaPhPhte, Grad[v]);
            f[Numb[v]+i]-= q1.quad( det);
        }
    }
}

void SF_ImprovedLaplBeltramiOnTriangle( const TetraCL& t, const BaryCoordCL * const p,
    const InterfaceTriangleCL&  triangle, const LocalP1CL<Point3DCL> Grad_f[10], const IdxT Numb[10],
    const Quad5_2DCL<Point3DCL> e[3], double det, VectorCL& f, const SurfaceTensionCL& sf)
{
    if (sf.GetInputMethod() == Sigma_X)
    {
        SF_ImprovedLaplBeltramiOnTriangle( t, p, triangle, Grad_f, Numb, sf.GetSigma(), e, det, f);
        return;
    }
    static Quad5_2DCL<>          p2[10];   // P2-Hat-Functions...
    static Quad5_2DCL<Point3DCL> Grad[10]; // and their gradients
    Quad5_2DCL<Point3DCL> n;
    P2DiscCL::GetP2Basis( p2, p);
    for (int v=0; v<10; ++v)
    {
        Grad[v].assign( Grad_f[v], p);
        n+= triangle.GetPhi(v)*Grad[v];
    }
    for (int i =0; i<Quad5_2DDataCL::NumNodesC; i++) if (n[i].norm()>1e-8) n[i]/= n[i].norm();

    Quad5_2DCL<> qsigma, q1;
    Quad5_2DCL<Point3DCL> qPhPhte,                         // Common term in Term 1 and Term 2
                          qsigmaPhPhte;                    // for Term 1
    sf.ComputeSF(t, p, qsigma);

    for (int i= 0; i < 3; ++i)
    {
        qPhPhte= (e[i] - dot(e[i],n)*n);
        qPhPhte.apply( triangle, &InterfaceTriangleCL::ApplyProj);
        qsigmaPhPhte= qsigma*qPhPhte;
        for (int v= 0; v < 10; ++v)
        {
            if (Numb[v]==NoIdx) continue;
            q1= dot (qsigmaPhPhte, Grad[v]);
            f[Numb[v]+i]-= q1.quad( det);
        }
    }
}

/// \brief Accumulator for the improved Laplace-Beltrami discretization of the CSF term with variable surface tension coefficient.
class VarImprovedLaplaceBeltramiAccuCL : public SurfTensAccumulatorCL
{
  private:
    const SurfaceTensionCL& sf_;

    LocalP1CL<Point3DCL> GradRef[10], Grad[10];
    IdxT Numb[10];
    Quad5_2DCL<Point3DCL> e[3];

  public:
    VarImprovedLaplaceBeltramiAccuCL( const LevelsetP2CL& ls, VecDescCL& f_Gamma, const SurfaceTensionCL& sigma)
     : SurfTensAccumulatorCL( ls, f_Gamma), sf_(sigma)
    {
        P2DiscCL::GetGradientsOnRef( GradRef);
        for (int i= 0; i<3; ++i)
            e[i]= std_basis<3>( i + 1);
    }

    void visit (const TetraCL&);

    TetraAccumulatorCL* clone (int /*tid*/) { return new VarImprovedLaplaceBeltramiAccuCL ( *this); };
};

void VarImprovedLaplaceBeltramiAccuCL::visit( const TetraCL& t)
// computes the integral sigma \int_\Gamma \kappa v n ds = sigma
// \int_\Gamma grad id grad v ds
{
    const Uint idx_f= f.RowIdx->GetIdx();
    double det;

    triangle.Init( t, SmPhi_, lsetbnd_);

    for (int v= 0; v < 10; ++v)
    { // collect data on all DoF
        const UnknownHandleCL& unk= v<4 ? t.GetVertex(v)->Unknowns : t.GetEdge(v-4)->Unknowns;
        Numb[v]= unk.Exist( idx_f) ? unk( idx_f) : NoIdx;
    }
    GetTrafoTr( T, det, t);
    P2DiscCL::GetGradients( Grad, GradRef, T);

    for (int ch= 0; ch < 8; ++ch)
    {
        triangle.ComputeForChild( ch);
        for (int tri= 0; tri < triangle.GetNumTriangles(); ++tri)
            SF_ImprovedLaplBeltramiOnTriangle( t, &triangle.GetBary( tri),
                    triangle, Grad,  Numb, e, triangle.GetAbsDet( tri), f.Data, sf_);
    } // Ende der for-Schleife ueber die Kinder
}

bool MarkInterface ( scalar_fun_ptr DistFct, double width, MultiGridCL& mg, Uint f_level, Uint c_level)
{
    bool marked= false;
    DROPS_FOR_TRIANG_TETRA( mg, /*default-level*/-1, it)
    {
        double d= 1e99;
        int num_pos= 0;
        for (Uint j=0; j<10; ++j)
        {
            const double dist= j<4 ? DistFct( it->GetVertex( j)->GetCoord())
                                   : DistFct( GetBaryCenter( *it->GetEdge(j-4)));
            if (dist>=0) ++num_pos;
            d= std::min( d, std::abs( dist));
        }

        const bool vzw= num_pos!=0 && num_pos!=10; // change of sign
        if ( f_level==(Uint)(-1) || c_level==(Uint)(-1)){
            if (d<=width || vzw){
                marked= true;
                it->SetRegRefMark();
            }
        }
        else{
            const Uint l= it->GetLevel();
            // In the shell:      level should be f_level_.
            // Outside the shell: level should be c_level_.
            const Uint soll_level= (d<=width || vzw) ? f_level : c_level;
            if (l !=  soll_level || (l == soll_level && !it->IsRegular()) )
            { // tetra will be marked for refinement/removement
                if (l <= soll_level)
                    it->SetRegRefMark();
                else // l > soll_level
                    it->SetRemoveMark();
                marked= true;
            }
        }
    }
    return ProcCL::GlobalOr(marked);
}

void MarkInterface ( const LevelsetP2CL::const_DiscSolCL& lset, double width, MultiGridCL& mg)
{
    DROPS_FOR_TRIANG_TETRA( mg, /*default-level*/-1, it)
    {
        double d= 1e99;
        int num_pos= 0;
        for (Uint j=0; j<10; ++j)
        {
            const double dist= j<4 ? lset.val( *it->GetVertex( j))
                                   : lset.val( *it->GetEdge(j-4));
            if (dist>=0) ++num_pos;
            d= std::min( d, std::abs( dist));
        }

        const bool vzw= num_pos!=0 && num_pos!=10; // change of sign
        if (d<=width || vzw)
            it->SetRegRefMark();
    }
}


//*****************************************************************************
//                               LevelsetP2CL
//*****************************************************************************

void LevelsetP2CL::Init( scalar_fun_ptr phi0)
{
    const Uint lvl= Phi.GetLevel(),
               idx= Phi.RowIdx->GetIdx();

    for (MultiGridCL::TriangVertexIteratorCL it= MG_.GetTriangVertexBegin(lvl),
        end= MG_.GetTriangVertexEnd(lvl); it!=end; ++it)
    {
        if ( it->Unknowns.Exist(idx))
        Phi.Data[it->Unknowns(idx)]= phi0( it->GetCoord());
    }
    for (MultiGridCL::TriangEdgeIteratorCL it= MG_.GetTriangEdgeBegin(lvl),
        end= MG_.GetTriangEdgeEnd(lvl); it!=end; ++it)
    {
        if ( it->Unknowns.Exist(idx))
        Phi.Data[it->Unknowns(idx)]= phi0( GetBaryCenter( *it));
    }
}


void LevelsetP2CL::CreateNumbering( Uint level, IdxDescCL* idx, match_fun match)
{
    idx->CreateNumbering( level, MG_, BndData_, match);
}


void LevelsetP2CL::Reparam( int method, bool Periodic)
/** \param method How to perform the reparametrization (see description of ReparamFactoryCL for details)
    \param Periodic: If true, a special variant of the algorithm for periodic boundaries is used.
*/
{
    std::auto_ptr<ReparamCL> reparam= ReparamFactoryCL::GetReparam( MG_, Phi, method, Periodic, &BndData_, perDirections);
    reparam->Perform();
}

void LevelsetP2CL::AccumulateBndIntegral( VecDescCL& f) const
{
    SurfTensAccumulatorCL* accu;

    switch (SF_)
    {
      case SF_LB:
          accu= new NaiveLaplaceBeltramiAccuCL( *this, f, sf_.GetSigma()(std_basis<3>(0), 0.)); break;
      case SF_Const:
          accu= new ConstSurfTensAccumulatorCL( *this, f, sf_.GetSigma()(std_basis<3>(0), 0.)); break;
      case SF_ImprovedLB:
          accu= new ImprovedLaplaceBeltramiAccuCL( *this, f, sf_.GetSigma()(std_basis<3>(0), 0.)); break;
      case SF_ImprovedLBVar:
          accu= new VarImprovedLaplaceBeltramiAccuCL( *this, f, sf_); break;
      default:
        throw DROPSErrCL("LevelsetP2CL::AccumulateBndIntegral not implemented for this SurfaceForceT");
    }
    TetraAccumulatorTupleCL accus;
    accus.push_back( accu);
    accumulate( accus, MG_, Phi.RowIdx->TriangLevel(), Phi.RowIdx->GetMatchingFunction(), Phi.RowIdx->GetBndInfo());

    delete accu;
}

double LevelsetP2CL::GetVolume( double translation, int l) const
{
    if (l==0)
        ++l;
    double Volume= l > 0 ? GetVolume_Composite( translation, l)
                         : GetVolume_Extrapolation( translation, -l);

#ifdef _PAR
    Volume = ProcCL::GlobalSum(Volume);
#endif
    return Volume;
}

double LevelsetP2CL::GetVolume_Extrapolation( double translation, int l) const
{
    double vol = 0.;
    QuadDomainCL qdom;
    DROPS::ExtrapolationToZeroCL extra( l, DROPS::RombergSubdivisionCL());
    // DROPS::ExtrapolationToZeroCL extra( l, DROPS::HarmonicSubdivisionCL());
    LocalP2CL<> loc_phi;
    DROPS_FOR_TRIANG_TETRA( MG_, idx.TriangLevel(), it) {
        loc_phi.assign(*it,Phi,GetBndData());
        loc_phi+= translation;
        make_ExtrapolatedQuad5Domain( qdom, loc_phi, extra);
        DROPS::GridFunctionCL<> integrand( 1., qdom.vertex_size());
        vol+=quad( integrand, it->GetVolume()*6., qdom, NegTetraC);
    }
    return vol;
}

double LevelsetP2CL::GetVolume_Composite( double translation, int l) const
{
    const PrincipalLatticeCL& lat= PrincipalLatticeCL::instance ( l);
    double vol = 0.;
    std::valarray<double> ls_values (lat.vertex_size());
    QuadDomainCL qdom;
    LocalP2CL<> loc_phi;
    TetraPartitionCL partition;
    DROPS_FOR_TRIANG_TETRA( MG_, idx.TriangLevel(), it) {
        loc_phi.assign(*it,Phi,GetBndData());
        loc_phi+= translation;
        evaluate_on_vertexes (loc_phi, lat, Addr(ls_values));
        partition.make_partition< SortedVertexPolicyCL,MergeCutPolicyCL>(lat, ls_values);
        make_CompositeQuad5Domain( qdom, partition);
        DROPS::GridFunctionCL<> integrand( 1., qdom.vertex_size());
        vol+=quad( integrand, it->GetVolume()*6., qdom, NegTetraC);
    }
    return vol;
}

double LevelsetP2CL::AdjustVolume (double vol, double tol, double surface, int l) const
{
    tol*=vol;

    double v0=GetVolume(0., l)-vol;
    if (std::abs(v0)<=tol) return 0;

    double d0=0, d1=v0*(surface != 0. ? 1.1/surface : 0.23/std::pow(vol,2./3.));
    // Hinweis: surf(Kugel) = [3/4/pi*vol(Kugel)]^(2/3) * 4pi
    double v1=GetVolume(d1, l)-vol;
    if (std::abs(v1)<=tol) return d1;

    // Sekantenverfahren fuer Startwert
    while (v1*v0 > 0) // gleiches Vorzeichen
    {
        const double d2=d1-1.2*v1*(d1-d0)/(v1-v0);
        d0=d1; d1=d2; v0=v1; v1=GetVolume(d1, l)-vol;
        if (std::abs(v1)<=tol) return d1;
    }

    // Anderson-Bjoerk fuer genauen Wert
    while (true)
    {
        const double d2=(v1*d0-v0*d1)/(v1-v0),
                     v2=GetVolume(d2,l)-vol;
        if (std::abs(v2)<=tol) return d2;

        if (v2*v1 < 0) // ungleiches Vorzeichen
          { d0=d1; d1=d2; v0=v1; v1=v2; }
        else
          { const double c=1.0-v2/v1; d1=d2; v1=v2; v0*= c>0 ? c : 0.5; }
    }
}

void LevelsetP2CL::SmoothPhi( VectorCL& SmPhi, double diff) const
{
    Comment("Smoothing for curvature calculation\n", DebugDiscretizeC);
    MatrixCL M, A, C;
    SetupSmoothSystem( M, A);
    C.LinComb( 1, M, diff, A);
#ifndef _PAR
    SSORPcCL pc;
    PCG_SsorCL pcg( pc, 500, 1e-10);
    pcg.Solve( C, SmPhi, M*Phi.Data);
    __UNUSED__ double inf_norm= supnorm( SmPhi-Phi.Data);
#else
    ParJac0CL  JACPc (idx);
    typedef ParPCGSolverCL<ParJac0CL> JacPCGSolverT;
    JacPCGSolverT cg( 500, 1e-10, idx, JACPc);
    cg.Solve( C, SmPhi, M*Phi.Data);
    __UNUSED__ const double inf_norm= ProcCL::GlobalMax(supnorm( SmPhi-Phi.Data));
#endif
    Comment("||SmPhi - Phi||_oo = " <<inf_norm<< std::endl, DebugDiscretizeC);
}

void LevelsetP2CL::SetupSmoothSystem( MatrixCL& M, MatrixCL& A) const
// used for smoothing of Phi before computing curvature term
//
// M = mass matrix for P2 elements
// A = stiffness matrix for P2 elements
{
    const IdxT num_unks= Phi.RowIdx->NumUnknowns();
    const Uint lvl= Phi.GetLevel();

#ifndef _PAR
    __UNUSED__ const IdxT allnum_unks= num_unks;
#else
    __UNUSED__ const IdxT allnum_unks= ProcCL::GlobalSum(num_unks);
#endif
    Comment("entering Levelset::SetupSmoothSystem: " << allnum_unks << " levelset unknowns.\n", DebugDiscretizeC);

    SparseMatBuilderCL<double> Mb(&M, num_unks, num_unks);
    SparseMatBuilderCL<double> Ab(&A, num_unks, num_unks);

    Quad2CL<Point3DCL> Grad[10], GradRef[10];
    SMatrixCL<3,3>     T;
    P2DiscCL::GetGradientsOnRef( GradRef);

    IdxT         Numb[10];
    double det, absdet;

    for (MultiGridCL::const_TriangTetraIteratorCL sit=const_cast<const MultiGridCL&>(MG_).GetTriangTetraBegin(lvl), send=const_cast<const MultiGridCL&>(MG_).GetTriangTetraEnd(lvl);
         sit!=send; ++sit)
    {
        GetTrafoTr( T, det, *sit);
        P2DiscCL::GetGradients( Grad, GradRef, T);
        absdet= std::fabs( det);

        GetLocalNumbP2NoBnd( Numb, *sit, *Phi.RowIdx);

        for(int i=0; i<10; ++i)    // assemble row Numb[i]
        {
            for(int j=0; j<10; ++j)
            {
                // M_ij = ( v_j, v_i),    A_ij = ( grad v_j, grad v_i)
                Mb( Numb[i], Numb[j])+= P2DiscCL::GetMass(i,j)*absdet;
                Ab( Numb[i], Numb[j])+= Quad2CL<>(dot( Grad[j], Grad[i])).quad( absdet);
            }
        }
    }
    Mb.Build();
    Ab.Build();
}

void LevelsetP2CL::GetMaxMinGradPhi(double& maxGradPhi, double& minGradPhi) const
{
    Quad2CL<Point3DCL> Grad[10], GradRef[10];
    SMatrixCL<3,3> T;
    double det;
    InterfacePatchCL patch;

    P2DiscCL::GetGradientsOnRef( GradRef);
    maxGradPhi= -1.;
    minGradPhi= 1e99;

    double maxNorm;
    double minNorm;

    DROPS_FOR_TRIANG_TETRA( MG_, MG_.GetLastLevel(), it)
    {
        GetTrafoTr( T, det, *it);
        P2DiscCL::GetGradients( Grad, GradRef, T); // Gradienten auf aktuellem Tetraeder
        patch.Init( *it, Phi, BndData_);

        // compute maximal norm of grad Phi
        Quad2CL<Point3DCL> gradPhi;
        for (int v=0; v<10; ++v) // init gradPhi, Coord
            gradPhi+= patch.GetPhi(v)*Grad[v];

        VectorCL normGrad( 5);
        for (int v=0; v<5; ++v) // init normGrad
            normGrad[v]= norm( gradPhi[v]);
        maxNorm= normGrad.max();
        minNorm= normGrad.min();
        if (maxNorm > maxGradPhi) maxGradPhi= maxNorm;
        if (minNorm < minGradPhi && patch.Intersects()) minGradPhi= minNorm;
    }
#ifdef _PAR
    maxGradPhi= ProcCL::GlobalMax( maxNorm= maxGradPhi);
    minGradPhi= ProcCL::GlobalMin( minNorm= minGradPhi);
#endif
}

//*****************************************************************************
//                               LevelsetRepairCL
//*****************************************************************************

void LevelsetRepairCL::pre_refine()
{
<<<<<<< HEAD
    p2repair_= std::auto_ptr<RepairP2CL<double> >(
        new RepairP2CL<double>( ls_.GetMG(), ls_.Phi, ls_.GetBndData()));
=======
#ifndef _PAR
    p2repair_= std::auto_ptr<RepairP2CL<double>::type >(
        new RepairP2CL<double>::type( ls_.GetMG(), ls_.Phi, ls_.GetBndData()));
#else
    /// Tell parallel multigrid about the location of the DOF
    GetPMG().AttachTo( &ls_.Phi, &ls_.GetBndData());
#endif
>>>>>>> 892c3006
}

void
LevelsetRepairCL::post_refine ()
/// Do all things to complete the repairing of the FE level-set function
{
    VecDescCL loc_phi;
    IdxDescCL loc_lidx( P2_FE);
    VecDescCL& phi= ls_.Phi;
    match_fun match= ls_.GetMG().GetBnd().GetMatchFun();

    ls_.CreateNumbering( ls_.GetMG().GetLastLevel(), &loc_lidx, match);
    loc_phi.SetIdx( &loc_lidx);
#ifndef _PAR
    p2repair_->repair( loc_phi);
#else
    throw DROPSErrCL( "LevelsetRepairCL::post_refine: Sorry, not yet implemented.");
  //  GetPMG().HandleNewIdx(&ls_.idx, &loc_phi);
  //  RepairAfterRefineP2( ls_.GetSolution( phi), loc_phi);
  //  GetPMG().CompleteRepair( &loc_phi);
#endif

    phi.Clear( phi.t);
    ls_.DeleteNumbering( phi.RowIdx);
    ls_.idx.swap( loc_lidx);
    phi.SetIdx( &ls_.idx);
    phi.Data= loc_phi.Data;
}

} // end of namespace DROPS<|MERGE_RESOLUTION|>--- conflicted
+++ resolved
@@ -26,9 +26,6 @@
 #include "levelset/fastmarch.h"
 #include "num/lattice-eval.h"
 #include "num/quadrature.h"
-#ifdef _PAR
-#  include "parallel/DiST.h"
-#endif
 #include <fstream>
 
 namespace DROPS
@@ -820,18 +817,8 @@
 
 void LevelsetRepairCL::pre_refine()
 {
-<<<<<<< HEAD
-    p2repair_= std::auto_ptr<RepairP2CL<double> >(
-        new RepairP2CL<double>( ls_.GetMG(), ls_.Phi, ls_.GetBndData()));
-=======
-#ifndef _PAR
     p2repair_= std::auto_ptr<RepairP2CL<double>::type >(
         new RepairP2CL<double>::type( ls_.GetMG(), ls_.Phi, ls_.GetBndData()));
-#else
-    /// Tell parallel multigrid about the location of the DOF
-    GetPMG().AttachTo( &ls_.Phi, &ls_.GetBndData());
-#endif
->>>>>>> 892c3006
 }
 
 void
@@ -845,14 +832,8 @@
 
     ls_.CreateNumbering( ls_.GetMG().GetLastLevel(), &loc_lidx, match);
     loc_phi.SetIdx( &loc_lidx);
-#ifndef _PAR
+
     p2repair_->repair( loc_phi);
-#else
-    throw DROPSErrCL( "LevelsetRepairCL::post_refine: Sorry, not yet implemented.");
-  //  GetPMG().HandleNewIdx(&ls_.idx, &loc_phi);
-  //  RepairAfterRefineP2( ls_.GetSolution( phi), loc_phi);
-  //  GetPMG().CompleteRepair( &loc_phi);
-#endif
 
     phi.Clear( phi.t);
     ls_.DeleteNumbering( phi.RowIdx);
@@ -861,4 +842,4 @@
     phi.Data= loc_phi.Data;
 }
 
-} // end of namespace DROPS+} // end of namespace DROPS
