--- conflicted
+++ resolved
@@ -152,13 +152,8 @@
 		"Theta":		0.5,
 		"Iter":		1000,
 		"Tol":		1e-10,
-<<<<<<< HEAD
-		"OmitBound":		-1,
-		"Visc":		1e-05
-=======
 		"OmitBound":		-1.0,
 		"Visc":		1e-5
->>>>>>> a292e629
 	},
 
 	"Ensight":
