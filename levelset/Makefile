#############################################
#   D R O P S   local makefile              #
#############################################

# variables:

DIR = levelset

DELETE = $(EXEC)

CPP = $(wildcard *.cpp)

OBJ = $(CPP:%.cpp=%.o)

# include common rules:
include ../Make.common

SER_EXEC = reparam lsshear surfTens prJump film brick_transp twophasedrops
PAR_EXEC = twophasedrops film
EXEC = $(if $(PAR_BUILD),$(PAR_EXEC),$(SER_EXEC))

PAR_OBJ_ = ../parallel/parallel.o ../parallel/parmultigrid.o \
           ../parallel/partime.o ../parallel/addeddata.o ../parallel/partitioner.o ../parallel/loadbal.o \
           ../parallel/exchange.o ../parallel/memmgr_std.o ../parallel/parmgserialization.o \
           ../parallel/logger.o ../parallel/parddd.o 
PAR_OBJ = $(if $(PAR_BUILD),$(PAR_OBJ_),)

# rules

default: ClrScr all

reparam: \
    ../levelset/reparam.o ../levelset/fastmarch.o ../levelset/levelset.o \
    ../geom/simplex.o ../geom/multigrid.o ../geom/builder.o ../geom/topo.o ../geom/boundary.o \
    ../num/unknowns.o ../misc/utils.o ../misc/problem.o ../num/discretize.o \
    ../num/fe.o ../out/ensightOut.o ../num/interfacePatch.o ../levelset/surfacetension.o
	$(CXX) -o $@ $^ $(LFLAGS)

lsshear: \
    ../levelset/lsshear.o ../geom/boundary.o ../geom/builder.o ../geom/simplex.o ../geom/multigrid.o \
    ../num/unknowns.o ../geom/topo.o ../num/fe.o ../misc/problem.o ../levelset/levelset.o \
    ../misc/utils.o ../out/output.o ../num/discretize.o ../levelset/fastmarch.o \
    ../num/fe.o ../out/ensightOut.o ../stokes/instatstokes2phase.o ../navstokes/instatnavstokes2phase.o \
    ../num/MGsolver.o ../num/interfacePatch.o ../levelset/surfacetension.o ../levelset/coupling.o \
<<<<<<< HEAD
    ../misc/bndmap.o ../geom/bndScalarFunctions.o 
=======
    ../misc/bndmap.o ../geom/principallattice.o ../geom/reftetracut.o ../geom/subtriangulation.o ../num/quadrature.o 
>>>>>>> 9957537c
	$(CXX) -o $@ $^ $(LFLAGS)

surfTens: \
    ../levelset/surfTens.o ../geom/boundary.o ../geom/builder.o ../geom/simplex.o ../geom/multigrid.o \
    ../num/unknowns.o ../geom/topo.o ../num/fe.o ../misc/problem.o ../levelset/levelset.o \
    ../misc/utils.o ../out/output.o ../num/discretize.o ../levelset/lsetparams.o \
    ../misc/params.o ../levelset/fastmarch.o ../stokes/instatstokes2phase.o ../navstokes/instatnavstokes2phase.o \
    ../num/fe.o ../out/ensightOut.o ../stokes/integrTime.o ../num/MGsolver.o ../misc/bndmap.o \
    ../num/interfacePatch.o ../levelset/surfacetension.o ../levelset/coupling.o ../geom/bndVelFunctions.o \
<<<<<<< HEAD
    ../geom/bndScalarFunctions.o 
=======
    ../geom/principallattice.o ../geom/reftetracut.o ../geom/subtriangulation.o ../num/quadrature.o 
>>>>>>> 9957537c
	$(CXX) -o $@ $^ $(LFLAGS)

prJump: \
    ../levelset/prJump.o ../geom/boundary.o ../geom/builder.o ../geom/simplex.o ../geom/multigrid.o \
    ../num/unknowns.o ../geom/topo.o ../num/fe.o ../misc/problem.o ../levelset/levelset.o \
    ../misc/utils.o ../out/output.o ../num/discretize.o ../levelset/lsetparams.o \
    ../misc/params.o ../levelset/fastmarch.o ../stokes/instatstokes2phase.o ../num/MGsolver.o \
    ../num/fe.o  ../out/ensightOut.o ../stokes/integrTime.o ../num/interfacePatch.o \
    ../levelset/surfacetension.o ../levelset/coupling.o ../geom/bndVelFunctions.o ../misc/bndmap.o \
<<<<<<< HEAD
    ../geom/bndScalarFunctions.o 
=======
    ../geom/principallattice.o ../geom/reftetracut.o ../geom/subtriangulation.o ../num/quadrature.o 
>>>>>>> 9957537c
	$(CXX) -o $@ $^ $(LFLAGS)

film: \
    ../levelset/film.o ../geom/boundary.o ../geom/builder.o ../geom/simplex.o ../geom/multigrid.o \
    ../num/unknowns.o ../geom/topo.o ../num/fe.o ../misc/problem.o ../levelset/levelset.o \
    ../misc/utils.o ../out/output.o ../num/discretize.o ../levelset/lsetparams.o ../navstokes/instatnavstokes2phase.o \
    ../misc/params.o ../levelset/fastmarch.o ../stokes/instatstokes2phase.o ../num/MGsolver.o\
    ../num/fe.o ../out/ensightOut.o ../stokes/integrTime.o ../num/interfacePatch.o \
    ../levelset/surfacetension.o ../levelset/coupling.o ../geom/bndVelFunctions.o ../misc/bndmap.o \
<<<<<<< HEAD
    ../geom/bndScalarFunctions.o \
    ../levelset/filmCoeff.o $(PAR_OBJ)
=======
    ../levelset/filmCoeff.o ../geom/principallattice.o ../geom/reftetracut.o ../geom/subtriangulation.o ../num/quadrature.o $(PAR_OBJ)
>>>>>>> 9957537c
	$(CXX) -o $@ $^ $(LFLAGS)

brick_transp: \
    ../levelset/brick_transp.o ../geom/boundary.o ../geom/builder.o ../geom/simplex.o ../geom/multigrid.o \
    ../num/unknowns.o ../geom/topo.o ../num/fe.o ../misc/problem.o ../levelset/levelset.o \
    ../misc/utils.o ../out/output.o ../num/discretize.o ../levelset/lsetparams.o \
    ../misc/params.o ../levelset/fastmarch.o ../num/fe.o \
    ../poisson/transport2phase.o ../out/ensightOut.o ../out/vtkOut.o ../num/interfacePatch.o \
<<<<<<< HEAD
    ../levelset/surfacetension.o ../stokes/instatstokes2phase.o ../geom/bndVelFunctions.o ../geom/bndScalarFunctions.o \
    ../misc/bndmap.o ../levelset/twophaseCoeff.o
=======
    ../levelset/surfacetension.o ../stokes/instatstokes2phase.o ../geom/bndVelFunctions.o ../misc/bndmap.o \
    ../levelset/twophaseCoeff.o ../geom/principallattice.o ../geom/reftetracut.o ../geom/subtriangulation.o ../num/quadrature.o 
>>>>>>> 9957537c
	$(CXX) -o $@ $^ $(LFLAGS)

twophasedrops: \
    ../levelset/twophasedrops.o ../geom/boundary.o ../geom/builder.o ../geom/simplex.o ../geom/multigrid.o \
    ../num/unknowns.o ../geom/topo.o ../num/fe.o ../misc/problem.o ../levelset/levelset.o \
    ../misc/utils.o ../out/output.o ../num/discretize.o ../levelset/lsetparams.o ../navstokes/instatnavstokes2phase.o \
    ../misc/params.o ../levelset/fastmarch.o ../stokes/instatstokes2phase.o ../num/MGsolver.o \
    ../num/fe.o ../out/ensightOut.o ../stokes/integrTime.o ../poisson/transport2phase.o \
    ../num/interfacePatch.o ../out/vtkOut.o ../surfactant/ifacetransp.o ../levelset/surfacetension.o \
    ../geom/geomselect.o  ../levelset/twophaseutils.o ../num/hypre.o ../levelset/coupling.o ../geom/bndVelFunctions.o \
    ../geom/bndScalarFunctions.o ../misc/bndmap.o ../levelset/twophaseCoeff.o \
    ../geom/principallattice.o ../geom/reftetracut.o ../geom/subtriangulation.o ../num/quadrature.o $(PAR_OBJ)
	$(CXX) -o $@ $^ $(LFLAGS)
<|MERGE_RESOLUTION|>--- conflicted
+++ resolved
@@ -42,11 +42,8 @@
     ../misc/utils.o ../out/output.o ../num/discretize.o ../levelset/fastmarch.o \
     ../num/fe.o ../out/ensightOut.o ../stokes/instatstokes2phase.o ../navstokes/instatnavstokes2phase.o \
     ../num/MGsolver.o ../num/interfacePatch.o ../levelset/surfacetension.o ../levelset/coupling.o \
-<<<<<<< HEAD
-    ../misc/bndmap.o ../geom/bndScalarFunctions.o 
-=======
-    ../misc/bndmap.o ../geom/principallattice.o ../geom/reftetracut.o ../geom/subtriangulation.o ../num/quadrature.o 
->>>>>>> 9957537c
+    ../misc/bndmap.o ../geom/principallattice.o ../geom/reftetracut.o ../geom/subtriangulation.o ../num/quadrature.o \
+    ../geom/bndScalarFunctions.o 
 	$(CXX) -o $@ $^ $(LFLAGS)
 
 surfTens: \
@@ -56,11 +53,8 @@
     ../misc/params.o ../levelset/fastmarch.o ../stokes/instatstokes2phase.o ../navstokes/instatnavstokes2phase.o \
     ../num/fe.o ../out/ensightOut.o ../stokes/integrTime.o ../num/MGsolver.o ../misc/bndmap.o \
     ../num/interfacePatch.o ../levelset/surfacetension.o ../levelset/coupling.o ../geom/bndVelFunctions.o \
-<<<<<<< HEAD
+    ../geom/principallattice.o ../geom/reftetracut.o ../geom/subtriangulation.o ../num/quadrature.o \
     ../geom/bndScalarFunctions.o 
-=======
-    ../geom/principallattice.o ../geom/reftetracut.o ../geom/subtriangulation.o ../num/quadrature.o 
->>>>>>> 9957537c
 	$(CXX) -o $@ $^ $(LFLAGS)
 
 prJump: \
@@ -70,11 +64,8 @@
     ../misc/params.o ../levelset/fastmarch.o ../stokes/instatstokes2phase.o ../num/MGsolver.o \
     ../num/fe.o  ../out/ensightOut.o ../stokes/integrTime.o ../num/interfacePatch.o \
     ../levelset/surfacetension.o ../levelset/coupling.o ../geom/bndVelFunctions.o ../misc/bndmap.o \
-<<<<<<< HEAD
+    ../geom/principallattice.o ../geom/reftetracut.o ../geom/subtriangulation.o ../num/quadrature.o \
     ../geom/bndScalarFunctions.o 
-=======
-    ../geom/principallattice.o ../geom/reftetracut.o ../geom/subtriangulation.o ../num/quadrature.o 
->>>>>>> 9957537c
 	$(CXX) -o $@ $^ $(LFLAGS)
 
 film: \
@@ -84,12 +75,8 @@
     ../misc/params.o ../levelset/fastmarch.o ../stokes/instatstokes2phase.o ../num/MGsolver.o\
     ../num/fe.o ../out/ensightOut.o ../stokes/integrTime.o ../num/interfacePatch.o \
     ../levelset/surfacetension.o ../levelset/coupling.o ../geom/bndVelFunctions.o ../misc/bndmap.o \
-<<<<<<< HEAD
-    ../geom/bndScalarFunctions.o \
-    ../levelset/filmCoeff.o $(PAR_OBJ)
-=======
-    ../levelset/filmCoeff.o ../geom/principallattice.o ../geom/reftetracut.o ../geom/subtriangulation.o ../num/quadrature.o $(PAR_OBJ)
->>>>>>> 9957537c
+    ../levelset/filmCoeff.o ../geom/principallattice.o ../geom/reftetracut.o ../geom/subtriangulation.o ../num/quadrature.o \
+    ../geom/bndScalarFunctions.o $(PAR_OBJ)
 	$(CXX) -o $@ $^ $(LFLAGS)
 
 brick_transp: \
@@ -98,13 +85,9 @@
     ../misc/utils.o ../out/output.o ../num/discretize.o ../levelset/lsetparams.o \
     ../misc/params.o ../levelset/fastmarch.o ../num/fe.o \
     ../poisson/transport2phase.o ../out/ensightOut.o ../out/vtkOut.o ../num/interfacePatch.o \
-<<<<<<< HEAD
-    ../levelset/surfacetension.o ../stokes/instatstokes2phase.o ../geom/bndVelFunctions.o ../geom/bndScalarFunctions.o \
-    ../misc/bndmap.o ../levelset/twophaseCoeff.o
-=======
     ../levelset/surfacetension.o ../stokes/instatstokes2phase.o ../geom/bndVelFunctions.o ../misc/bndmap.o \
-    ../levelset/twophaseCoeff.o ../geom/principallattice.o ../geom/reftetracut.o ../geom/subtriangulation.o ../num/quadrature.o 
->>>>>>> 9957537c
+    ../levelset/twophaseCoeff.o ../geom/principallattice.o ../geom/reftetracut.o ../geom/subtriangulation.o ../num/quadrature.o \
+    ../geom/bndScalarFunctions.o
 	$(CXX) -o $@ $^ $(LFLAGS)
 
 twophasedrops: \
